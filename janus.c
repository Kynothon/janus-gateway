--- conflicted
+++ resolved
@@ -391,10 +391,6 @@
 
 				/* FIXME Is this safe? apparently it causes hash table errors on the console */
 				g_hash_table_iter_remove(&iter);
-<<<<<<< HEAD
-=======
-				g_hash_table_insert(old_sessions, janus_uint64_dup(session->session_id), session);
->>>>>>> 9ff0de3c
 
 				/* Mark the session as over, we'll deal with it later */
 				g_atomic_int_set(&session->timeout, 1);
@@ -431,14 +427,9 @@
 	janus_session *session = NULL;
 	if(session_id == 0) {
 		while(session_id == 0) {
-<<<<<<< HEAD
-			session_id = g_random_int();
+			session_id = janus_random_uint64();
 			session = janus_session_find(session_id);
 			if(session != NULL) {
-=======
-			session_id = janus_random_uint64();
-			if(janus_session_find(session_id) != NULL) {
->>>>>>> 9ff0de3c
 				/* Session ID already taken, try another one */
 				janus_refcount_decrease(&session->ref);
 				session_id = 0;
@@ -466,37 +457,18 @@
 
 janus_session *janus_session_find(guint64 session_id) {
 	janus_mutex_lock(&sessions_mutex);
-<<<<<<< HEAD
-	janus_session *session = g_hash_table_lookup(sessions, GUINT_TO_POINTER(session_id));
+	janus_session *session = g_hash_table_lookup(sessions, &session_id);
 	if(session != NULL) {
 		/* A successful find automatically increases the reference counter:
 		 * it's up to the caller to decrease it again when done */
 		janus_refcount_increase(&session->ref);
 	}
-=======
-	janus_session *session = g_hash_table_lookup(sessions, &session_id);
->>>>>>> 9ff0de3c
 	janus_mutex_unlock(&sessions_mutex);
 	return session;
 }
 
-<<<<<<< HEAD
 void janus_session_notify_event(janus_session *session, json_t *event) {
 	if(session != NULL && !g_atomic_int_get(&session->destroyed) && session->source != NULL && session->source->transport != NULL) {
-=======
-janus_session *janus_session_find_destroyed(guint64 session_id) {
-	janus_mutex_lock(&sessions_mutex);
-	janus_session *session = g_hash_table_lookup(old_sessions, &session_id);
-	janus_mutex_unlock(&sessions_mutex);
-	return session;
-}
-
-void janus_session_notify_event(guint64 session_id, json_t *event) {
-	janus_mutex_lock(&sessions_mutex);
-	janus_session *session = sessions ? g_hash_table_lookup(sessions, &session_id) : NULL;
-	if(session != NULL && !session->destroy && session->source != NULL && session->source->transport != NULL) {
-		janus_mutex_unlock(&sessions_mutex);
->>>>>>> 9ff0de3c
 		/* Send this to the transport client */
 		JANUS_LOG(LOG_HUGE, "Sending event to %s (%p)\n", session->source->transport->get_package(), session->source->instance);
 		session->source->transport->send_message(session->source->instance, NULL, FALSE, event);
@@ -814,16 +786,7 @@
 			goto jsondone;
 		}
 		janus_mutex_lock(&sessions_mutex);
-<<<<<<< HEAD
-		g_hash_table_remove(sessions, GUINT_TO_POINTER(session->session_id));
-=======
 		g_hash_table_remove(sessions, &session->session_id);
-		g_hash_table_insert(old_sessions, janus_uint64_dup(session->session_id), session);
-		GSource *timeout_source = g_timeout_source_new_seconds(3);
-		g_source_set_callback(timeout_source, janus_cleanup_session, session, NULL);
-		g_source_attach(timeout_source, sessions_watchdog_context);
-		g_source_unref(timeout_source);
->>>>>>> 9ff0de3c
 		janus_mutex_unlock(&sessions_mutex);
 		/* Notify the source that the session has been destroyed */
 		if(session->source && session->source->transport) {
@@ -3890,12 +3853,7 @@
 	}
 
 	/* Sessions */
-<<<<<<< HEAD
-	sessions = g_hash_table_new(NULL, NULL);
-=======
 	sessions = g_hash_table_new_full(g_int64_hash, g_int64_equal, (GDestroyNotify)g_free, NULL);
-	old_sessions = g_hash_table_new_full(g_int64_hash, g_int64_equal, (GDestroyNotify)g_free, NULL);
->>>>>>> 9ff0de3c
 	janus_mutex_init(&sessions_mutex);
 	/* Start the sessions timeout watchdog */
 	sessions_watchdog_context = g_main_context_new();
