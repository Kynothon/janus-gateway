/*! \file    ice.c
 * \author   Lorenzo Miniero <lorenzo@meetecho.com>
 * \copyright GNU General Public License v3
 * \brief    ICE/STUN/TURN processing
 * \details  Implementation (based on libnice) of the ICE process. The
 * code handles the whole ICE process, from the gathering of candidates
 * to the final setup of a virtual channel RTP and RTCP can be transported
 * on. Incoming RTP and RTCP packets from peers are relayed to the associated
 * plugins by means of the incoming_rtp and incoming_rtcp callbacks. Packets
 * to be sent to peers are relayed by peers invoking the relay_rtp and
 * relay_rtcp gateway callbacks instead. 
 * 
 * \ingroup protocols
 * \ref protocols
 */
 
#include <ifaddrs.h>
#include <net/if.h>
#include <sys/socket.h>
#include <sys/time.h>
#include <netdb.h>
#include <fcntl.h>
#include <stun/usages/bind.h>
#include <nice/debug.h>

#include "janus.h"
#include "debug.h"
#include "ice.h"
#include "turnrest.h"
#include "dtls.h"
#include "sdp.h"
#include "rtpsrtp.h"
#include "rtcp.h"
#include "apierror.h"
#include "ip-utils.h"
#include "events.h"

/* STUN server/port, if any */
static char *janus_stun_server = NULL;
static uint16_t janus_stun_port = 0;

char *janus_ice_get_stun_server(void) {
	return janus_stun_server;
}
uint16_t janus_ice_get_stun_port(void) {
	return janus_stun_port;
}


/* TURN server/port and credentials, if any */
static char *janus_turn_server = NULL;
static uint16_t janus_turn_port = 0;
static char *janus_turn_user = NULL, *janus_turn_pwd = NULL;
static NiceRelayType janus_turn_type = NICE_RELAY_TYPE_TURN_UDP;

char *janus_ice_get_turn_server(void) {
	return janus_turn_server;
}
uint16_t janus_ice_get_turn_port(void) {
	return janus_turn_port;
}


/* TURN REST API support, if any */
char *janus_ice_get_turn_rest_api(void) {
#ifndef HAVE_LIBCURL
	return NULL;
#else
	return (char *)janus_turnrest_get_backend();
#endif
}


/* ICE-Lite status */
static gboolean janus_ice_lite_enabled;
gboolean janus_ice_is_ice_lite_enabled(void) {
	return janus_ice_lite_enabled;
}

/* ICE-TCP support (only libnice >= 0.1.8, currently broken) */
static gboolean janus_ice_tcp_enabled;
gboolean janus_ice_is_ice_tcp_enabled(void) {
	return janus_ice_tcp_enabled;
}

/* IPv6 support (still mostly WIP) */
static gboolean janus_ipv6_enabled;
gboolean janus_ice_is_ipv6_enabled(void) {
	return janus_ipv6_enabled;
}


/* libnice debugging */
static gboolean janus_ice_debugging_enabled;
gboolean janus_ice_is_ice_debugging_enabled(void) {
	return janus_ice_debugging_enabled;
}
void janus_ice_debugging_enable(void) {
	JANUS_LOG(LOG_VERB, "Enabling libnice debugging...\n");
	if(g_getenv("NICE_DEBUG") == NULL) {
		JANUS_LOG(LOG_WARN, "No NICE_DEBUG environment variable set, setting maximum debug\n");
		g_setenv("NICE_DEBUG", "all", TRUE);
	}
	if(g_getenv("G_MESSAGES_DEBUG") == NULL) {
		JANUS_LOG(LOG_WARN, "No G_MESSAGES_DEBUG environment variable set, setting maximum debug\n");
		g_setenv("G_MESSAGES_DEBUG", "all", TRUE);
	}
	JANUS_LOG(LOG_VERB, "Debugging NICE_DEBUG=%s G_MESSAGES_DEBUG=%s\n",
		g_getenv("NICE_DEBUG"), g_getenv("G_MESSAGES_DEBUG"));
	janus_ice_debugging_enabled = TRUE;
	nice_debug_enable(strstr(g_getenv("NICE_DEBUG"), "all") || strstr(g_getenv("NICE_DEBUG"), "stun"));
}
void janus_ice_debugging_disable(void) {
	JANUS_LOG(LOG_VERB, "Disabling libnice debugging...\n");
	janus_ice_debugging_enabled = FALSE;
	nice_debug_disable(TRUE);
}


/* NAT 1:1 stuff */
static gboolean nat_1_1_enabled = FALSE;
void janus_ice_enable_nat_1_1(void) {
	nat_1_1_enabled = TRUE;
}

/* Interface/IP enforce/ignore lists */
GList *janus_ice_enforce_list = NULL, *janus_ice_ignore_list = NULL;
janus_mutex ice_list_mutex;

void janus_ice_enforce_interface(const char *ip) {
	if(ip == NULL)
		return;
	/* Is this an IP or an interface? */
	janus_mutex_lock(&ice_list_mutex);
	janus_ice_enforce_list = g_list_append(janus_ice_enforce_list, (gpointer)ip);
	janus_mutex_unlock(&ice_list_mutex);
}
gboolean janus_ice_is_enforced(const char *ip) {
	if(ip == NULL || janus_ice_enforce_list == NULL)
		return false;
	janus_mutex_lock(&ice_list_mutex);
	GList *temp = janus_ice_enforce_list;
	while(temp) {
		const char *enforced = (const char *)temp->data;
		if(enforced != NULL && strstr(ip, enforced)) {
			janus_mutex_unlock(&ice_list_mutex);
			return true;
		}
		temp = temp->next;
	}
	janus_mutex_unlock(&ice_list_mutex);
	return false;
}

void janus_ice_ignore_interface(const char *ip) {
	if(ip == NULL)
		return;
	/* Is this an IP or an interface? */
	janus_mutex_lock(&ice_list_mutex);
	janus_ice_ignore_list = g_list_append(janus_ice_ignore_list, (gpointer)ip);
	if(janus_ice_enforce_list != NULL) {
		JANUS_LOG(LOG_WARN, "Added %s to the ICE ignore list, but the ICE enforce list is not empty: the ICE ignore list will not be used\n", ip);
	}
	janus_mutex_unlock(&ice_list_mutex);
}
gboolean janus_ice_is_ignored(const char *ip) {
	if(ip == NULL || janus_ice_ignore_list == NULL)
		return false;
	janus_mutex_lock(&ice_list_mutex);
	GList *temp = janus_ice_ignore_list;
	while(temp) {
		const char *ignored = (const char *)temp->data;
		if(ignored != NULL && strstr(ip, ignored)) {
			janus_mutex_unlock(&ice_list_mutex);
			return true;
		}
		temp = temp->next;
	}
	janus_mutex_unlock(&ice_list_mutex);
	return false;
}


/* Frequency of statistics via event handlers (one second by default) */
static int janus_ice_event_stats_period = 1;
void janus_ice_set_event_stats_period(int period) {
	janus_ice_event_stats_period = period;
}
int janus_ice_get_event_stats_period(void) {
	return janus_ice_event_stats_period;
}


/* RTP/RTCP port range */
uint16_t rtp_range_min = 0;
uint16_t rtp_range_max = 0;


/* Helpers to demultiplex protocols */
static gboolean janus_is_dtls(gchar *buf) {
	return ((*buf >= 20) && (*buf <= 64));
}

static gboolean janus_is_rtp(gchar *buf) {
	janus_rtp_header *header = (janus_rtp_header *)buf;
	return ((header->type < 64) || (header->type >= 96));
}

static gboolean janus_is_rtcp(gchar *buf) {
	janus_rtp_header *header = (janus_rtp_header *)buf;
	return ((header->type >= 64) && (header->type < 96));
}


#define JANUS_ICE_PACKET_AUDIO	0
#define JANUS_ICE_PACKET_VIDEO	1
#define JANUS_ICE_PACKET_DATA	2
/* Janus enqueued (S)RTP/(S)RTCP packet to send */
typedef struct janus_ice_queued_packet {
	char *data;
	gint length;
	gint type;
	gboolean control;
	gboolean encrypted;
} janus_ice_queued_packet;
/* This is a static, fake, message we use as a trigger to send a DTLS alert */
static janus_ice_queued_packet janus_ice_dtls_alert;


/* Time, in seconds, that should pass with no media (audio or video) being
 * received before Janus notifies you about this with a receiving=false */
#define DEFAULT_NO_MEDIA_TIMER	1
static uint no_media_timer = DEFAULT_NO_MEDIA_TIMER;
void janus_set_no_media_timer(uint timer) {
	no_media_timer = timer;
	if(no_media_timer == 0)
		JANUS_LOG(LOG_VERB, "Disabling no-media timer\n");
	else
		JANUS_LOG(LOG_VERB, "Setting no-media timer to %ds\n", no_media_timer);
}
uint janus_get_no_media_timer(void) {
	return no_media_timer;
}


/* Maximum value, in milliseconds, for the NACK queue/retransmissions (default=500ms) */
#define DEFAULT_MAX_NACK_QUEUE	500
/* Maximum ignore count after retransmission (200ms) */
#define MAX_NACK_IGNORE			200000

static uint max_nack_queue = DEFAULT_MAX_NACK_QUEUE;
void janus_set_max_nack_queue(uint mnq) {
	max_nack_queue = mnq;
	if(max_nack_queue == 0)
		JANUS_LOG(LOG_VERB, "Disabling NACK queue\n");
	else
		JANUS_LOG(LOG_VERB, "Setting max NACK queue to %dms\n", max_nack_queue);
}
uint janus_get_max_nack_queue(void) {
	return max_nack_queue;
}
/* Helper to clean old NACK packets in the buffer when they exceed the queue time limit */
static void janus_cleanup_nack_buffer(gint64 now, janus_ice_stream *stream, gboolean audio, gboolean video) {
	if(stream && stream->component) {
		janus_ice_component *component = stream->component;
		janus_mutex_lock(&component->mutex);
		if(audio && component->audio_retransmit_buffer) {
			janus_rtp_packet *p = (janus_rtp_packet *)g_queue_peek_head(component->audio_retransmit_buffer);
			while(p && (!now || (now - p->created >= (gint64)max_nack_queue*1000))) {
				/* Packet is too old, get rid of it */
				g_queue_pop_head(component->audio_retransmit_buffer);
				/* Remove from hashtable too */
				janus_rtp_header *header = (janus_rtp_header *)p->data;
				guint16 seq = ntohs(header->seq_number);
				g_hash_table_remove(component->audio_retransmit_seqs, GUINT_TO_POINTER(seq));
				/* Free the packet */
				g_free(p->data);
				p->data = NULL;
				g_free(p);
				p = (janus_rtp_packet *)g_queue_peek_head(component->audio_retransmit_buffer);
			}
		}
		if(video && component->video_retransmit_buffer) {
			janus_rtp_packet *p = (janus_rtp_packet *)g_queue_peek_head(component->video_retransmit_buffer);
			while(p && (!now || (now - p->created >= (gint64)max_nack_queue*1000))) {
				/* Packet is too old, get rid of it */
				g_queue_pop_head(component->video_retransmit_buffer);
				/* Remove from hashtable too */
				janus_rtp_header *header = (janus_rtp_header *)p->data;
				guint16 seq = ntohs(header->seq_number);
				g_hash_table_remove(component->video_retransmit_seqs, GUINT_TO_POINTER(seq));
				/* Free the packet */
				g_free(p->data);
				p->data = NULL;
				g_free(p);
				p = (janus_rtp_packet *)g_queue_peek_head(component->video_retransmit_buffer);
			}
		}
		janus_mutex_unlock(&component->mutex);
	}
}


#define SEQ_MISSING_WAIT 12000 /*  12ms */
#define SEQ_NACKED_WAIT 155000 /* 155ms */
/* janus_seq_info list functions */
static void janus_seq_append(janus_seq_info **head, janus_seq_info *new_seq) {
	if(*head == NULL) {
		new_seq->prev = new_seq;
		new_seq->next = new_seq;
		*head = new_seq;
	} else {
		janus_seq_info *last_seq = (*head)->prev;
		new_seq->prev = last_seq;
		new_seq->next = *head;
		(*head)->prev = new_seq;
		last_seq->next = new_seq;
	}
}
static janus_seq_info *janus_seq_pop_head(janus_seq_info **head) {
	janus_seq_info *pop_seq = *head;
	if(pop_seq) {
		janus_seq_info *new_head = pop_seq->next;
		if(pop_seq == new_head || new_head == NULL) {
			*head = NULL;
		} else {
			*head = new_head;
			new_head->prev = pop_seq->prev;
			new_head->prev->next = new_head;
		}
	}
	return pop_seq;
}
void janus_seq_list_free(janus_seq_info **head) {
	if(!*head)
		return;
	janus_seq_info *cur = *head;
	do {
		janus_seq_info *next = cur->next;
		g_free(cur);
		cur = next;
	} while(cur != *head);
	*head = NULL;
}
static int janus_seq_in_range(guint16 seqn, guint16 start, guint16 len) {
	/* Supports wrapping sequence (easier with int range) */
	int n = seqn;
	int nh = (1<<16) + n;
	int s = start;
	int e = s + len;
	return (s <= n && n < e) || (s <= nh && nh < e);
}


/* Internal method for relaying RTCP messages, optionally filtering them in case they come from plugins */
void janus_ice_relay_rtcp_internal(janus_ice_handle *handle, int video, char *buf, int len, gboolean filter_rtcp);


/* Map of active plugin sessions */
static GHashTable *plugin_sessions;
static janus_mutex plugin_sessions_mutex;
gboolean janus_plugin_session_is_alive(janus_plugin_session *plugin_session) {
	/* Make sure this plugin session is still alive */
	janus_mutex_lock_nodebug(&plugin_sessions_mutex);
	janus_plugin_session *result = g_hash_table_lookup(plugin_sessions, plugin_session);
	janus_mutex_unlock_nodebug(&plugin_sessions_mutex);
	if(result == NULL) {
		JANUS_LOG(LOG_ERR, "Invalid plugin session (%p)\n", plugin_session);
	}
	return (result != NULL);
}

/* Watchdog for removing old handles */
static GHashTable *old_handles = NULL;
static GMainContext *handles_watchdog_context = NULL;
GMainLoop *handles_watchdog_loop = NULL;
GThread *handles_watchdog = NULL;
static janus_mutex old_handles_mutex;

static gboolean janus_ice_handles_cleanup(gpointer user_data) {
	janus_ice_handle *handle = (janus_ice_handle *) user_data;

	JANUS_LOG(LOG_INFO, "Cleaning up handle %"SCNu64"...\n", handle->handle_id);
	janus_ice_free(handle);

	return G_SOURCE_REMOVE;
}

static gboolean janus_ice_handles_check(gpointer user_data) {
	GMainContext *watchdog_context = (GMainContext *) user_data;
	janus_mutex_lock(&old_handles_mutex);
	if(old_handles && g_hash_table_size(old_handles) > 0) {
		GHashTableIter iter;
		gpointer value;
		g_hash_table_iter_init(&iter, old_handles);
		while (g_hash_table_iter_next(&iter, NULL, &value)) {
			janus_ice_handle *handle = (janus_ice_handle *) value;
			if (!handle) {
				continue;
			}
			/* Be sure that iceloop is not running, before freeing */
			if(handle->iceloop != NULL && g_main_loop_is_running(handle->iceloop)) {
				JANUS_LOG(LOG_WARN, "Handle %"SCNu64" cleanup skipped because iceloop is still running...\n", handle->handle_id);
				g_main_loop_quit(handle->iceloop);
				continue;
			}
			/* Be sure that icethread has finished, before freeing*/
			if(handle->icethread != NULL) {
				JANUS_LOG(LOG_WARN, "Handle %"SCNu64" cleanup skipped because icethread is still running...\n", handle->handle_id);
				continue;
			}
			/* Be sure that ice send thread has finished, before freeing*/
			if (g_atomic_int_get(&handle->send_thread_created) && handle->send_thread != NULL) {
				JANUS_LOG(LOG_WARN, "Handle %"SCNu64" cleanup skipped because icesendthread is still running...\n", handle->handle_id);
				continue;
			}
			/* Schedule the ICE handle for deletion */
			g_hash_table_iter_remove(&iter);
			GSource *timeout_source = g_timeout_source_new_seconds(3);
			g_source_set_callback(timeout_source, janus_ice_handles_cleanup, handle, NULL);
			g_source_attach(timeout_source, watchdog_context);
			g_source_unref(timeout_source);
		}
	}
	janus_mutex_unlock(&old_handles_mutex);

	return G_SOURCE_CONTINUE;
}

static gpointer janus_ice_handles_watchdog(gpointer user_data) {
	GMainLoop *loop = (GMainLoop *) user_data;
	GMainContext *watchdog_context = g_main_loop_get_context(loop);
	GSource *timeout_source;

	timeout_source = g_timeout_source_new_seconds(1);
	g_source_set_callback(timeout_source, janus_ice_handles_check, watchdog_context, NULL);
	g_source_attach(timeout_source, watchdog_context);
	g_source_unref(timeout_source);

	JANUS_LOG(LOG_INFO, "ICE handles watchdog started\n");

	g_main_loop_run(loop);

	return NULL;
}


static void janus_ice_notify_media(janus_ice_handle *handle, gboolean video, gboolean up) {
	if(handle == NULL)
		return;
	/* Prepare JSON event to notify user/application */
	JANUS_LOG(LOG_VERB, "[%"SCNu64"] Notifying that we %s receiving %s\n",
		handle->handle_id, up ? "are" : "are NOT", video ? "video" : "audio");
	janus_session *session = (janus_session *)handle->session;
	if(session == NULL)
		return;
	json_t *event = json_object();
	json_object_set_new(event, "janus", json_string("media"));
	json_object_set_new(event, "session_id", json_integer(session->session_id));
	json_object_set_new(event, "sender", json_integer(handle->handle_id));
	json_object_set_new(event, "type", json_string(video ? "video" : "audio"));
	json_object_set_new(event, "receiving", up ? json_true() : json_false());
	if(!up && no_media_timer > 1)
		json_object_set_new(event, "seconds", json_integer(no_media_timer));
	/* Send the event */
	JANUS_LOG(LOG_VERB, "[%"SCNu64"] Sending event to transport...\n", handle->handle_id);
	janus_session_notify_event(session, event);
	/* Notify event handlers as well */
	if(janus_events_is_enabled()) {
		json_t *info = json_object();
		json_object_set_new(info, "media", json_string(video ? "video" : "audio"));
		json_object_set_new(info, "receiving", up ? json_true() : json_false());
		if(!up && no_media_timer > 1)
			json_object_set_new(info, "seconds", json_integer(no_media_timer));
		janus_events_notify_handlers(JANUS_EVENT_TYPE_MEDIA, session->session_id, handle->handle_id, info);
	}
}

void janus_ice_notify_hangup(janus_ice_handle *handle, const char *reason) {
	if(handle == NULL)
		return;
	/* Prepare JSON event to notify user/application */
	JANUS_LOG(LOG_VERB, "[%"SCNu64"] Notifying WebRTC hangup\n", handle->handle_id);
	janus_session *session = (janus_session *)handle->session;
	if(session == NULL)
		return;
	json_t *event = json_object();
	json_object_set_new(event, "janus", json_string("hangup"));
	json_object_set_new(event, "session_id", json_integer(session->session_id));
	json_object_set_new(event, "sender", json_integer(handle->handle_id));
	if(reason != NULL)
		json_object_set_new(event, "reason", json_string(reason));
	/* Send the event */
	JANUS_LOG(LOG_VERB, "[%"SCNu64"] Sending event to transport...\n", handle->handle_id);
	janus_session_notify_event(session, event);
	/* Notify event handlers as well */
	if(janus_events_is_enabled()) {
		json_t *info = json_object();
		json_object_set_new(info, "connection", json_string("hangup"));
		janus_events_notify_handlers(JANUS_EVENT_TYPE_WEBRTC, session->session_id, handle->handle_id, info);
	}
}


/* Trickle helpers */
janus_ice_trickle *janus_ice_trickle_new(janus_ice_handle *handle, const char *transaction, json_t *candidate) {
	if(transaction == NULL || candidate == NULL)
		return NULL;
	janus_ice_trickle *trickle = g_malloc0(sizeof(janus_ice_trickle));
	trickle->handle = handle;
	trickle->received = janus_get_monotonic_time();
	trickle->transaction = g_strdup(transaction);
	trickle->candidate = json_deep_copy(candidate);
	return trickle;
}

gint janus_ice_trickle_parse(janus_ice_handle *handle, json_t *candidate, const char **error) {
	const char *ignore_error = NULL;
	if (error == NULL) {
		error = &ignore_error;
	}
	if(handle == NULL) {
		*error = "Invalid handle";
		return JANUS_ERROR_HANDLE_NOT_FOUND;
	}
	/* Parse trickle candidate */
	if(!json_is_object(candidate) || json_object_get(candidate, "completed") != NULL) {
		JANUS_LOG(LOG_VERB, "No more remote candidates for handle %"SCNu64"!\n", handle->handle_id);
		janus_flags_set(&handle->webrtc_flags, JANUS_ICE_HANDLE_WEBRTC_ALL_TRICKLES);
	} else {
		/* Handle remote candidate */
		json_t *mid = json_object_get(candidate, "sdpMid");
		if(!mid) {
			*error = "Trickle error: missing mandatory element (sdpMid)";
			return JANUS_ERROR_MISSING_MANDATORY_ELEMENT;
		}
		if(!json_is_string(mid)) {
			*error = "Trickle error: invalid element type (sdpMid should be a string)";
			return JANUS_ERROR_INVALID_ELEMENT_TYPE;
		}
		json_t *mline = json_object_get(candidate, "sdpMLineIndex");
		if(!mline) {
			*error = "Trickle error: missing mandatory element (sdpMLineIndex)";
			return JANUS_ERROR_MISSING_MANDATORY_ELEMENT;
		}
		if(!json_is_integer(mline) || json_integer_value(mline) < 0) {
			*error = "Trickle error: invalid element type (sdpMLineIndex should be an integer)";
			return JANUS_ERROR_INVALID_ELEMENT_TYPE;
		}
		json_t *rc = json_object_get(candidate, "candidate");
		if(!rc) {
			*error = "Trickle error: missing mandatory element (candidate)";
			return JANUS_ERROR_MISSING_MANDATORY_ELEMENT;
		}
		if(!json_is_string(rc)) {
			*error = "Trickle error: invalid element type (candidate should be a string)";
			return JANUS_ERROR_INVALID_ELEMENT_TYPE;
		}
		JANUS_LOG(LOG_VERB, "[%"SCNu64"] Trickle candidate (%s): %s\n", handle->handle_id, json_string_value(mid), json_string_value(rc));
		/* Parse it */
		int sdpMLineIndex = json_integer_value(mline);
		if(sdpMLineIndex > 0) {
			/* FIXME We bundle everything, so we ignore candidates for anything beyond the first m-line */
			JANUS_LOG(LOG_VERB, "[%"SCNu64"] Got a %s candidate (index %d) but we're bundling, ignoring...\n",
				handle->handle_id, json_string_value(mid), sdpMLineIndex);
			return 0;
		}
		janus_ice_stream *stream = handle->stream;
		if(stream == NULL) {
			*error = "Trickle error: invalid element type (no such stream)";
			return JANUS_ERROR_TRICKE_INVALID_STREAM;
		}
		int res = janus_sdp_parse_candidate(stream, json_string_value(rc), 1);
		if(res != 0) {
			JANUS_LOG(LOG_ERR, "[%"SCNu64"] Failed to parse candidate... (%d)\n", handle->handle_id, res);
			/* FIXME Should we return an error? */
		}
	}
	return 0;
}

void janus_ice_trickle_destroy(janus_ice_trickle *trickle) {
	if(trickle == NULL)
		return;
	trickle->handle = NULL;
	if(trickle->transaction)
		g_free(trickle->transaction);
	trickle->transaction = NULL;
	if(trickle->candidate)
		json_decref(trickle->candidate);
	trickle->candidate = NULL;
	g_free(trickle);
}


/* libnice initialization */
void janus_ice_init(gboolean ice_lite, gboolean ice_tcp, gboolean ipv6, uint16_t rtp_min_port, uint16_t rtp_max_port) {
	janus_ice_lite_enabled = ice_lite;
	janus_ice_tcp_enabled = ice_tcp;
	janus_ipv6_enabled = ipv6;
	JANUS_LOG(LOG_INFO, "Initializing ICE stuff (%s mode, ICE-TCP candidates %s, IPv6 support %s)\n",
		janus_ice_lite_enabled ? "Lite" : "Full",
		janus_ice_tcp_enabled ? "enabled" : "disabled",
		janus_ipv6_enabled ? "enabled" : "disabled");
	if(janus_ice_tcp_enabled) {
#ifndef HAVE_LIBNICE_TCP
		JANUS_LOG(LOG_WARN, "libnice version < 0.1.8, disabling ICE-TCP support\n");
		janus_ice_tcp_enabled = FALSE;
#else
		if(!janus_ice_lite_enabled) {
			JANUS_LOG(LOG_WARN, "ICE-TCP only works in libnice if you enable ICE Lite too: disabling ICE-TCP support\n");
			janus_ice_tcp_enabled = FALSE;
		}
#endif
	}
	/* libnice debugging is disabled unless explicitly stated */
	nice_debug_disable(TRUE);

	/*! \note The RTP/RTCP port range configuration may be just a placeholder: for
	 * instance, libnice supports this since 0.1.0, but the 0.1.3 on Fedora fails
	 * when linking with an undefined reference to \c nice_agent_set_port_range 
	 * so this is checked by the install.sh script in advance. */
	rtp_range_min = rtp_min_port;
	rtp_range_max = rtp_max_port;
	if(rtp_range_max < rtp_range_min) {
		JANUS_LOG(LOG_WARN, "Invalid ICE port range: %"SCNu16" > %"SCNu16"\n", rtp_range_min, rtp_range_max);
	} else if(rtp_range_min > 0 || rtp_range_max > 0) {
#ifndef HAVE_PORTRANGE
		JANUS_LOG(LOG_WARN, "nice_agent_set_port_range unavailable, port range disabled\n");
#else
		JANUS_LOG(LOG_INFO, "ICE port range: %"SCNu16"-%"SCNu16"\n", rtp_range_min, rtp_range_max);
#endif
	}

	/* We keep track of plugin sessions to avoid problems */
	plugin_sessions = g_hash_table_new(NULL, NULL);
	janus_mutex_init(&plugin_sessions_mutex);

	/* Start the handles watchdog */
	janus_mutex_init(&old_handles_mutex);
	old_handles = g_hash_table_new_full(g_int64_hash, g_int64_equal, (GDestroyNotify)g_free, NULL);
	handles_watchdog_context = g_main_context_new();
	handles_watchdog_loop = g_main_loop_new(handles_watchdog_context, FALSE);
	GError *error = NULL;
	handles_watchdog = g_thread_try_new("handles watchdog", &janus_ice_handles_watchdog, handles_watchdog_loop, &error);
	if(error != NULL) {
		JANUS_LOG(LOG_FATAL, "Got error %d (%s) trying to start handles watchdog...\n", error->code, error->message ? error->message : "??");
		exit(1);
	}
	
#ifdef HAVE_LIBCURL
	/* Initialize the TURN REST API client stack, whether we're going to use it or not */
	janus_turnrest_init();
#endif

}

void janus_ice_deinit(void) {
	JANUS_LOG(LOG_INFO, "Ending ICE handles watchdog mainloop...\n");
	g_main_loop_quit(handles_watchdog_loop);
	g_thread_join(handles_watchdog);
	handles_watchdog = NULL;
	g_main_loop_unref(handles_watchdog_loop);
	g_main_context_unref(handles_watchdog_context);
	janus_mutex_lock(&old_handles_mutex);
	if(old_handles != NULL)
		g_hash_table_destroy(old_handles);
	old_handles = NULL;
	janus_mutex_unlock(&old_handles_mutex);
#ifdef HAVE_LIBCURL
	janus_turnrest_deinit();
#endif
}

int janus_ice_set_stun_server(gchar *stun_server, uint16_t stun_port) {
	if(stun_server == NULL)
		return 0;	/* No initialization needed */
	if(stun_port == 0)
		stun_port = 3478;
	JANUS_LOG(LOG_INFO, "STUN server to use: %s:%u\n", stun_server, stun_port);
	/* Resolve address to get an IP */
	struct addrinfo *res = NULL;
	janus_network_address addr;
	janus_network_address_string_buffer addr_buf;
	if(getaddrinfo(stun_server, NULL, NULL, &res) != 0 ||
			janus_network_address_from_sockaddr(res->ai_addr, &addr) != 0 ||
			janus_network_address_to_string_buffer(&addr, &addr_buf) != 0) {
		JANUS_LOG(LOG_ERR, "Could not resolve %s...\n", stun_server);
		if(res)
			freeaddrinfo(res);
		return -1;
	}
	freeaddrinfo(res);
	janus_stun_server = g_strdup(janus_network_address_string_from_buffer(&addr_buf));
	if(janus_stun_server == NULL) {
		JANUS_LOG(LOG_ERR, "Could not resolve %s...\n", stun_server);
		return -1;
	}
	janus_stun_port = stun_port;
	JANUS_LOG(LOG_INFO, "  >> %s:%u (%s)\n", janus_stun_server, janus_stun_port, addr.family == AF_INET ? "IPv4" : "IPv6");
	/* Test the STUN server */
	StunAgent stun;
	stun_agent_init (&stun, STUN_ALL_KNOWN_ATTRIBUTES, STUN_COMPATIBILITY_RFC5389, 0);
	StunMessage msg;
	uint8_t buf[1500];
	size_t len = stun_usage_bind_create(&stun, &msg, buf, 1500);
	JANUS_LOG(LOG_INFO, "Testing STUN server: message is of %zu bytes\n", len);
	/* Use the janus_network_address info to drive the socket creation */
	int fd = socket(addr.family, SOCK_DGRAM, 0);
	if(fd < 0) {
		JANUS_LOG(LOG_FATAL, "Error creating socket for STUN BINDING test\n");
		return -1;
	}
	struct sockaddr *address = NULL, *remote = NULL;
	struct sockaddr_in address4, remote4;
	struct sockaddr_in6 address6, remote6;
	socklen_t addrlen = 0;
	if(addr.family == AF_INET) {
		memset(&address4, 0, sizeof(address4));
		address4.sin_family = AF_INET;
		address4.sin_port = 0;
		address4.sin_addr.s_addr = INADDR_ANY;
		memset(&remote4, 0, sizeof(remote4));
		remote4.sin_family = AF_INET;
		remote4.sin_port = htons(janus_stun_port);
		memcpy(&remote4.sin_addr, &addr.ipv4, sizeof(addr.ipv4));
		address = (struct sockaddr *)(&address4);
		remote = (struct sockaddr *)(&remote4);
		addrlen = sizeof(remote4);
	} else if(addr.family == AF_INET6) {
		memset(&address6, 0, sizeof(address6));
		address6.sin6_family = AF_INET6;
		address6.sin6_port = 0;
		address6.sin6_addr = in6addr_any;
		memset(&remote6, 0, sizeof(remote6));
		remote6.sin6_family = AF_INET6;
		remote6.sin6_port = htons(janus_stun_port);
		memcpy(&remote6.sin6_addr, &addr.ipv6, sizeof(addr.ipv6));
		remote6.sin6_addr = addr.ipv6;
		address = (struct sockaddr *)(&address6);
		remote = (struct sockaddr *)(&remote6);
		addrlen = sizeof(remote6);
	}
	if(bind(fd, address, addrlen) < 0) {
		JANUS_LOG(LOG_FATAL, "Bind failed for STUN BINDING test: %d (%s)\n", errno, strerror(errno));
		close(fd);
		return -1;
	}
	int bytes = sendto(fd, buf, len, 0, remote, addrlen);
	if(bytes < 0) {
		JANUS_LOG(LOG_FATAL, "Error sending STUN BINDING test\n");
		close(fd);
		return -1;
	}
	JANUS_LOG(LOG_VERB, "  >> Sent %d bytes %s:%u, waiting for reply...\n", bytes, janus_stun_server, janus_stun_port);
	struct timeval timeout;
	fd_set readfds;
	FD_ZERO(&readfds);
	FD_SET(fd, &readfds);
	timeout.tv_sec = 5;	/* FIXME Don't wait forever */
	timeout.tv_usec = 0;
	select(fd+1, &readfds, NULL, NULL, &timeout);
	if(!FD_ISSET(fd, &readfds)) {
		JANUS_LOG(LOG_FATAL, "No response to our STUN BINDING test\n");
		close(fd);
		return -1;
	}
	bytes = recvfrom(fd, buf, 1500, 0, remote, &addrlen);
	JANUS_LOG(LOG_VERB, "  >> Got %d bytes...\n", bytes);
	if(stun_agent_validate (&stun, &msg, buf, bytes, NULL, NULL) != STUN_VALIDATION_SUCCESS) {
		JANUS_LOG(LOG_FATAL, "Failed to validate STUN BINDING response\n");
		close(fd);
		return -1;
	}
	StunClass class = stun_message_get_class(&msg);
	StunMethod method = stun_message_get_method(&msg);
	if(class != STUN_RESPONSE || method != STUN_BINDING) {
		JANUS_LOG(LOG_FATAL, "Unexpected STUN response: %d/%d\n", class, method);
		close(fd);
		return -1;
	}
	StunMessageReturn ret = stun_message_find_xor_addr(&msg, STUN_ATTRIBUTE_XOR_MAPPED_ADDRESS, (struct sockaddr_storage *)address, &addrlen);
	JANUS_LOG(LOG_VERB, "  >> XOR-MAPPED-ADDRESS: %d\n", ret);
	if(ret == STUN_MESSAGE_RETURN_SUCCESS) {
		if(janus_network_address_from_sockaddr((struct sockaddr *)address, &addr) != 0 ||
				janus_network_address_to_string_buffer(&addr, &addr_buf) != 0) {
			JANUS_LOG(LOG_ERR, "Could not resolve XOR-MAPPED-ADDRESS...\n");
		} else {
			const char *public_ip = janus_network_address_string_from_buffer(&addr_buf);
			JANUS_LOG(LOG_INFO, "  >> Our public address is %s\n", public_ip);
			janus_set_public_ip(public_ip);
			close(fd);
		}
		return 0;
	}
	ret = stun_message_find_addr(&msg, STUN_ATTRIBUTE_MAPPED_ADDRESS, (struct sockaddr_storage *)address, &addrlen);
	JANUS_LOG(LOG_VERB, "  >> MAPPED-ADDRESS: %d\n", ret);
	if(ret == STUN_MESSAGE_RETURN_SUCCESS) {
		if(janus_network_address_from_sockaddr((struct sockaddr *)address, &addr) != 0 ||
				janus_network_address_to_string_buffer(&addr, &addr_buf) != 0) {
			JANUS_LOG(LOG_ERR, "Could not resolve MAPPED-ADDRESS...\n");
		} else {
			const char *public_ip = janus_network_address_string_from_buffer(&addr_buf);
			JANUS_LOG(LOG_INFO, "  >> Our public address is %s\n", public_ip);
			janus_set_public_ip(public_ip);
			close(fd);
		}
		return 0;
	}
	close(fd);
	return -1;
}

int janus_ice_set_turn_server(gchar *turn_server, uint16_t turn_port, gchar *turn_type, gchar *turn_user, gchar *turn_pwd) {
	if(turn_server == NULL)
		return 0;	/* No initialization needed */
	if(turn_type == NULL)
		turn_type = (char *)"udp";
	if(turn_port == 0)
		turn_port = 3478;
	JANUS_LOG(LOG_INFO, "TURN server to use: %s:%u (%s)\n", turn_server, turn_port, turn_type);
	if(!strcasecmp(turn_type, "udp")) {
		janus_turn_type = NICE_RELAY_TYPE_TURN_UDP;
	} else if(!strcasecmp(turn_type, "tcp")) {
		janus_turn_type = NICE_RELAY_TYPE_TURN_TCP;
	} else if(!strcasecmp(turn_type, "tls")) {
		janus_turn_type = NICE_RELAY_TYPE_TURN_TLS;
	} else {
		JANUS_LOG(LOG_ERR, "Unsupported relay type '%s'...\n", turn_type);
		return -1;
	}
	/* Resolve address to get an IP */
	struct addrinfo *res = NULL;
	janus_network_address addr;
	janus_network_address_string_buffer addr_buf;
	if(getaddrinfo(turn_server, NULL, NULL, &res) != 0 ||
			janus_network_address_from_sockaddr(res->ai_addr, &addr) != 0 ||
			janus_network_address_to_string_buffer(&addr, &addr_buf) != 0) {
		JANUS_LOG(LOG_ERR, "Could not resolve %s...\n", turn_server);
		if(res)
			freeaddrinfo(res);
		return -1;
	}
	freeaddrinfo(res);
	janus_turn_server = g_strdup(janus_network_address_string_from_buffer(&addr_buf));
	if(janus_turn_server == NULL) {
		JANUS_LOG(LOG_ERR, "Could not resolve %s...\n", turn_server);
		return -1;
	}
	janus_turn_port = turn_port;
	JANUS_LOG(LOG_VERB, "  >> %s:%u\n", janus_turn_server, janus_turn_port);
	if(janus_turn_user != NULL)
		g_free(janus_turn_user);
	janus_turn_user = NULL;
	if(turn_user)
		janus_turn_user = g_strdup(turn_user);
	if(janus_turn_pwd != NULL)
		g_free(janus_turn_pwd);
	janus_turn_pwd = NULL;
	if(turn_pwd)
		janus_turn_pwd = g_strdup(turn_pwd);
	return 0;
}

int janus_ice_set_turn_rest_api(gchar *api_server, gchar *api_key, gchar *api_method) {
#ifndef HAVE_LIBCURL
	JANUS_LOG(LOG_ERR, "Janus has been nuilt with no libcurl support, TURN REST API unavailable\n");
	return -1; 
#else
	if(api_server != NULL &&
			(strstr(api_server, "http://") != api_server && strstr(api_server, "https://") != api_server)) {
		JANUS_LOG(LOG_ERR, "Invalid TURN REST API backend: not an HTTP address\n");
		return -1;
	}
	janus_turnrest_set_backend(api_server, api_key, api_method);
	JANUS_LOG(LOG_INFO, "TURN REST API backend: %s\n", api_server ? api_server : "(disabled)");
#endif
	return 0;
}


/* ICE stuff */
static const gchar *janus_ice_state_name[] = 
{
	"disconnected",
	"gathering",
	"connecting",
	"connected",
	"ready",
	"failed"
};
const gchar *janus_get_ice_state_name(gint state) {
	if(state < 0 || state > 5)
		return NULL;
	return janus_ice_state_name[state];
}


/* ICE Handles */
janus_ice_handle *janus_ice_handle_create(void *gateway_session, const char *opaque_id) {
	if(gateway_session == NULL)
		return NULL;
	janus_session *session = (janus_session *)gateway_session;
	guint64 handle_id = 0;
	while(handle_id == 0) {
		handle_id = janus_random_uint64();
		if(janus_ice_handle_find(gateway_session, handle_id) != NULL) {
			/* Handle ID already taken, try another one */
			handle_id = 0;
		}
	}
	JANUS_LOG(LOG_INFO, "Creating new handle in session %"SCNu64": %"SCNu64"\n", session->session_id, handle_id);
	janus_ice_handle *handle = (janus_ice_handle *)g_malloc0(sizeof(janus_ice_handle));
	if(handle == NULL) {
		JANUS_LOG(LOG_FATAL, "Memory error!\n");
		return NULL;
	}
	handle->session = gateway_session;
	if(opaque_id)
		handle->opaque_id = g_strdup(opaque_id);
	handle->created = janus_get_monotonic_time();
	handle->handle_id = handle_id;
	handle->app = NULL;
	handle->app_handle = NULL;
	handle->queued_packets = g_async_queue_new();
	janus_mutex_init(&handle->mutex);

	/* Set up other stuff. */
	if(session->ice_handles == NULL)
		session->ice_handles = g_hash_table_new_full(g_int64_hash, g_int64_equal, (GDestroyNotify)g_free, NULL);
	g_hash_table_insert(session->ice_handles, janus_uint64_dup(handle->handle_id), handle);

	return handle;
}

janus_ice_handle *janus_ice_handle_find(void *gateway_session, guint64 handle_id) {
	if(gateway_session == NULL)
		return NULL;
	janus_session *session = (janus_session *)gateway_session;
	janus_ice_handle *handle = session->ice_handles ? g_hash_table_lookup(session->ice_handles, &handle_id) : NULL;
	return handle;
}

gint janus_ice_handle_attach_plugin(void *gateway_session, guint64 handle_id, janus_plugin *plugin) {
	if(gateway_session == NULL)
		return JANUS_ERROR_SESSION_NOT_FOUND;
	if(plugin == NULL)
		return JANUS_ERROR_PLUGIN_NOT_FOUND;
	janus_session *session = (janus_session *)gateway_session;
	if(session->destroy)
		return JANUS_ERROR_SESSION_NOT_FOUND;
	janus_ice_handle *handle = janus_ice_handle_find(session, handle_id);
	if(handle == NULL)
		return JANUS_ERROR_HANDLE_NOT_FOUND;
	if(handle->app != NULL) {
		/* This handle is already attached to a plugin */
		return JANUS_ERROR_PLUGIN_ATTACH;
	}
	int error = 0;
	janus_plugin_session *session_handle = g_malloc0(sizeof(janus_plugin_session));
	if(session_handle == NULL) {
		JANUS_LOG(LOG_FATAL, "Memory error!\n");
		return JANUS_ERROR_UNKNOWN;	/* FIXME Do we need something like "Internal Server Error"? */
	}
	session_handle->gateway_handle = handle;
	session_handle->plugin_handle = NULL;
	session_handle->stopped = 0;
	plugin->create_session(session_handle, &error);
	if(error) {
		/* TODO Make error struct to pass verbose information */
		return error;
	}
	handle->app = plugin;
	handle->app_handle = session_handle;
	/* Add this plugin session to active sessions map */
	janus_mutex_lock(&plugin_sessions_mutex);
	g_hash_table_insert(plugin_sessions, session_handle, session_handle);
	janus_mutex_unlock(&plugin_sessions_mutex);
	/* Notify event handlers */
	if(janus_events_is_enabled())
		janus_events_notify_handlers(JANUS_EVENT_TYPE_HANDLE,
			session->session_id, handle_id, "attached", plugin->get_package(), handle->opaque_id);
	return 0;
}

gint janus_ice_handle_destroy(void *gateway_session, guint64 handle_id) {
	if(gateway_session == NULL)
		return JANUS_ERROR_SESSION_NOT_FOUND;
	janus_session *session = (janus_session *)gateway_session;
	janus_ice_handle *handle = janus_ice_handle_find(session, handle_id);
	if(handle == NULL)
		return JANUS_ERROR_HANDLE_NOT_FOUND;
	/* Remove the session from active sessions map */
	janus_mutex_lock(&plugin_sessions_mutex);
	gboolean found = g_hash_table_remove(plugin_sessions, handle->app_handle);
	if (!found) {
		janus_mutex_unlock(&plugin_sessions_mutex);
		return JANUS_ERROR_HANDLE_NOT_FOUND;
	}
	/* This is to tell the plugin to stop using this session: we'll get rid of it later */
	handle->app_handle->stopped = 1;
	janus_mutex_unlock(&plugin_sessions_mutex);
	janus_plugin *plugin_t = (janus_plugin *)handle->app;
	if(plugin_t == NULL) {
		/* There was no plugin attached, probably something went wrong there */
		janus_flags_set(&handle->webrtc_flags, JANUS_ICE_HANDLE_WEBRTC_ALERT);
		janus_flags_set(&handle->webrtc_flags, JANUS_ICE_HANDLE_WEBRTC_STOP);
		if(handle->iceloop != NULL) {
			if(handle->stream_id > 0) {
				nice_agent_attach_recv(handle->agent, handle->stream_id, 1, g_main_loop_get_context (handle->iceloop), NULL, NULL);
			}
			if(handle->iceloop != NULL && g_main_loop_is_running(handle->iceloop)) {
				g_main_loop_quit(handle->iceloop);
			}
		}
		return 0;
	}
	JANUS_LOG(LOG_INFO, "Detaching handle from %s\n", plugin_t->get_name());
	/* Actually detach handle... */
	int error = 0;
	/* Notify the plugin that the session's over */
	plugin_t->destroy_session(handle->app_handle, &error);
	/* Get rid of the handle now */
	if(g_atomic_int_compare_and_exchange(&handle->dump_packets, 1, 0)) {
		janus_text2pcap_close(handle->text2pcap);
		g_clear_pointer(&handle->text2pcap, janus_text2pcap_free);
	}
	janus_flags_set(&handle->webrtc_flags, JANUS_ICE_HANDLE_WEBRTC_ALERT);
	janus_flags_set(&handle->webrtc_flags, JANUS_ICE_HANDLE_WEBRTC_STOP);
	if(handle->iceloop != NULL) {
		if(handle->stream_id > 0) {
			nice_agent_attach_recv(handle->agent, handle->stream_id, 1, g_main_loop_get_context (handle->iceloop), NULL, NULL);
		}
		if(handle->iceloop != NULL && g_main_loop_is_running(handle->iceloop)) {
			g_main_loop_quit(handle->iceloop);
		}
	}

	/* Prepare JSON event to notify user/application */
	json_t *event = json_object();
	json_object_set_new(event, "janus", json_string("detached"));
	json_object_set_new(event, "session_id", json_integer(session->session_id));
	json_object_set_new(event, "sender", json_integer(handle_id));
	/* Send the event */
	JANUS_LOG(LOG_VERB, "[%"SCNu64"] Sending event to transport...\n", handle->handle_id);
	janus_session_notify_event(session, event);
	/* We only actually destroy the handle later */
	JANUS_LOG(LOG_VERB, "[%"SCNu64"] Handle detached (error=%d), scheduling destruction\n", handle_id, error);
	janus_mutex_lock(&old_handles_mutex);
	g_hash_table_insert(old_handles, janus_uint64_dup(handle->handle_id), handle);
	janus_mutex_unlock(&old_handles_mutex);
	/* Notify event handlers as well */
	if(janus_events_is_enabled())
		janus_events_notify_handlers(JANUS_EVENT_TYPE_HANDLE,
			session->session_id, handle_id, "detached", plugin_t->get_package(), NULL);
	return error;
}

void janus_ice_free(janus_ice_handle *handle) {
	if(handle == NULL)
		return;
	janus_mutex_lock(&handle->mutex);
	janus_ice_queued_packet *pkt = NULL;
	while(g_async_queue_length(handle->queued_packets) > 0) {
		pkt = g_async_queue_try_pop(handle->queued_packets);
		if(pkt != NULL && pkt != &janus_ice_dtls_alert) {
			g_free(pkt->data);
			g_free(pkt);
		}
	}
	g_async_queue_unref(handle->queued_packets);
	handle->queued_packets = NULL;
	handle->session = NULL;
	handle->app = NULL;
	if(handle->app_handle != NULL) {
		janus_mutex_lock(&plugin_sessions_mutex);
		handle->app_handle->stopped = 1;
		handle->app_handle->gateway_handle = NULL;
		handle->app_handle->plugin_handle = NULL;
		g_free(handle->app_handle);
		handle->app_handle = NULL;
		janus_mutex_unlock(&plugin_sessions_mutex);
	}
	janus_mutex_unlock(&handle->mutex);
	janus_ice_webrtc_free(handle);
	JANUS_LOG(LOG_INFO, "[%"SCNu64"] Handle and related resources freed\n", handle->handle_id);
	g_free(handle->opaque_id);
	g_free(handle);
	handle = NULL;
}

void janus_ice_webrtc_hangup(janus_ice_handle *handle, const char *reason) {
	if(handle == NULL)
		return;
	if(janus_flags_is_set(&handle->webrtc_flags, JANUS_ICE_HANDLE_WEBRTC_ALERT))
		return;
	janus_flags_set(&handle->webrtc_flags, JANUS_ICE_HANDLE_WEBRTC_ALERT);
	janus_flags_set(&handle->webrtc_flags, JANUS_ICE_HANDLE_WEBRTC_CLEANING);
	janus_plugin *plugin = (janus_plugin *)handle->app;
	if(plugin != NULL) {
		JANUS_LOG(LOG_VERB, "[%"SCNu64"] Telling the plugin about the hangup because of a %s (%s)\n",
			handle->handle_id, reason, plugin->get_name());
		if(plugin && plugin->hangup_media && janus_plugin_session_is_alive(handle->app_handle))
			plugin->hangup_media(handle->app_handle);
		/* user will be notified only after the actual hangup */
		handle->hangup_reason = reason;
	}
	if(handle->queued_packets != NULL && handle->send_thread_created)
#if GLIB_CHECK_VERSION(2, 46, 0)
		g_async_queue_push_front(handle->queued_packets, &janus_ice_dtls_alert);
#else
		g_async_queue_push(handle->queued_packets, &janus_ice_dtls_alert);
#endif
	/* Get rid of the loop */
	if(handle->send_thread == NULL) {
		if(handle->iceloop != NULL) {
			if(handle->stream_id > 0) {
				nice_agent_attach_recv(handle->agent, handle->stream_id, 1, g_main_loop_get_context (handle->iceloop), NULL, NULL);
			}
			gint64 waited = 0;
			while(handle->iceloop && !g_main_loop_is_running(handle->iceloop)) {
				JANUS_LOG(LOG_VERB, "[%"SCNu64"] ICE loop exists but is not running, waiting for it to run\n", handle->handle_id);
				g_usleep (100000);
				waited += 100000;
				if(waited >= G_USEC_PER_SEC) {
					JANUS_LOG(LOG_VERB, "[%"SCNu64"]   -- Waited a second, that's enough!\n", handle->handle_id);
					break;
				}
			}
			if(handle->iceloop != NULL && g_main_loop_is_running(handle->iceloop)) {
				JANUS_LOG(LOG_VERB, "[%"SCNu64"] Forcing ICE loop to quit (%s)\n", handle->handle_id, g_main_loop_is_running(handle->iceloop) ? "running" : "NOT running");
				g_main_loop_quit(handle->iceloop);
				if (handle->icectx != NULL) {
					g_main_context_wakeup(handle->icectx);
				}
			}
		}
	}
}

void janus_ice_webrtc_free(janus_ice_handle *handle) {
	if(handle == NULL)
		return;
	janus_mutex_lock(&handle->mutex);
	janus_flags_clear(&handle->webrtc_flags, JANUS_ICE_HANDLE_WEBRTC_READY);
	if(handle->iceloop != NULL) {
		g_main_loop_unref (handle->iceloop);
		handle->iceloop = NULL;
	}
	if(handle->icectx != NULL) {
		g_main_context_unref (handle->icectx);
		handle->icectx = NULL;
	}
	if(handle->stream != NULL) {
		janus_ice_stream_free(handle->stream);
		handle->stream = NULL;
	}
	if(handle->agent != NULL) {
		if(G_IS_OBJECT(handle->agent))
			g_object_unref(handle->agent);
		handle->agent = NULL;
	}
	handle->agent_created = 0;
	if(handle->pending_trickles) {
		while(handle->pending_trickles) {
			GList *temp = g_list_first(handle->pending_trickles);
			handle->pending_trickles = g_list_remove_link(handle->pending_trickles, temp);
			janus_ice_trickle *trickle = (janus_ice_trickle *)temp->data;
			g_list_free(temp);
			janus_ice_trickle_destroy(trickle);
		}
	}
	handle->pending_trickles = NULL;
	g_free(handle->rtp_profile);
	handle->rtp_profile = NULL;
	g_free(handle->local_sdp);
	handle->local_sdp = NULL;
	g_free(handle->remote_sdp);
	handle->remote_sdp = NULL;
	if(handle->audio_mid != NULL) {
		g_free(handle->audio_mid);
		handle->audio_mid = NULL;
	}
	if(handle->video_mid != NULL) {
		g_free(handle->video_mid);
		handle->video_mid = NULL;
	}
	if(handle->data_mid != NULL) {
		g_free(handle->data_mid);
		handle->data_mid = NULL;
	}
	janus_flags_clear(&handle->webrtc_flags, JANUS_ICE_HANDLE_WEBRTC_CLEANING);
	janus_flags_clear(&handle->webrtc_flags, JANUS_ICE_HANDLE_WEBRTC_HAS_AGENT);
	if (!janus_flags_is_set(&handle->webrtc_flags, JANUS_ICE_HANDLE_WEBRTC_STOP) && handle->hangup_reason) {
		janus_ice_notify_hangup(handle, handle->hangup_reason);
	}
	handle->hangup_reason = NULL;
	janus_mutex_unlock(&handle->mutex);
	JANUS_LOG(LOG_INFO, "[%"SCNu64"] WebRTC resources freed\n", handle->handle_id);
}

void janus_ice_stream_free(janus_ice_stream *stream) {
	if(stream == NULL)
		return;
	if(stream->component != NULL) {
		janus_ice_component_free(stream->component);
		stream->component = NULL;
	}
	stream->handle = NULL;
	if(stream->remote_hashing != NULL) {
		g_free(stream->remote_hashing);
		stream->remote_hashing = NULL;
	}
	if(stream->remote_fingerprint != NULL) {
		g_free(stream->remote_fingerprint);
		stream->remote_fingerprint = NULL;
	}
	if(stream->ruser != NULL) {
		g_free(stream->ruser);
		stream->ruser = NULL;
	}
	if(stream->rpass != NULL) {
		g_free(stream->rpass);
		stream->rpass = NULL;
	}
	g_free(stream->rid[0]);
	stream->rid[0] = NULL;
	g_free(stream->rid[1]);
	stream->rid[1] = NULL;
	g_free(stream->rid[2]);
	stream->rid[2] = NULL;
	g_list_free(stream->audio_payload_types);
	stream->audio_payload_types = NULL;
	g_list_free(stream->video_payload_types);
	stream->video_payload_types = NULL;
	g_free(stream->audio_codec);
	stream->audio_codec = NULL;
	g_free(stream->video_codec);
	stream->video_codec = NULL;
	g_free(stream->audio_rtcp_ctx);
	stream->audio_rtcp_ctx = NULL;
	g_free(stream->video_rtcp_ctx[0]);
	stream->video_rtcp_ctx[0] = NULL;
	g_free(stream->video_rtcp_ctx[1]);
	stream->video_rtcp_ctx[1] = NULL;
	g_free(stream->video_rtcp_ctx[2]);
	stream->video_rtcp_ctx[2] = NULL;
	g_slist_free_full(stream->transport_wide_received_seq_nums,(GDestroyNotify)g_free);
	stream->transport_wide_received_seq_nums = NULL;
	stream->audio_first_ntp_ts = 0;
	stream->audio_first_rtp_ts = 0;
	stream->video_first_ntp_ts[0] = 0;
	stream->video_first_ntp_ts[1] = 0;
	stream->video_first_ntp_ts[2] = 0;
	stream->video_first_rtp_ts[0] = 0;
	stream->video_first_rtp_ts[1] = 0;
	stream->video_first_rtp_ts[2] = 0;
	stream->audio_last_ts = 0;
	stream->video_last_ts = 0;
	g_free(stream);
	stream = NULL;
}

void janus_ice_component_free(janus_ice_component *component) {
	if(component == NULL)
		return;
	janus_ice_stream *stream = component->stream;
	if(stream == NULL)
		return;
	janus_ice_handle *handle = stream->handle;
	if(handle == NULL)
		return;
	//~ janus_mutex_lock(&handle->mutex);
	component->stream = NULL;
	if(component->icestate_source != NULL) {
		g_source_destroy(component->icestate_source);
		g_source_unref(component->icestate_source);
		component->icestate_source = NULL;
	}
	if(component->dtlsrt_source != NULL) {
		g_source_destroy(component->dtlsrt_source);
		g_source_unref(component->dtlsrt_source);
		component->dtlsrt_source = NULL;
	}
	if(component->dtls != NULL) {
		janus_dtls_srtp_destroy(component->dtls);
		component->dtls = NULL;
	}
	if(component->audio_retransmit_buffer != NULL) {
		janus_rtp_packet *p = NULL;
		while((p = (janus_rtp_packet *)g_queue_pop_head(component->audio_retransmit_buffer)) != NULL) {
			/* Remove from hashtable too */
			janus_rtp_header *header = (janus_rtp_header *)p->data;
			guint16 seq = ntohs(header->seq_number);
			g_hash_table_remove(component->audio_retransmit_seqs, GUINT_TO_POINTER(seq));
			/* Free the packet */
			g_free(p->data);
			p->data = NULL;
			g_free(p);
		}
		g_queue_free(component->audio_retransmit_buffer);
		g_hash_table_destroy(component->audio_retransmit_seqs);
	}
	if(component->video_retransmit_buffer != NULL) {
		janus_rtp_packet *p = NULL;
		while((p = (janus_rtp_packet *)g_queue_pop_head(component->video_retransmit_buffer)) != NULL) {
			/* Remove from hashtable too */
			janus_rtp_header *header = (janus_rtp_header *)p->data;
			guint16 seq = ntohs(header->seq_number);
			g_hash_table_remove(component->video_retransmit_seqs, GUINT_TO_POINTER(seq));
			/* Free the packet */
			g_free(p->data);
			p->data = NULL;
			g_free(p);
		}
		g_queue_free(component->video_retransmit_buffer);
		g_hash_table_destroy(component->video_retransmit_seqs);
	}
	if(component->candidates != NULL) {
		GSList *i = NULL, *candidates = component->candidates;
		for (i = candidates; i; i = i->next) {
			NiceCandidate *c = (NiceCandidate *) i->data;
			if(c != NULL) {
				nice_candidate_free(c);
				c = NULL;
			}
		}
		g_slist_free(candidates);
		candidates = NULL;
	}
	component->candidates = NULL;
	if(component->local_candidates != NULL) {
		GSList *i = NULL, *candidates = component->local_candidates;
		for (i = candidates; i; i = i->next) {
			gchar *c = (gchar *) i->data;
			if(c != NULL) {
				g_free(c);
				c = NULL;
			}
		}
		g_slist_free(candidates);
		candidates = NULL;
	}
	component->local_candidates = NULL;
	if(component->remote_candidates != NULL) {
		GSList *i = NULL, *candidates = component->remote_candidates;
		for (i = candidates; i; i = i->next) {
			gchar *c = (gchar *) i->data;
			if(c != NULL) {
				g_free(c);
				c = NULL;
			}
		}
		g_slist_free(candidates);
		candidates = NULL;
	}
	component->remote_candidates = NULL;
	if(component->selected_pair != NULL)
		g_free(component->selected_pair);
	component->selected_pair = NULL;
	if(component->last_seqs_audio)
		janus_seq_list_free(&component->last_seqs_audio);
	if(component->last_seqs_video[0])
		janus_seq_list_free(&component->last_seqs_video[0]);
	if(component->last_seqs_video[1])
		janus_seq_list_free(&component->last_seqs_video[1]);
	if(component->last_seqs_video[2])
		janus_seq_list_free(&component->last_seqs_video[2]);
	g_free(component);
	//~ janus_mutex_unlock(&handle->mutex);
}

/* Call plugin slow_link callback if enough NACKs within a second */
#define SLOW_LINK_NACKS_PER_SEC 8
static void
janus_slow_link_update(janus_ice_component *component, janus_ice_handle *handle,
		guint nacks, int video, int uplink, gint64 now) {
	/* We keep the counters in different janus_ice_stats objects, depending on the direction */
	gint64 sl_nack_period_ts = uplink ? component->in_stats.sl_nack_period_ts : component->out_stats.sl_nack_period_ts;
	/* Is the NACK too old? */
	if(now-sl_nack_period_ts > 2*G_USEC_PER_SEC) {
		/* Old nacks too old, don't count them */
		if(uplink) {
			component->in_stats.sl_nack_period_ts = now;
			component->in_stats.sl_nack_recent_cnt = 0;
		} else {
			component->out_stats.sl_nack_period_ts = now;
			component->out_stats.sl_nack_recent_cnt = 0;
		}
	}
	if(uplink) {
		component->in_stats.sl_nack_recent_cnt += nacks;
	} else {
		component->out_stats.sl_nack_recent_cnt += nacks;
	}
	gint64 last_slowlink_time = uplink ? component->in_stats.last_slowlink_time : component->out_stats.last_slowlink_time;
	guint sl_nack_recent_cnt = uplink ? component->in_stats.sl_nack_recent_cnt : component->out_stats.sl_nack_recent_cnt;
	if((sl_nack_recent_cnt >= SLOW_LINK_NACKS_PER_SEC) && (now-last_slowlink_time > 1*G_USEC_PER_SEC)) {
		/* Tell the plugin */
		janus_plugin *plugin = (janus_plugin *)handle->app;
		if(plugin && plugin->slow_link && janus_plugin_session_is_alive(handle->app_handle))
			plugin->slow_link(handle->app_handle, uplink, video);
		/* Notify the user/application too */
		janus_session *session = (janus_session *)handle->session;
		if(session != NULL) {
			json_t *event = json_object();
			json_object_set_new(event, "janus", json_string("slowlink"));
			json_object_set_new(event, "session_id", json_integer(session->session_id));
			json_object_set_new(event, "sender", json_integer(handle->handle_id));
			json_object_set_new(event, "uplink", uplink ? json_true() : json_false());
			json_object_set_new(event, "nacks", json_integer(sl_nack_recent_cnt));
			/* Send the event */
			JANUS_LOG(LOG_VERB, "[%"SCNu64"] Sending event to transport...\n", handle->handle_id);
			janus_session_notify_event(session, event);
			/* Finally, notify event handlers */
			if(janus_events_is_enabled()) {
				json_t *info = json_object();
				json_object_set_new(info, "media", json_string(video ? "video" : "audio"));
				json_object_set_new(info, "slow_link", json_string(uplink ? "uplink" : "downlink"));
				json_object_set_new(info, "nacks_lastsec", json_integer(sl_nack_recent_cnt));
				janus_events_notify_handlers(JANUS_EVENT_TYPE_MEDIA, session->session_id, handle->handle_id, info);
			}
		}
		/* Update the counters */
		if(uplink) {
			component->in_stats.last_slowlink_time = now;
			component->in_stats.sl_nack_period_ts = now;
			component->in_stats.sl_nack_recent_cnt = 0;
		} else {
			component->out_stats.last_slowlink_time = now;
			component->out_stats.sl_nack_period_ts = now;
			component->out_stats.sl_nack_recent_cnt = 0;
		}
	}
}


/* ICE state check timer (needed to check if a failed really is definitive or if things can still improve) */
static gboolean janus_ice_check_failed(gpointer data) {
	janus_ice_component *component = (janus_ice_component *)data;
	if(component == NULL)
		return FALSE;
	janus_ice_stream *stream = component->stream;
	if(!stream)
		goto stoptimer;
	janus_ice_handle *handle = stream->handle;
	if(!handle)
		goto stoptimer;
	if(janus_flags_is_set(&handle->webrtc_flags, JANUS_ICE_HANDLE_WEBRTC_STOP) ||
			janus_flags_is_set(&handle->webrtc_flags, JANUS_ICE_HANDLE_WEBRTC_ALERT))
		goto stoptimer;
	if(component->state == NICE_COMPONENT_STATE_CONNECTED || component->state == NICE_COMPONENT_STATE_READY) {
		/* ICE succeeded in the meanwhile, get rid of this timer */
		JANUS_LOG(LOG_VERB, "[%"SCNu64"] ICE succeeded, disabling ICE state check timer!\n", handle->handle_id);
		goto stoptimer;
	}
	/* Still in the failed state, how much time passed since we first detected it? */
	if(janus_get_monotonic_time() - component->icefailed_detected < 5*G_USEC_PER_SEC) {
		/* Let's wait a little longer */
		return TRUE;
	}
	/* If we got here it means the timer expired, and we should check if this is a failure */
	gboolean trickle_recv = (!janus_flags_is_set(&handle->webrtc_flags, JANUS_ICE_HANDLE_WEBRTC_TRICKLE) || janus_flags_is_set(&handle->webrtc_flags, JANUS_ICE_HANDLE_WEBRTC_ALL_TRICKLES));
	gboolean answer_recv = janus_flags_is_set(&handle->webrtc_flags, JANUS_ICE_HANDLE_WEBRTC_GOT_ANSWER);
	gboolean alert_set = janus_flags_is_set(&handle->webrtc_flags, JANUS_ICE_HANDLE_WEBRTC_ALERT);
	/* We may still be waiting for something... but we don't wait forever */
	gboolean do_wait = TRUE;
	if(janus_get_monotonic_time() - component->icefailed_detected >= 15*G_USEC_PER_SEC) {
		do_wait = FALSE;
	}
	if(!do_wait || (handle && trickle_recv && answer_recv && !alert_set)) {
		/* FIXME Should we really give up for what may be a failure in only one of the media? */
		JANUS_LOG(LOG_ERR, "[%"SCNu64"] ICE failed for component %d in stream %d...\n",
			handle->handle_id, component->component_id, stream->stream_id);
		janus_flags_set(&handle->webrtc_flags, JANUS_ICE_HANDLE_WEBRTC_ALERT);
		janus_plugin *plugin = (janus_plugin *)handle->app;
		if(plugin != NULL) {
			JANUS_LOG(LOG_VERB, "[%"SCNu64"] Telling the plugin about it (%s)\n", handle->handle_id, plugin->get_name());
			if(plugin && plugin->hangup_media && janus_plugin_session_is_alive(handle->app_handle))
				plugin->hangup_media(handle->app_handle);
		}
		janus_ice_notify_hangup(handle, "ICE failed");
		goto stoptimer;
	}
	/* Let's wait a little longer */
	JANUS_LOG(LOG_WARN, "[%"SCNu64"] ICE failed for component %d in stream %d, but we're still waiting for some info so we don't care... (trickle %s, answer %s, alert %s)\n",
		handle->handle_id, component->component_id, stream->stream_id,
		trickle_recv ? "received" : "pending",
		answer_recv ? "received" : "pending",
		alert_set ? "set" : "not set");
	return TRUE;

stoptimer:
	if(component->icestate_source != NULL) {
		g_source_destroy(component->icestate_source);
		g_source_unref(component->icestate_source);
		component->icestate_source = NULL;
	}
	return FALSE;
}

/* Callbacks */
static void janus_ice_cb_candidate_gathering_done(NiceAgent *agent, guint stream_id, gpointer user_data) {
	janus_ice_handle *handle = (janus_ice_handle *)user_data;
	if(!handle)
		return;
	JANUS_LOG(LOG_VERB, "[%"SCNu64"] Gathering done for stream %d\n", handle->handle_id, stream_id);
	handle->cdone++;
	janus_ice_stream *stream = handle->stream;
	if(!stream || stream->stream_id != stream_id) {
		JANUS_LOG(LOG_ERR, "[%"SCNu64"]  No stream %d??\n", handle->handle_id, stream_id);
		return;
	}
	stream->cdone = 1;
}

static void janus_ice_cb_component_state_changed(NiceAgent *agent, guint stream_id, guint component_id, guint state, gpointer ice) {
	janus_ice_handle *handle = (janus_ice_handle *)ice;
	if(!handle)
		return;
	if(component_id > 1) {
		/* State changed for a component we don't need anymore (rtcp-mux) */
		return;
	}
	JANUS_LOG(LOG_VERB, "[%"SCNu64"] Component state changed for component %d in stream %d: %d (%s)\n",
		handle->handle_id, component_id, stream_id, state, janus_get_ice_state_name(state));
	janus_ice_stream *stream = handle->stream;
	if(!stream || stream->stream_id != stream_id) {
		JANUS_LOG(LOG_ERR, "[%"SCNu64"]     No stream %d??\n", handle->handle_id, stream_id);
		return;
	}
	janus_ice_component *component = stream->component;
	if(!component || component->component_id != component_id) {
		JANUS_LOG(LOG_ERR, "[%"SCNu64"]     No component %d in stream %d??\n", handle->handle_id, component_id, stream_id);
		return;
	}
	component->state = state;
	/* Notify event handlers */
	if(janus_events_is_enabled()) {
		janus_session *session = (janus_session *)handle->session;
		json_t *info = json_object();
		json_object_set_new(info, "ice", json_string(janus_get_ice_state_name(state)));
		json_object_set_new(info, "stream_id", json_integer(stream_id));
		json_object_set_new(info, "component_id", json_integer(component_id));
		janus_events_notify_handlers(JANUS_EVENT_TYPE_WEBRTC, session->session_id, handle->handle_id, info);
	}
	/* Handle new state */
	if((state == NICE_COMPONENT_STATE_CONNECTED || state == NICE_COMPONENT_STATE_READY)
			&& handle->send_thread == NULL) {
		/* Make sure we're not trying to start the thread more than once */
		if(!g_atomic_int_compare_and_exchange(&handle->send_thread_created, 0, 1)) {
			return;
		}
		/* Start the outgoing data thread */
		GError *error = NULL;
		char tname[16];
		g_snprintf(tname, sizeof(tname), "icesend %"SCNu64, handle->handle_id);
		handle->send_thread = g_thread_try_new(tname, &janus_ice_send_thread, handle, &error);
		if(error != NULL) {
			/* FIXME We should clear some resources... */
			JANUS_LOG(LOG_ERR, "[%"SCNu64"] Got error %d (%s) trying to launch the ICE send thread...\n", handle->handle_id, error->code, error->message ? error->message : "??");
			return;
		}
	}
	/* FIXME Even in case the state is 'connected', we wait for the 'new-selected-pair' callback to do anything */
	if(state == NICE_COMPONENT_STATE_FAILED) {
		/* Failed doesn't mean necessarily we need to give up: we may be trickling */
		gboolean alert_set = janus_flags_is_set(&handle->webrtc_flags, JANUS_ICE_HANDLE_WEBRTC_ALERT);
		if(alert_set)
			return;
		gboolean trickle_recv = (!janus_flags_is_set(&handle->webrtc_flags, JANUS_ICE_HANDLE_WEBRTC_TRICKLE) || janus_flags_is_set(&handle->webrtc_flags, JANUS_ICE_HANDLE_WEBRTC_ALL_TRICKLES));
		gboolean answer_recv = janus_flags_is_set(&handle->webrtc_flags, JANUS_ICE_HANDLE_WEBRTC_GOT_ANSWER);
		JANUS_LOG(LOG_WARN, "[%"SCNu64"] ICE failed for component %d in stream %d, but let's give it some time... (trickle %s, answer %s, alert %s)\n",
			handle->handle_id, component_id, stream_id,
			trickle_recv ? "received" : "pending",
			answer_recv ? "received" : "pending",
			alert_set ? "set" : "not set");
		/* In case we haven't started a timer yet, let's do it now */
		if(component->icestate_source == NULL && component->icefailed_detected == 0) {
			component->icefailed_detected = janus_get_monotonic_time();
			component->icestate_source = g_timeout_source_new(500);
			g_source_set_callback(component->icestate_source, janus_ice_check_failed, component, NULL);
			guint id = g_source_attach(component->icestate_source, handle->icectx);
			JANUS_LOG(LOG_VERB, "[%"SCNu64"] Creating ICE state check timer with ID %u\n", handle->handle_id, id);
		}
	}
}

#ifndef HAVE_LIBNICE_TCP
static void janus_ice_cb_new_selected_pair (NiceAgent *agent, guint stream_id, guint component_id, gchar *local, gchar *remote, gpointer ice) {
#else
static void janus_ice_cb_new_selected_pair (NiceAgent *agent, guint stream_id, guint component_id, NiceCandidate *local, NiceCandidate *remote, gpointer ice) {
#endif
	janus_ice_handle *handle = (janus_ice_handle *)ice;
	if(!handle)
		return;
	if(component_id > 1) {
		/* New selected pair for a component we don't need anymore (rtcp-mux) */
		return;
	}
#ifndef HAVE_LIBNICE_TCP
	JANUS_LOG(LOG_VERB, "[%"SCNu64"] New selected pair for component %d in stream %d: %s <-> %s\n", handle ? handle->handle_id : 0, component_id, stream_id, local, remote);
#else
	JANUS_LOG(LOG_VERB, "[%"SCNu64"] New selected pair for component %d in stream %d: %s <-> %s\n", handle ? handle->handle_id : 0, component_id, stream_id, local->foundation, remote->foundation);
#endif
	janus_ice_stream *stream = handle->stream;
	if(!stream || stream->stream_id != stream_id) {
		JANUS_LOG(LOG_ERR, "[%"SCNu64"]     No stream %d??\n", handle->handle_id, stream_id);
		return;
	}
	janus_ice_component *component = stream->component;
	if(!component || component->component_id != component_id) {
		JANUS_LOG(LOG_ERR, "[%"SCNu64"]     No component %d in stream %d??\n", handle->handle_id, component_id, stream_id);
		return;
	}
	char sp[200];
#ifndef HAVE_LIBNICE_TCP
	g_snprintf(sp, 200, "%s <-> %s", local, remote);
#else
	gchar laddress[NICE_ADDRESS_STRING_LEN], raddress[NICE_ADDRESS_STRING_LEN];
	gint lport = 0, rport = 0;
	nice_address_to_string(&(local->addr), (gchar *)&laddress);
	nice_address_to_string(&(remote->addr), (gchar *)&raddress);
	lport = nice_address_get_port(&(local->addr));
	rport = nice_address_get_port(&(remote->addr));
	const char *ltype = NULL, *rtype = NULL; 
	switch(local->type) {
		case NICE_CANDIDATE_TYPE_HOST:
			ltype = "host";
			break;
		case NICE_CANDIDATE_TYPE_SERVER_REFLEXIVE:
			ltype = "srflx";
			break;
		case NICE_CANDIDATE_TYPE_PEER_REFLEXIVE:
			ltype = "prflx";
			break;
		case NICE_CANDIDATE_TYPE_RELAYED:
			ltype = "relay";
			break;
		default:
			break;
	}
	switch(remote->type) {
		case NICE_CANDIDATE_TYPE_HOST:
			rtype = "host";
			break;
		case NICE_CANDIDATE_TYPE_SERVER_REFLEXIVE:
			rtype = "srflx";
			break;
		case NICE_CANDIDATE_TYPE_PEER_REFLEXIVE:
			rtype = "prflx";
			break;
		case NICE_CANDIDATE_TYPE_RELAYED:
			rtype = "relay";
			break;
		default:
			break;
	}
	g_snprintf(sp, 200, "%s:%d [%s,%s] <-> %s:%d [%s,%s]",
		laddress, lport, ltype, local->transport == NICE_CANDIDATE_TRANSPORT_UDP ? "udp" : "tcp",
		raddress, rport, rtype, remote->transport == NICE_CANDIDATE_TRANSPORT_UDP ? "udp" : "tcp");
#endif
	gchar *prev_selected_pair = component->selected_pair;
	component->selected_pair = g_strdup(sp);
	g_clear_pointer(&prev_selected_pair, g_free);
	/* Notify event handlers */
	if(janus_events_is_enabled()) {
		janus_session *session = (janus_session *)handle->session;
		json_t *info = json_object();
		json_object_set_new(info, "selected-pair", json_string(sp));
		json_object_set_new(info, "stream_id", json_integer(stream_id));
		json_object_set_new(info, "component_id", json_integer(component_id));
		janus_events_notify_handlers(JANUS_EVENT_TYPE_WEBRTC, session->session_id, handle->handle_id, info);
	}
	/* Now we can start the DTLS handshake (FIXME This was on the 'connected' state notification, before) */
	JANUS_LOG(LOG_VERB, "[%"SCNu64"]   Component is ready enough, starting DTLS handshake...\n", handle->handle_id);
	/* Have we been here before? (might happen, when trickling) */
	if(component->dtls != NULL)
		return;
	component->component_connected = janus_get_monotonic_time();
	/* Create DTLS-SRTP context, at last */
	component->dtls = janus_dtls_srtp_create(component, stream->dtls_role);
	if(!component->dtls) {
		JANUS_LOG(LOG_ERR, "[%"SCNu64"]     No component DTLS-SRTP session??\n", handle->handle_id);
		return;
	}
	janus_dtls_srtp_handshake(component->dtls);
	/* Create retransmission timer */
	component->dtlsrt_source = g_timeout_source_new(100);
	g_source_set_callback(component->dtlsrt_source, janus_dtls_retry, component->dtls, NULL);
	guint id = g_source_attach(component->dtlsrt_source, handle->icectx);
	JANUS_LOG(LOG_VERB, "[%"SCNu64"] Creating retransmission timer with ID %u\n", handle->handle_id, id);
}

#ifndef HAVE_LIBNICE_TCP
static void janus_ice_cb_new_remote_candidate (NiceAgent *agent, guint stream_id, guint component_id, gchar *foundation, gpointer ice) {
#else
static void janus_ice_cb_new_remote_candidate (NiceAgent *agent, NiceCandidate *candidate, gpointer ice) {
#endif
	janus_ice_handle *handle = (janus_ice_handle *)ice;
#ifndef HAVE_LIBNICE_TCP
	JANUS_LOG(LOG_VERB, "[%"SCNu64"] Discovered new remote candidate for component %d in stream %d: foundation=%s\n", handle ? handle->handle_id : 0, component_id, stream_id, foundation);
#else
	const char *ctype = NULL;
	switch(candidate->type) {
		case NICE_CANDIDATE_TYPE_HOST:
			ctype = "host";
			break;
		case NICE_CANDIDATE_TYPE_SERVER_REFLEXIVE:
			ctype = "srflx";
			break;
		case NICE_CANDIDATE_TYPE_PEER_REFLEXIVE:
			ctype = "prflx";
			break;
		case NICE_CANDIDATE_TYPE_RELAYED:
			ctype = "relay";
			break;
		default:
			break;
	}
	guint stream_id = candidate->stream_id;
	guint component_id = candidate->component_id;
	JANUS_LOG(LOG_VERB, "[%"SCNu64"] Discovered new remote candidate for component %d in stream %d: type=%s\n", handle ? handle->handle_id : 0, component_id, stream_id, ctype);
#endif
	if(!handle)
		return;
	if(component_id > 1) {
		/* New remote candidate for a component we don't need anymore (rtcp-mux) */
		return;
	}
	janus_ice_stream *stream = handle->stream;
	if(!stream || stream->stream_id != stream_id) {
		JANUS_LOG(LOG_ERR, "[%"SCNu64"]     No stream %d??\n", handle->handle_id, stream_id);
		return;
	}
	janus_ice_component *component = stream->component;
	if(!component || component->component_id != component_id) {
		JANUS_LOG(LOG_ERR, "[%"SCNu64"]     No component %d in stream %d??\n", handle->handle_id, component_id, stream_id);
		return;
	}
#ifndef HAVE_LIBNICE_TCP
	/* Get remote candidates and look for the related foundation */
	NiceCandidate *candidate = NULL;
	GSList *candidates = nice_agent_get_remote_candidates(agent, component_id, stream_id), *tmp = candidates;
	while(tmp) {
		NiceCandidate *c = (NiceCandidate *)tmp->data;
		if(candidate == NULL) {
			/* Check if this is what we're looking for */
			if(!strcasecmp(c->foundation, foundation)) {
				/* It is! */
				candidate = c;
				tmp = tmp->next;
				continue;
			}
		}
		nice_candidate_free(c);
		tmp = tmp->next;
	}
	g_slist_free(candidates);
	if(candidate == NULL) {
		JANUS_LOG(LOG_WARN, "Candidate with foundation %s not found?\n", foundation);
		return;
	}
#endif
	/* Render the candidate and add it to the remote_candidates cache for the admin API */
	if(candidate->type != NICE_CANDIDATE_TYPE_PEER_REFLEXIVE) {
		/* ... but only if it's 'prflx', the others we add ourselves */
		goto candidatedone;
	}
	JANUS_LOG(LOG_VERB, "[%"SCNu64"] Stream #%d, Component #%d\n", handle->handle_id, candidate->stream_id, candidate->component_id);
	gchar address[NICE_ADDRESS_STRING_LEN], base_address[NICE_ADDRESS_STRING_LEN];
	gint port = 0, base_port = 0;
	nice_address_to_string(&(candidate->addr), (gchar *)&address);
	port = nice_address_get_port(&(candidate->addr));
	nice_address_to_string(&(candidate->base_addr), (gchar *)&base_address);
	base_port = nice_address_get_port(&(candidate->base_addr));
	JANUS_LOG(LOG_VERB, "[%"SCNu64"]   Address:    %s:%d\n", handle->handle_id, address, port);
	JANUS_LOG(LOG_VERB, "[%"SCNu64"]   Priority:   %d\n", handle->handle_id, candidate->priority);
	JANUS_LOG(LOG_VERB, "[%"SCNu64"]   Foundation: %s\n", handle->handle_id, candidate->foundation);
	char buffer[100];
	if(candidate->transport == NICE_CANDIDATE_TRANSPORT_UDP) {
		g_snprintf(buffer, 100,
			"%s %d %s %d %s %d typ prflx raddr %s rport %d\r\n", 
				candidate->foundation,
				candidate->component_id,
				"udp",
				candidate->priority,
				address,
				port,
				base_address,
				base_port);
	} else {
		if(!janus_ice_tcp_enabled) {
			/* ICETCP support disabled */
			JANUS_LOG(LOG_WARN, "[%"SCNu64"] Skipping prflx TCP candidate, ICETCP support disabled...\n", handle->handle_id);
			goto candidatedone;
		}
#ifndef HAVE_LIBNICE_TCP
		/* TCP candidates are only supported since libnice 0.1.8 */
		JANUS_LOG(LOG_WARN, "[%"SCNu64"] Skipping prflx TCP candidate, the libnice version doesn't support it...\n", handle->handle_id);
			goto candidatedone;
#else
		const char *type = NULL;
		switch(candidate->transport) {
			case NICE_CANDIDATE_TRANSPORT_TCP_ACTIVE:
				type = "active";
				break;
			case NICE_CANDIDATE_TRANSPORT_TCP_PASSIVE:
				type = "passive";
				break;
			case NICE_CANDIDATE_TRANSPORT_TCP_SO:
				type = "so";
				break;
			default:
				break;
		}
		if(type == NULL) {
			/* FIXME Unsupported transport */
			JANUS_LOG(LOG_WARN, "[%"SCNu64"] Unsupported transport, skipping nonUDP/TCP prflx candidate...\n", handle->handle_id);
			goto candidatedone;
		} else {
			g_snprintf(buffer, 100,
				"%s %d %s %d %s %d typ prflx raddr %s rport %d tcptype %s\r\n",
					candidate->foundation,
					candidate->component_id,
					"tcp",
					candidate->priority,
					address,
					port,
					base_address,
					base_port,
					type);
		}
#endif
	}

	/* Save for the summary, in case we need it */
	component->remote_candidates = g_slist_append(component->remote_candidates, g_strdup(buffer));

	/* Notify event handlers */
	if(janus_events_is_enabled()) {
		janus_session *session = (janus_session *)handle->session;
		json_t *info = json_object();
		json_object_set_new(info, "remote-candidate", json_string(buffer));
		json_object_set_new(info, "stream_id", json_integer(stream_id));
		json_object_set_new(info, "component_id", json_integer(component_id));
		janus_events_notify_handlers(JANUS_EVENT_TYPE_WEBRTC, session->session_id, handle->handle_id, info);
	}

candidatedone:
#ifndef HAVE_LIBNICE_TCP
	nice_candidate_free(candidate);
#endif
	return;
}

static void janus_ice_cb_nice_recv(NiceAgent *agent, guint stream_id, guint component_id, guint len, gchar *buf, gpointer ice) {
	janus_ice_component *component = (janus_ice_component *)ice;
	if(!component) {
		JANUS_LOG(LOG_ERR, "No component %d in stream %d??\n", component_id, stream_id);
		return;
	}
	janus_ice_stream *stream = component->stream;
	if(!stream) {
		JANUS_LOG(LOG_ERR, "No stream %d??\n", stream_id);
		return;
	}
	janus_ice_handle *handle = stream->handle;
	if(!handle) {
		JANUS_LOG(LOG_ERR, "No handle for stream %d??\n", stream_id);
		return;
	}
	janus_session *session = (janus_session *)handle->session;
	if(!component->dtls) {	/* Still waiting for the DTLS stack */
		JANUS_LOG(LOG_WARN, "[%"SCNu64"] Still waiting for the DTLS stack for component %d in stream %d...\n", handle->handle_id, component_id, stream_id);
		return;
	}
	/* What is this? */
	if (janus_is_dtls(buf) || (!janus_is_rtp(buf) && !janus_is_rtcp(buf))) {
		/* This is DTLS: either handshake stuff, or data coming from SCTP DataChannels */
		JANUS_LOG(LOG_HUGE, "[%"SCNu64"] Looks like DTLS!\n", handle->handle_id);
		janus_dtls_srtp_incoming_msg(component->dtls, buf, len);
		/* Update stats (TODO Do the same for the last second window as well) */
		component->in_stats.data.packets++;
		component->in_stats.data.bytes += len;
		return;
	}
	/* Not DTLS... RTP or RTCP? (http://tools.ietf.org/html/rfc5761#section-4) */
	if(len < 12)
		return;	/* Definitely nothing useful */
	if(janus_is_rtp(buf)) {
		/* This is RTP */
		if(!component->dtls || !component->dtls->srtp_valid || !component->dtls->srtp_in) {
			JANUS_LOG(LOG_WARN, "[%"SCNu64"]     Missing valid SRTP session (packet arrived too early?), skipping...\n", handle->handle_id);
		} else {
			janus_rtp_header *header = (janus_rtp_header *)buf;
			guint32 packet_ssrc = ntohl(header->ssrc);
			/* Is this audio or video? */
			int video = 0, vindex = 0;
			/* Bundled streams, check SSRC */
			video = ((stream->video_ssrc_peer[0] == packet_ssrc
				|| stream->video_ssrc_peer_rtx == packet_ssrc
				|| stream->video_ssrc_peer[1] == packet_ssrc
				|| stream->video_ssrc_peer[2] == packet_ssrc) ? 1 : 0);
			if(!video && stream->audio_ssrc_peer != packet_ssrc) {
				/* FIXME In case it happens, we should check what it is */
				if(stream->audio_ssrc_peer == 0 || stream->video_ssrc_peer[0] == 0) {
					/* Apparently we were not told the peer SSRCs, try to guess from the payload type */
					gboolean found = FALSE;
					guint16 pt = header->type;
					if(stream->audio_ssrc_peer == 0 && stream->audio_payload_types) {
						GList *pts = stream->audio_payload_types;
						while(pts) {
							guint16 audio_pt = GPOINTER_TO_UINT(pts->data);
							if(pt == audio_pt) {
								JANUS_LOG(LOG_VERB, "[%"SCNu64"] Unadvertized SSRC (%"SCNu32") is audio! (payload type %"SCNu16")\n", handle->handle_id, packet_ssrc, pt);
								video = 0;
								stream->audio_ssrc_peer = packet_ssrc;
								found = TRUE;
								break;
							}
							pts = pts->next;
						}
					}
					if(!found && stream->video_ssrc_peer[0] == 0 && stream->video_payload_types) {
						GList *pts = stream->video_payload_types;
						while(pts) {
							guint16 video_pt = GPOINTER_TO_UINT(pts->data);
							if(pt == video_pt) {
								JANUS_LOG(LOG_VERB, "[%"SCNu64"] Unadvertized SSRC (%"SCNu32") is video! (payload type %"SCNu16")\n", handle->handle_id, packet_ssrc, pt);
								video = 1;
								stream->video_ssrc_peer[0] = packet_ssrc;
								found = TRUE;
								break;
							}
							pts = pts->next;
						}
					}
				}
				if(!video && stream->audio_ssrc_peer != packet_ssrc) {
					JANUS_LOG(LOG_WARN, "[%"SCNu64"] Not video and not audio? dropping (SSRC %"SCNu32")...\n", handle->handle_id, packet_ssrc);
					return;
				}
			}
			if(video) {
				if(stream->video_ssrc_peer_rtx == packet_ssrc) {
					/* FIXME This is a video retransmission using RFC4588, but we don't support it yet,
					 * see https://tools.ietf.org/html/rfc4588#section-4 */
					JANUS_LOG(LOG_WARN, "[%"SCNu64"] RFC4588 rtx packet, dropping (SSRC %"SCNu32")...\n", handle->handle_id, packet_ssrc);
					return;
				} else if(stream->video_ssrc_peer[1] == packet_ssrc) {
					/* FIXME Simulcast (1) */
					JANUS_LOG(LOG_HUGE, "[%"SCNu64"] Simulcast #1 (SSRC %"SCNu32")...\n", handle->handle_id, packet_ssrc);
					vindex = 1;
				} else if(stream->video_ssrc_peer[2] == packet_ssrc) {
					/* FIXME Simulcast (2) */
					JANUS_LOG(LOG_HUGE, "[%"SCNu64"] Simulcast #2 (SSRC %"SCNu32")...\n", handle->handle_id, packet_ssrc);
					vindex = 2;
				}
			}
			/* Make sure we're prepared to receive this media packet */
			if((!video && !stream->audio_recv) || (video && !stream->video_recv))
				return;

			int buflen = len;
			srtp_err_status_t res = srtp_unprotect(component->dtls->srtp_in, buf, &buflen);
			if(res != srtp_err_status_ok) {
				if(res != srtp_err_status_replay_fail && res != srtp_err_status_replay_old) {
					/* Only print the error if it's not a 'replay fail' or 'replay old' (which is probably just the result of us NACKing a packet) */
					guint32 timestamp = ntohl(header->timestamp);
					guint16 seq = ntohs(header->seq_number);
					JANUS_LOG(LOG_ERR, "[%"SCNu64"]     SRTP unprotect error: %s (len=%d-->%d, ts=%"SCNu32", seq=%"SCNu16")\n", handle->handle_id, janus_srtp_error_str(res), len, buflen, timestamp, seq);
				}
			} else {
				if(video) {
					if(stream->video_ssrc_peer[0] == 0) {
						stream->video_ssrc_peer[0] = ntohl(header->ssrc);
						JANUS_LOG(LOG_VERB, "[%"SCNu64"]     Peer video SSRC: %u\n", handle->handle_id, stream->video_ssrc_peer[0]);
					}
				} else {
					if(stream->audio_ssrc_peer == 0) {
						stream->audio_ssrc_peer = ntohl(header->ssrc);
						JANUS_LOG(LOG_VERB, "[%"SCNu64"]     Peer audio SSRC: %u\n", handle->handle_id, stream->audio_ssrc_peer);
					}
				}
				/* Do we need to dump this packet for debugging? */
				if(g_atomic_int_get(&handle->dump_packets))
					janus_text2pcap_dump(handle->text2pcap, JANUS_TEXT2PCAP_RTP, TRUE, buf, buflen,
						"[session=%"SCNu64"][handle=%"SCNu64"]", session->session_id, handle->handle_id);
				/* Backup the RTP header before passing it to the proper RTP switching context */
				janus_rtp_header *header = (janus_rtp_header *)buf;
				janus_rtp_header backup = *header;
				if(!video) {
					if(stream->audio_ssrc_peer_orig == 0)
						stream->audio_ssrc_peer_orig = packet_ssrc;
					janus_rtp_header_update(header, &stream->rtp_ctx[0], FALSE, 0);
					header->ssrc = htonl(stream->audio_ssrc_peer_orig);
				} else {
					if(stream->video_ssrc_peer_orig[vindex] == 0)
						stream->video_ssrc_peer_orig[vindex] = packet_ssrc;
					janus_rtp_header_update(header, &stream->rtp_ctx[vindex], TRUE, 0);
					header->ssrc = htonl(stream->video_ssrc_peer_orig[vindex]);
				}
				/* Keep track of payload types too */
				if(!video && stream->audio_payload_type < 0) {
					stream->audio_payload_type = header->type;
					if(stream->audio_codec == NULL) {
						const char *codec = janus_get_codec_from_pt(handle->local_sdp, stream->audio_payload_type);
						if(codec != NULL)
							stream->audio_codec = g_strdup(codec);
					}
				} else if(video && stream->video_payload_type < 0) {
					stream->video_payload_type = header->type;
					if(stream->video_codec == NULL) {
						const char *codec = janus_get_codec_from_pt(handle->local_sdp, stream->video_payload_type);
						if(codec != NULL)
							stream->video_codec = g_strdup(codec);
					}
					if(stream->video_is_keyframe == NULL && stream->video_codec != NULL) {
						if(!strcasecmp(stream->video_codec, "vp8"))
							stream->video_is_keyframe = &janus_vp8_is_keyframe;
						else if(!strcasecmp(stream->video_codec, "vp9"))
							stream->video_is_keyframe = &janus_vp9_is_keyframe;
						else if(!strcasecmp(stream->video_codec, "h264"))
							stream->video_is_keyframe = &janus_h264_is_keyframe;
					}
				}
				/* If we need to handle transport wide cc*/
				if (stream->do_transport_wide_cc) 
				{
					guint16 transport_seq_num;
					/* Get transport wide seq num */
					if (janus_rtp_header_extension_parse_transport_wide_cc(buf, buflen, stream->transport_wide_cc_ext_id, &transport_seq_num)==0) {
						/* Get current timestamp */
						struct timeval now;
						gettimeofday(&now,0);
						
						/* Create <seq num, time> pair */
						janus_rtcp_transport_wide_cc_stats* stats = g_malloc0(sizeof(janus_rtcp_transport_wide_cc_stats));
						if(stats == NULL) {
							JANUS_LOG(LOG_FATAL, "Memory error!\n");
							return;
						}
						/* Check if we have a sequence wrap */
						if (transport_seq_num<0x0FFF && (stream->transport_wide_cc_last_seq_num&0xFFFF)>0xF000)
							/* Increase cycles */
							stream->transport_wide_cc_cycles++;

						/* Get extended value */
						guint32 transport_ext_seq_num = stream->transport_wide_cc_cycles<<16 | transport_seq_num;
						
						/* Store last received transport seq num */
						stream->transport_wide_cc_last_seq_num = transport_seq_num;

						/* Set stats values */
						stats->transport_seq_num = transport_ext_seq_num;
						stats->timestamp = (((guint64)now.tv_sec)*1E6+now.tv_usec);
						
						/* Lock & append to received list*/
						janus_mutex_lock(&stream->mutex);
						stream->transport_wide_received_seq_nums =  g_slist_prepend(stream->transport_wide_received_seq_nums, stats);
						janus_mutex_unlock(&stream->mutex);
					}
				}

				/* Pass the data to the responsible plugin */
				janus_plugin *plugin = (janus_plugin *)handle->app;
				if(plugin && plugin->incoming_rtp)
					plugin->incoming_rtp(handle->app_handle, video, buf, buflen);
				/* Restore the header for the stats (plugins may have messed with it) */
				*header = backup;
				/* Update stats (overall data received, and data received in the last second) */
				if(buflen > 0) {
					gint64 now = janus_get_monotonic_time();
					if(!video) {
						if(component->in_stats.audio.bytes == 0 || component->in_stats.audio.notified_lastsec) {
							/* We either received our first audio packet, or we started receiving it again after missing more than a second */
							component->in_stats.audio.notified_lastsec = FALSE;
							janus_ice_notify_media(handle, FALSE, TRUE);
						}
						/* Overall audio data */
						component->in_stats.audio.packets++;
						component->in_stats.audio.bytes += buflen;
						/* Last second audio data */
						if(component->in_stats.audio.updated == 0)
							component->in_stats.audio.updated = now;
						if(now > component->in_stats.audio.updated &&
								now - component->in_stats.audio.updated >= G_USEC_PER_SEC) {
							component->in_stats.audio.bytes_lastsec = component->in_stats.audio.bytes_lastsec_temp;
							component->in_stats.audio.bytes_lastsec_temp = 0;
							component->in_stats.audio.updated = now;
						}
						component->in_stats.audio.bytes_lastsec_temp += buflen;
					} else {
						if(component->in_stats.video[vindex].bytes == 0 || component->in_stats.video[vindex].notified_lastsec) {
							/* We either received our first video packet, or we started receiving it again after missing more than a second */
							component->in_stats.video[vindex].notified_lastsec = FALSE;
							janus_ice_notify_media(handle, TRUE, TRUE);
						}
						/* Overall video data for this SSRC */
						component->in_stats.video[vindex].packets++;
						component->in_stats.video[vindex].bytes += buflen;
						/* Last second video data for this SSRC */
						if(component->in_stats.video[vindex].updated == 0)
							component->in_stats.video[vindex].updated = now;
						if(now > component->in_stats.video[vindex].updated &&
								now - component->in_stats.video[vindex].updated >= G_USEC_PER_SEC) {
							component->in_stats.video[vindex].bytes_lastsec = component->in_stats.video[vindex].bytes_lastsec_temp;
							component->in_stats.video[vindex].bytes_lastsec_temp = 0;
							component->in_stats.video[vindex].updated = now;
						}
						component->in_stats.video[vindex].bytes_lastsec_temp += buflen;
					}
				}

				/* Update the RTCP context as well */
				rtcp_context *rtcp_ctx = video ? stream->video_rtcp_ctx[vindex] : stream->audio_rtcp_ctx;
				janus_rtcp_process_incoming_rtp(rtcp_ctx, buf, buflen);

				/* Keep track of RTP sequence numbers, in case we need to NACK them */
				/* 	Note: unsigned int overflow/underflow wraps (defined behavior) */
				if((!video && !component->do_audio_nacks) || (video && !component->do_video_nacks)) {
					/* ... unless NACKs are disabled for this medium */
					return;
				}
				/* If this is video, check if this is a keyframe: if so, we empty our NACK queue */
				if(video && stream->video_is_keyframe) {
					int plen = 0;
					char *payload = janus_rtp_payload(buf, buflen, &plen);
					if(stream->video_is_keyframe(payload, plen)) {
						JANUS_LOG(LOG_HUGE, "[%"SCNu64"] Keyframe received, resetting NACK queue\n", handle->handle_id);
						if(component->last_seqs_video[vindex])
							janus_seq_list_free(&component->last_seqs_video[vindex]);
					}
				}
				guint16 new_seqn = ntohs(header->seq_number);
				guint16 cur_seqn;
				int last_seqs_len = 0;
				janus_mutex_lock(&component->mutex);
				janus_seq_info **last_seqs = video ? &component->last_seqs_video[vindex] : &component->last_seqs_audio;
				janus_seq_info *cur_seq = *last_seqs;
				if(cur_seq) {
					cur_seq = cur_seq->prev;
					cur_seqn = cur_seq->seq;
				} else {
					/* First seq, set up to add one seq */
					cur_seqn = new_seqn - (guint16)1; /* Can wrap */
				}
				if(!janus_seq_in_range(new_seqn, cur_seqn, LAST_SEQS_MAX_LEN) &&
						!janus_seq_in_range(cur_seqn, new_seqn, 1000)) {
					/* Jump too big, start fresh */
					JANUS_LOG(LOG_WARN, "[%"SCNu64"] Big sequence number jump %hu -> %hu (%s stream #%d)\n",
						handle->handle_id, cur_seqn, new_seqn, video ? "video" : "audio", vindex);
					janus_seq_list_free(last_seqs);
					cur_seq = NULL;
					cur_seqn = new_seqn - (guint16)1;
				}

				GSList *nacks = NULL;
				gint64 now = janus_get_monotonic_time();

				if(janus_seq_in_range(new_seqn, cur_seqn, LAST_SEQS_MAX_LEN)) {
					/* Add new seq objs forward */
					while(cur_seqn != new_seqn) {
						cur_seqn += (guint16)1; /* can wrap */
						janus_seq_info *seq_obj = g_malloc0(sizeof(janus_seq_info));
						seq_obj->seq = cur_seqn;
						seq_obj->ts = now;
						seq_obj->state = (cur_seqn == new_seqn) ? SEQ_RECVED : SEQ_MISSING;
						janus_seq_append(last_seqs, seq_obj);
						last_seqs_len++;
					}
				}
				if(cur_seq) {
					/* Scan old seq objs backwards */
					while(cur_seq != NULL) {
						last_seqs_len++;
						if(cur_seq->seq == new_seqn) {
							JANUS_LOG(LOG_HUGE, "[%"SCNu64"] Received missed sequence number %"SCNu16" (%s stream #%d)\n",
								handle->handle_id, cur_seq->seq, video ? "video" : "audio", vindex);
							cur_seq->state = SEQ_RECVED;
						} else if(cur_seq->state == SEQ_MISSING && now - cur_seq->ts > SEQ_MISSING_WAIT) {
							JANUS_LOG(LOG_HUGE, "[%"SCNu64"] Missed sequence number %"SCNu16" (%s stream #%d), sending 1st NACK\n",
								handle->handle_id, cur_seq->seq, video ? "video" : "audio", vindex);
							nacks = g_slist_append(nacks, GUINT_TO_POINTER(cur_seq->seq));
							cur_seq->state = SEQ_NACKED;
						} else if(cur_seq->state == SEQ_NACKED  && now - cur_seq->ts > SEQ_NACKED_WAIT) {
							JANUS_LOG(LOG_HUGE, "[%"SCNu64"] Missed sequence number %"SCNu16" (%s stream #%d), sending 2nd NACK\n",
								handle->handle_id, cur_seq->seq, video ? "video" : "audio", vindex);
							nacks = g_slist_append(nacks, GUINT_TO_POINTER(cur_seq->seq));
							cur_seq->state = SEQ_GIVEUP;
						}
						if(cur_seq == *last_seqs) {
							/* Just processed head */
							break;
						}
						cur_seq = cur_seq->prev;
					}
				}
				while(last_seqs_len > LAST_SEQS_MAX_LEN) {
					janus_seq_info *node = janus_seq_pop_head(last_seqs);
					g_free(node);
					last_seqs_len--;
				}

				guint nacks_count = g_slist_length(nacks);
				if(nacks_count) {
					/* Generate a NACK and send it */
					JANUS_LOG(LOG_DBG, "[%"SCNu64"] Now sending NACK for %u missed packets (%s stream #%d)\n",
						handle->handle_id, nacks_count, video ? "video" : "audio", vindex);
					char nackbuf[120];
					int res = janus_rtcp_nacks(nackbuf, sizeof(nackbuf), nacks);
					if(res > 0) {
						/* Set the right local and remote SSRC in the RTCP packet */
						janus_rtcp_fix_ssrc(NULL, nackbuf, res, 1,
							video ? stream->video_ssrc : stream->audio_ssrc,
							video ? stream->video_ssrc_peer[vindex] : stream->audio_ssrc_peer);
						janus_ice_relay_rtcp_internal(handle, video, nackbuf, res, FALSE);
					}
					/* Update stats */
					component->nack_sent_recent_cnt += nacks_count;
					if(video) {
						component->out_stats.video[vindex].nacks += nacks_count;
					} else {
						component->out_stats.audio.nacks += nacks_count;
					}
					/* Inform the plugin about the slow downlink in case it's needed */
					janus_slow_link_update(component, handle, nacks_count, video, 0, now);
				}
				if (component->nack_sent_recent_cnt &&
						(now - component->nack_sent_log_ts) > 5*G_USEC_PER_SEC) {
					JANUS_LOG(LOG_VERB, "[%"SCNu64"] Sent NACKs for %u missing packets (%s stream #%d)\n",
						handle->handle_id, component->nack_sent_recent_cnt, video ? "video" : "audio", vindex);
					component->nack_sent_recent_cnt = 0;
					component->nack_sent_log_ts = now;
				}
				janus_mutex_unlock(&component->mutex);
				g_slist_free(nacks);
				nacks = NULL;
			}
		}
		return;
	} else if(janus_is_rtcp(buf)) {
		/* This is RTCP */
		JANUS_LOG(LOG_HUGE, "[%"SCNu64"]  Got an RTCP packet\n", handle->handle_id);
		if(!component->dtls || !component->dtls->srtp_valid || !component->dtls->srtp_in) {
			JANUS_LOG(LOG_WARN, "[%"SCNu64"]     Missing valid SRTP session (packet arrived too early?), skipping...\n", handle->handle_id);
		} else {
			int buflen = len;
			srtp_err_status_t res = srtp_unprotect_rtcp(component->dtls->srtp_in, buf, &buflen);
			if(res != srtp_err_status_ok) {
				JANUS_LOG(LOG_ERR, "[%"SCNu64"]     SRTCP unprotect error: %s (len=%d-->%d)\n", handle->handle_id, janus_srtp_error_str(res), len, buflen);
			} else {
				/* Do we need to dump this packet for debugging? */
				if(g_atomic_int_get(&handle->dump_packets))
					janus_text2pcap_dump(handle->text2pcap, JANUS_TEXT2PCAP_RTCP, TRUE, buf, buflen,
						"[session=%"SCNu64"][handle=%"SCNu64"]", session->session_id, handle->handle_id);
				/* Check if there's an RTCP BYE: in case, let's log it */
				if(janus_rtcp_has_bye(buf, buflen)) {
					/* Note: we used to use this as a trigger to close the PeerConnection, but not anymore
					 * Discussion here, https://groups.google.com/forum/#!topic/meetecho-janus/4XtfbYB7Jvc */
					JANUS_LOG(LOG_VERB, "[%"SCNu64"] Got RTCP BYE on stream %"SCNu16" (component %"SCNu16")\n", handle->handle_id, stream->stream_id, component->component_id);
				}
				/* Is this audio or video? */
				int video = 0, vindex = 0;
				/* Bundled streams, should we check the SSRCs? */
				if(!janus_flags_is_set(&handle->webrtc_flags, JANUS_ICE_HANDLE_WEBRTC_HAS_AUDIO)) {
					/* No audio has been negotiated, definitely video */
					JANUS_LOG(LOG_HUGE, "[%"SCNu64"] Incoming RTCP, bundling: this is video (no audio has been negotiated)\n", handle->handle_id);
					video = 1;
				} else if(!janus_flags_is_set(&handle->webrtc_flags, JANUS_ICE_HANDLE_WEBRTC_HAS_VIDEO)) {
					/* No video has been negotiated, definitely audio */
					JANUS_LOG(LOG_HUGE, "[%"SCNu64"] Incoming RTCP, bundling: this is audio (no video has been negotiated)\n", handle->handle_id);
					video = 0;
				} else {
					if(stream->audio_ssrc_peer == 0 || stream->video_ssrc_peer[0] == 0) {
						/* We don't know the remote SSRC: this can happen for recvonly clients
						 * (see https://groups.google.com/forum/#!topic/discuss-webrtc/5yuZjV7lkNc)
						 * Check the local SSRC, compare it to what we have */
						guint32 rtcp_ssrc = janus_rtcp_get_receiver_ssrc(buf, len);
						if(rtcp_ssrc == stream->audio_ssrc) {
							video = 0;
						} else if(rtcp_ssrc == stream->video_ssrc) {
							video = 1;
						} else {
							/* Mh, no SR or RR? Try checking if there's any FIR, PLI or REMB */
							if(janus_rtcp_has_fir(buf, len) || janus_rtcp_has_pli(buf, len) || janus_rtcp_get_remb(buf, len)) {
								video = 1;
							}
						}
						JANUS_LOG(LOG_HUGE, "[%"SCNu64"] Incoming RTCP, bundling: this is %s (local SSRC: video=%"SCNu32", audio=%"SCNu32", got %"SCNu32")\n",
							handle->handle_id, video ? "video" : "audio", stream->video_ssrc, stream->audio_ssrc, rtcp_ssrc);
					} else {
						/* Check the remote SSRC, compare it to what we have: in case
						 * we're simulcasting, let's compare to the other SSRCs too */
						guint32 rtcp_ssrc = janus_rtcp_get_sender_ssrc(buf, len);
						if(rtcp_ssrc == stream->audio_ssrc_peer) {
							video = 0;
						} else if(rtcp_ssrc == stream->video_ssrc_peer[0]) {
							video = 1;
						} else if(stream->video_ssrc_peer[1] && rtcp_ssrc == stream->video_ssrc_peer[1]) {
							video = 1;
							vindex = 1;
						} else if(stream->video_ssrc_peer[2] && rtcp_ssrc == stream->video_ssrc_peer[2]) {
							video = 1;
							vindex = 2;
						}
						JANUS_LOG(LOG_HUGE, "[%"SCNu64"] Incoming RTCP, bundling: this is %s (remote SSRC: video=%"SCNu32" #%d, audio=%"SCNu32", got %"SCNu32")\n",
							handle->handle_id, video ? "video" : "audio", stream->video_ssrc_peer[vindex], vindex, stream->audio_ssrc_peer, rtcp_ssrc);
					}
				}

				/* Let's process this RTCP (compound?) packet, and update the RTCP context for this stream in case */
				rtcp_context *rtcp_ctx = video ? stream->video_rtcp_ctx[vindex] : stream->audio_rtcp_ctx;
				janus_rtcp_parse(rtcp_ctx, buf, buflen);

				/* Now let's see if there are any NACKs to handle */
				gint64 now = janus_get_monotonic_time();
				GSList *nacks = janus_rtcp_get_nacks(buf, buflen);
				guint nacks_count = g_slist_length(nacks);
				if(nacks_count && ((!video && component->do_audio_nacks) || (video && component->do_video_nacks))) {
					/* Handle NACK */
					JANUS_LOG(LOG_HUGE, "[%"SCNu64"]     Just got some NACKS (%d) we should handle...\n", handle->handle_id, nacks_count);
					GSList *list = nacks;
					int retransmits_cnt = 0;
					janus_mutex_lock(&component->mutex);
					while(list) {
						unsigned int seqnr = GPOINTER_TO_UINT(list->data);
						JANUS_LOG(LOG_DBG, "[%"SCNu64"]   >> %u\n", handle->handle_id, seqnr);
						/* Check if we have the packet */
						janus_rtp_packet *p = g_hash_table_lookup(video ?
							component->video_retransmit_seqs : component->audio_retransmit_seqs, GUINT_TO_POINTER(seqnr));
						if(p == NULL) {
							JANUS_LOG(LOG_HUGE, "[%"SCNu64"]   >> >> Can't retransmit packet %u, we don't have it...\n", handle->handle_id, seqnr);
						} else {
							/* Should we retransmit this packet? */
							if((p->last_retransmit > 0) && (now-p->last_retransmit < MAX_NACK_IGNORE)) {
								JANUS_LOG(LOG_HUGE, "[%"SCNu64"]   >> >> Packet %u was retransmitted just %"SCNi64"ms ago, skipping\n", handle->handle_id, seqnr, now-p->last_retransmit);
								list = list->next;
								continue;
							}
							JANUS_LOG(LOG_HUGE, "[%"SCNu64"]   >> >> Scheduling %u for retransmission due to NACK\n", handle->handle_id, seqnr);
							p->last_retransmit = now;
							retransmits_cnt++;
							/* Enqueue it */
							janus_ice_queued_packet *pkt = (janus_ice_queued_packet *)g_malloc0(sizeof(janus_ice_queued_packet));
							pkt->data = g_malloc0(p->length);
							memcpy(pkt->data, p->data, p->length);
							pkt->length = p->length;
							pkt->type = video ? JANUS_ICE_PACKET_VIDEO : JANUS_ICE_PACKET_AUDIO;
							pkt->control = FALSE;
							pkt->encrypted = TRUE;	/* This was already encrypted before */
							if(handle->queued_packets != NULL)
#if GLIB_CHECK_VERSION(2, 46, 0)
								g_async_queue_push_front(handle->queued_packets, pkt);
#else
								g_async_queue_push(handle->queued_packets, pkt);
#endif
						}
						list = list->next;
					}
					component->retransmit_recent_cnt += retransmits_cnt;
					/* FIXME Remove the NACK compound packet, we've handled it */
					buflen = janus_rtcp_remove_nacks(buf, buflen);
					/* Update stats */
					if(video) {
						component->in_stats.video[vindex].nacks += nacks_count;
					} else {
						component->in_stats.audio.nacks += nacks_count;
					}
					/* Inform the plugin about the slow uplink in case it's needed */
					janus_slow_link_update(component, handle, retransmits_cnt, video, 1, now);
					janus_mutex_unlock(&component->mutex);
					g_slist_free(nacks);
					nacks = NULL;
				}
				if(component->retransmit_recent_cnt &&
						now - component->retransmit_log_ts > 5*G_USEC_PER_SEC) {
					JANUS_LOG(LOG_VERB, "[%"SCNu64"] Retransmitted %u packets due to NACK (%s stream #%d)\n",
						handle->handle_id, component->retransmit_recent_cnt, video ? "video" : "audio", vindex);
					component->retransmit_recent_cnt = 0;
					component->retransmit_log_ts = now;
				}

				janus_plugin *plugin = (janus_plugin *)handle->app;
				if(plugin && plugin->incoming_rtcp)
					plugin->incoming_rtcp(handle->app_handle, video, buf, buflen);
			}
		}
		return;
	} else {
		JANUS_LOG(LOG_VERB, "[%"SCNu64"] Not RTP and not RTCP... may these be data channels?\n", handle->handle_id);
		janus_dtls_srtp_incoming_msg(component->dtls, buf, len);
		/* Update stats (only overall data received) */
		if(len > 0) {
			component->in_stats.data.packets++;
			component->in_stats.data.bytes += len;
		}
		return;
	}
}

void janus_ice_incoming_data(janus_ice_handle *handle, char *buffer, int length) {
	if(handle == NULL || buffer == NULL || length <= 0)
		return;
	janus_plugin *plugin = (janus_plugin *)handle->app;
	if(plugin && plugin->incoming_data)
		plugin->incoming_data(handle->app_handle, buffer, length);
}


/* Thread to create agent */
void *janus_ice_thread(void *data) {
	janus_ice_handle *handle = data;
	JANUS_LOG(LOG_VERB, "[%"SCNu64"] ICE thread started\n", handle->handle_id);
	GMainLoop *loop = handle->iceloop;
	if(loop == NULL) {
		JANUS_LOG(LOG_ERR, "[%"SCNu64"] Invalid loop...\n", handle->handle_id);
		g_thread_unref(g_thread_self());
		return NULL;
	}
	JANUS_LOG(LOG_DBG, "[%"SCNu64"] Looping (ICE)...\n", handle->handle_id);
	if(!janus_flags_is_set(&handle->webrtc_flags, JANUS_ICE_HANDLE_WEBRTC_ALERT)) {
		g_main_loop_run (loop);
	} else {
		JANUS_LOG(LOG_WARN, "[%"SCNu64"] Skipping ICE loop because alert has been set\n", handle->handle_id);
	}
	if(handle->cdone == 0)
		handle->cdone = -1;
	if(!janus_flags_is_set(&handle->webrtc_flags, JANUS_ICE_HANDLE_WEBRTC_STOP)) {
		janus_flags_set(&handle->webrtc_flags, JANUS_ICE_HANDLE_WEBRTC_CLEANING);
		janus_flags_clear(&handle->webrtc_flags, JANUS_ICE_HANDLE_WEBRTC_ICE_RESTART);
		janus_ice_webrtc_free(handle);
	}
	g_thread_unref(g_thread_self());
	handle->icethread = NULL;
	JANUS_LOG(LOG_VERB, "[%"SCNu64"] ICE thread ended!\n", handle->handle_id);
	return NULL;
}

/* Helper: candidates */
void janus_ice_candidates_to_sdp(janus_ice_handle *handle, janus_sdp_mline *mline, guint stream_id, guint component_id)
{
	if(!handle || !handle->agent || !mline)
		return;
	janus_ice_stream *stream = handle->stream;
	if(!stream || stream->stream_id != stream_id) {
		JANUS_LOG(LOG_ERR, "[%"SCNu64"]     No stream %d??\n", handle->handle_id, stream_id);
		return;
	}
	janus_ice_component *component = stream->component;
	if(!component || component->component_id != component_id) {
		JANUS_LOG(LOG_ERR, "[%"SCNu64"]     No component %d in stream %d??\n", handle->handle_id, component_id, stream_id);
		return;
	}
	NiceAgent* agent = handle->agent;
	/* adding a stream should cause host candidates to be generated */
	char *host_ip = NULL;
	if(nat_1_1_enabled) {
		/* A 1:1 NAT mapping was specified, overwrite all the host addresses with the public IP */
		host_ip = janus_get_public_ip();
		JANUS_LOG(LOG_VERB, "[%"SCNu64"] Public IP specified and 1:1 NAT mapping enabled (%s), using that as host address in the candidates\n", handle->handle_id, host_ip);
	}
	GSList *candidates, *i;
	candidates = nice_agent_get_local_candidates (agent, stream_id, component_id);
	JANUS_LOG(LOG_VERB, "[%"SCNu64"] We have %d candidates for Stream #%d, Component #%d\n", handle->handle_id, g_slist_length(candidates), stream_id, component_id);
	gboolean log_candidates = (component->local_candidates == NULL);
	for (i = candidates; i; i = i->next) {
		NiceCandidate *c = (NiceCandidate *) i->data;
		JANUS_LOG(LOG_VERB, "[%"SCNu64"] Stream #%d, Component #%d\n", handle->handle_id, c->stream_id, c->component_id);
		gchar address[NICE_ADDRESS_STRING_LEN], base_address[NICE_ADDRESS_STRING_LEN];
		gint port = 0, base_port = 0;
		nice_address_to_string(&(c->addr), (gchar *)&address);
		port = nice_address_get_port(&(c->addr));
		nice_address_to_string(&(c->base_addr), (gchar *)&base_address);
		base_port = nice_address_get_port(&(c->base_addr));
		JANUS_LOG(LOG_VERB, "[%"SCNu64"]   Address:    %s:%d\n", handle->handle_id, address, port);
		JANUS_LOG(LOG_VERB, "[%"SCNu64"]   Priority:   %d\n", handle->handle_id, c->priority);
		JANUS_LOG(LOG_VERB, "[%"SCNu64"]   Foundation: %s\n", handle->handle_id, c->foundation);
		/* SDP time */
		gchar buffer[200];
		if(c->type == NICE_CANDIDATE_TYPE_HOST) {
			/* 'host' candidate */
			if(c->transport == NICE_CANDIDATE_TRANSPORT_UDP) {
				g_snprintf(buffer, sizeof(buffer),
					"%s %d %s %d %s %d typ host",
						c->foundation,
						c->component_id,
						"udp",
						c->priority,
						host_ip ? host_ip : address,
						port);
			} else {
				if(!janus_ice_tcp_enabled) {
					/* ICE-TCP support disabled */
					JANUS_LOG(LOG_VERB, "[%"SCNu64"] Skipping host TCP candidate, ICE-TCP support disabled...\n", handle->handle_id);
					nice_candidate_free(c);
					continue;
				}
#ifndef HAVE_LIBNICE_TCP
				/* TCP candidates are only supported since libnice 0.1.8 */
				JANUS_LOG(LOG_VERB, "[%"SCNu64"] Skipping host TCP candidate, the libnice version doesn't support it...\n", handle->handle_id);
				nice_candidate_free(c);
				continue;
#else
				const char *type = NULL;
				switch(c->transport) {
					case NICE_CANDIDATE_TRANSPORT_TCP_ACTIVE:
						type = "active";
						break;
					case NICE_CANDIDATE_TRANSPORT_TCP_PASSIVE:
						type = "passive";
						break;
					case NICE_CANDIDATE_TRANSPORT_TCP_SO:
						type = "so";
						break;
					default:
						break;
				}
				if(type == NULL) {
					/* FIXME Unsupported transport */
					JANUS_LOG(LOG_WARN, "[%"SCNu64"] Unsupported transport, skipping non-UDP/TCP host candidate...\n", handle->handle_id);
					nice_candidate_free(c);
					continue;
				} else {
					g_snprintf(buffer, sizeof(buffer),
						"%s %d %s %d %s %d typ host tcptype %s",
							c->foundation,
							c->component_id,
							"tcp",
							c->priority,
							host_ip ? host_ip : address,
							port,
							type);
				}
#endif
			}
		} else if(c->type == NICE_CANDIDATE_TYPE_SERVER_REFLEXIVE) {
			/* 'srflx' candidate */
			if(c->transport == NICE_CANDIDATE_TRANSPORT_UDP) {
				nice_address_to_string(&(c->base_addr), (gchar *)&base_address);
				gint base_port = nice_address_get_port(&(c->base_addr));
				g_snprintf(buffer, sizeof(buffer),
					"%s %d %s %d %s %d typ srflx raddr %s rport %d",
						c->foundation,
						c->component_id,
						"udp",
						c->priority,
						address,
						port,
						base_address,
						base_port);
			} else {
				if(!janus_ice_tcp_enabled) {
					/* ICE-TCP support disabled */
					JANUS_LOG(LOG_VERB, "[%"SCNu64"] Skipping srflx TCP candidate, ICE-TCP support disabled...\n", handle->handle_id);
					nice_candidate_free(c);
					continue;
				}
#ifndef HAVE_LIBNICE_TCP
				/* TCP candidates are only supported since libnice 0.1.8 */
				JANUS_LOG(LOG_VERB, "[%"SCNu64"] Skipping srflx TCP candidate, the libnice version doesn't support it...\n", handle->handle_id);
				nice_candidate_free(c);
				continue;
#else
				const char *type = NULL;
				switch(c->transport) {
					case NICE_CANDIDATE_TRANSPORT_TCP_ACTIVE:
						type = "active";
						break;
					case NICE_CANDIDATE_TRANSPORT_TCP_PASSIVE:
						type = "passive";
						break;
					case NICE_CANDIDATE_TRANSPORT_TCP_SO:
						type = "so";
						break;
					default:
						break;
				}
				if(type == NULL) {
					/* FIXME Unsupported transport */
					JANUS_LOG(LOG_WARN, "[%"SCNu64"] Unsupported transport, skipping non-UDP/TCP srflx candidate...\n", handle->handle_id);
					nice_candidate_free(c);
					continue;
				} else {
					g_snprintf(buffer, sizeof(buffer),
						"%s %d %s %d %s %d typ srflx raddr %s rport %d tcptype %s",
							c->foundation,
							c->component_id,
							"tcp",
							c->priority,
							address,
							port,
							base_address,
							base_port,
							type);
				}
#endif
			}
		} else if(c->type == NICE_CANDIDATE_TYPE_PEER_REFLEXIVE) {
			/* 'prflx' candidate: skip it, we don't add them to the SDP */
			JANUS_LOG(LOG_VERB, "[%"SCNu64"] Skipping prflx candidate...\n", handle->handle_id);
			nice_candidate_free(c);
			continue;
		} else if(c->type == NICE_CANDIDATE_TYPE_RELAYED) {
			/* 'relay' candidate */
			if(c->transport == NICE_CANDIDATE_TRANSPORT_UDP) {
				g_snprintf(buffer, sizeof(buffer),
					"%s %d %s %d %s %d typ relay raddr %s rport %d",
						c->foundation,
						c->component_id,
						"udp",
						c->priority,
						address,
						port,
						base_address,
						base_port);
			} else {
				if(!janus_ice_tcp_enabled) {
					/* ICE-TCP support disabled */
					JANUS_LOG(LOG_VERB, "[%"SCNu64"] Skipping relay TCP candidate, ICE-TCP support disabled...\n", handle->handle_id);
					nice_candidate_free(c);
					continue;
				}
#ifndef HAVE_LIBNICE_TCP
				/* TCP candidates are only supported since libnice 0.1.8 */
				JANUS_LOG(LOG_VERB, "[%"SCNu64"] Skipping relay TCP candidate, the libnice version doesn't support it...\n", handle->handle_id);
				nice_candidate_free(c);
				continue;
#else
				const char *type = NULL;
				switch(c->transport) {
					case NICE_CANDIDATE_TRANSPORT_TCP_ACTIVE:
						type = "active";
						break;
					case NICE_CANDIDATE_TRANSPORT_TCP_PASSIVE:
						type = "passive";
						break;
					case NICE_CANDIDATE_TRANSPORT_TCP_SO:
						type = "so";
						break;
					default:
						break;
				}
				if(type == NULL) {
					/* FIXME Unsupported transport */
					JANUS_LOG(LOG_WARN, "[%"SCNu64"] Unsupported transport, skipping non-UDP/TCP relay candidate...\n", handle->handle_id);
					nice_candidate_free(c);
					continue;
				} else {
					g_snprintf(buffer, sizeof(buffer),
						"%s %d %s %d %s %d typ relay raddr %s rport %d tcptype %s",
							c->foundation,
							c->component_id,
							"tcp",
							c->priority,
							address,
							port,
							base_address,
							base_port,
							type);
				}
#endif
			}
		}
		janus_sdp_attribute *a = janus_sdp_attribute_create("candidate", "%s", buffer);
		mline->attributes = g_list_append(mline->attributes, a);
		JANUS_LOG(LOG_VERB, "[%"SCNu64"]     %s", handle->handle_id, buffer); /* buffer already newline terminated */
		if(log_candidates) {
			/* Save for the summary, in case we need it */
			component->local_candidates = g_slist_append(component->local_candidates, g_strdup(buffer));
			/* Notify event handlers */
			if(janus_events_is_enabled()) {
				janus_session *session = (janus_session *)handle->session;
				json_t *info = json_object();
				json_object_set_new(info, "local-candidate", json_string(buffer));
				json_object_set_new(info, "stream_id", json_integer(stream_id));
				json_object_set_new(info, "component_id", json_integer(component_id));
				janus_events_notify_handlers(JANUS_EVENT_TYPE_WEBRTC, session->session_id, handle->handle_id, info);
			}
		}
		nice_candidate_free(c);
	}
	/* Done */
	g_slist_free(candidates);
}

void janus_ice_setup_remote_candidates(janus_ice_handle *handle, guint stream_id, guint component_id) {
	if(!handle || !handle->agent)
		return;
	janus_ice_stream *stream = handle->stream;
	if(!stream || stream->stream_id != stream_id) {
		JANUS_LOG(LOG_ERR, "[%"SCNu64"] No such stream %d: cannot setup remote candidates for component %d\n", handle->handle_id, stream_id, component_id);
		return;
	}
	janus_ice_component *component = stream->component;
	if(!component || component->component_id != component_id) {
		JANUS_LOG(LOG_ERR, "[%"SCNu64"] No such component %d in stream %d: cannot setup remote candidates\n", handle->handle_id, component_id, stream_id);
		return;
	}
	if(component->process_started) {
		JANUS_LOG(LOG_VERB, "[%"SCNu64"] Component %d in stream %d has already been set up\n", handle->handle_id, component_id, stream_id);
		return;
	}
	if(!component->candidates || !component->candidates->data) {
		if(!janus_flags_is_set(&handle->webrtc_flags, JANUS_ICE_HANDLE_WEBRTC_TRICKLE)
				|| janus_flags_is_set(&handle->webrtc_flags, JANUS_ICE_HANDLE_WEBRTC_ALL_TRICKLES)) { 
			JANUS_LOG(LOG_ERR, "[%"SCNu64"] No remote candidates for component %d in stream %d: was the remote SDP parsed?\n", handle->handle_id, component_id, stream_id);
		}
		return;
	}
	JANUS_LOG(LOG_VERB, "[%"SCNu64"] ## Setting remote candidates: stream %d, component %d (%u in the list)\n",
		handle->handle_id, stream_id, component_id, g_slist_length(component->candidates));
	/* Add all candidates */
	NiceCandidate *c = NULL;
	GSList *gsc = component->candidates;
	gchar *rufrag = NULL, *rpwd = NULL;
	while(gsc) {
		c = (NiceCandidate *) gsc->data;
		JANUS_LOG(LOG_VERB, "[%"SCNu64"] >> Remote Stream #%d, Component #%d\n", handle->handle_id, c->stream_id, c->component_id);
		if(c->username && !rufrag)
			rufrag = c->username;
		if(c->password && !rpwd)
			rpwd = c->password;
		gchar address[NICE_ADDRESS_STRING_LEN];
		nice_address_to_string(&(c->addr), (gchar *)&address);
		gint port = nice_address_get_port(&(c->addr));
		JANUS_LOG(LOG_VERB, "[%"SCNu64"]   Address:    %s:%d\n", handle->handle_id, address, port);
		JANUS_LOG(LOG_VERB, "[%"SCNu64"]   Priority:   %d\n", handle->handle_id, c->priority);
		JANUS_LOG(LOG_VERB, "[%"SCNu64"]   Foundation: %s\n", handle->handle_id, c->foundation);
		JANUS_LOG(LOG_VERB, "[%"SCNu64"]   Username:   %s\n", handle->handle_id, c->username);
		JANUS_LOG(LOG_VERB, "[%"SCNu64"]   Password:   %s\n", handle->handle_id, c->password);
		gsc = gsc->next;
	}
	if(rufrag && rpwd) {
		JANUS_LOG(LOG_VERB, "[%"SCNu64"]  Setting remote credentials...\n", handle->handle_id);
		if(!nice_agent_set_remote_credentials(handle->agent, stream_id, rufrag, rpwd)) {
			JANUS_LOG(LOG_ERR, "[%"SCNu64"]  failed to set remote credentials!\n", handle->handle_id);
		}
	}
	guint added = nice_agent_set_remote_candidates(handle->agent, stream_id, component_id, component->candidates);
	if(added < g_slist_length(component->candidates)) {
		JANUS_LOG(LOG_ERR, "[%"SCNu64"] Failed to set remote candidates :-( (added %u, expected %u)\n",
			handle->handle_id, added, g_slist_length(component->candidates));
	} else {
		JANUS_LOG(LOG_VERB, "[%"SCNu64"] Remote candidates set!\n", handle->handle_id);
		component->process_started = TRUE;
	}
}

int janus_ice_setup_local(janus_ice_handle *handle, int offer, int audio, int video, int data, int trickle) {
	if(!handle)
		return -1;
	if(janus_flags_is_set(&handle->webrtc_flags, JANUS_ICE_HANDLE_WEBRTC_HAS_AGENT)) {
		JANUS_LOG(LOG_WARN, "[%"SCNu64"] Agent already exists?\n", handle->handle_id);
		return -2;
	}
	JANUS_LOG(LOG_VERB, "[%"SCNu64"] Setting ICE locally: got %s (%d audios, %d videos)\n", handle->handle_id, offer ? "OFFER" : "ANSWER", audio, video);
	janus_flags_set(&handle->webrtc_flags, JANUS_ICE_HANDLE_WEBRTC_HAS_AGENT);
	janus_flags_clear(&handle->webrtc_flags, JANUS_ICE_HANDLE_WEBRTC_START);
	janus_flags_clear(&handle->webrtc_flags, JANUS_ICE_HANDLE_WEBRTC_READY);
	janus_flags_clear(&handle->webrtc_flags, JANUS_ICE_HANDLE_WEBRTC_STOP);
	janus_flags_clear(&handle->webrtc_flags, JANUS_ICE_HANDLE_WEBRTC_ALERT);
	janus_flags_clear(&handle->webrtc_flags, JANUS_ICE_HANDLE_WEBRTC_CLEANING);
	janus_flags_clear(&handle->webrtc_flags, JANUS_ICE_HANDLE_WEBRTC_HAS_AUDIO);
	janus_flags_clear(&handle->webrtc_flags, JANUS_ICE_HANDLE_WEBRTC_HAS_VIDEO);
	janus_flags_clear(&handle->webrtc_flags, JANUS_ICE_HANDLE_WEBRTC_ICE_RESTART);

	/* Note: in case this is not an OFFER, we don't know whether any medium are supported on the other side or not yet */
	if(audio) {
		janus_flags_set(&handle->webrtc_flags, JANUS_ICE_HANDLE_WEBRTC_HAS_AUDIO);
	} else {
		janus_flags_clear(&handle->webrtc_flags, JANUS_ICE_HANDLE_WEBRTC_HAS_AUDIO);
	}
	if(video) {
		janus_flags_set(&handle->webrtc_flags, JANUS_ICE_HANDLE_WEBRTC_HAS_VIDEO);
	} else {
		janus_flags_clear(&handle->webrtc_flags, JANUS_ICE_HANDLE_WEBRTC_HAS_VIDEO);
	}
	if(data) {
		janus_flags_set(&handle->webrtc_flags, JANUS_ICE_HANDLE_WEBRTC_DATA_CHANNELS);
	} else {
		janus_flags_clear(&handle->webrtc_flags, JANUS_ICE_HANDLE_WEBRTC_DATA_CHANNELS);
	}
	/* Note: in case this is not an OFFER, we don't know whether ICE trickling is supported on the other side or not yet */
	if(offer && trickle) {
		janus_flags_set(&handle->webrtc_flags, JANUS_ICE_HANDLE_WEBRTC_TRICKLE);
	} else {
		janus_flags_clear(&handle->webrtc_flags, JANUS_ICE_HANDLE_WEBRTC_TRICKLE);
	}
	janus_flags_clear(&handle->webrtc_flags, JANUS_ICE_HANDLE_WEBRTC_ALL_TRICKLES);
	janus_flags_clear(&handle->webrtc_flags, JANUS_ICE_HANDLE_WEBRTC_TRICKLE_SYNCED);

	handle->icectx = g_main_context_new();
	handle->iceloop = g_main_loop_new(handle->icectx, FALSE);
	/* Note: NICE_COMPATIBILITY_RFC5245 is only available in more recent versions of libnice */
	handle->controlling = janus_ice_lite_enabled ? FALSE : !offer;
	JANUS_LOG(LOG_INFO, "[%"SCNu64"] Creating ICE agent (ICE %s mode, %s)\n", handle->handle_id,
		janus_ice_lite_enabled ? "Lite" : "Full", handle->controlling ? "controlling" : "controlled");
	handle->agent = g_object_new(NICE_TYPE_AGENT,
		"compatibility", NICE_COMPATIBILITY_DRAFT19,
		"main-context", handle->icectx,
		"reliable", FALSE,
		"full-mode", janus_ice_lite_enabled ? FALSE : TRUE,
#ifdef HAVE_LIBNICE_TCP
		"ice-udp", TRUE,
		"ice-tcp", janus_ice_tcp_enabled ? TRUE : FALSE,
#endif
		NULL);
	handle->agent_created = janus_get_monotonic_time();
	handle->srtp_errors_count = 0;
	handle->last_srtp_error = 0;
	/* Any STUN server to use? */
	if(janus_stun_server != NULL && janus_stun_port > 0) {
		g_object_set(G_OBJECT(handle->agent),
			"stun-server", janus_stun_server,
			"stun-server-port", janus_stun_port,
			NULL);
	}
	/* Any dynamic TURN credentials to retrieve via REST API? */
	gboolean have_turnrest_credentials = FALSE;
#ifdef HAVE_LIBCURL
	janus_turnrest_response *turnrest_credentials = janus_turnrest_request();
	if(turnrest_credentials != NULL) {
		have_turnrest_credentials = TRUE;
		JANUS_LOG(LOG_VERB, "[%"SCNu64"] Got credentials from the TURN REST API backend!\n", handle->handle_id);
		JANUS_LOG(LOG_HUGE, "  -- Username: %s\n", turnrest_credentials->username);
		JANUS_LOG(LOG_HUGE, "  -- Password: %s\n", turnrest_credentials->password);
		JANUS_LOG(LOG_HUGE, "  -- TTL:      %"SCNu32"\n", turnrest_credentials->ttl);
		JANUS_LOG(LOG_HUGE, "  -- Servers:  %d\n", g_list_length(turnrest_credentials->servers));
		GList *server = turnrest_credentials->servers;
		while(server != NULL) {
			janus_turnrest_instance *instance = (janus_turnrest_instance *)server->data;
			JANUS_LOG(LOG_HUGE, "  -- -- URI: %s:%"SCNu16" (%d)\n", instance->server, instance->port, instance->transport);
			server = server->next;
		}
	}
#endif
	g_object_set(G_OBJECT(handle->agent), "upnp", FALSE, NULL);
	g_object_set(G_OBJECT(handle->agent), "controlling-mode", handle->controlling, NULL);
	g_signal_connect (G_OBJECT (handle->agent), "candidate-gathering-done",
		G_CALLBACK (janus_ice_cb_candidate_gathering_done), handle);
	g_signal_connect (G_OBJECT (handle->agent), "component-state-changed",
		G_CALLBACK (janus_ice_cb_component_state_changed), handle);
#ifndef HAVE_LIBNICE_TCP
	g_signal_connect (G_OBJECT (handle->agent), "new-selected-pair",
#else
	g_signal_connect (G_OBJECT (handle->agent), "new-selected-pair-full",
#endif
		G_CALLBACK (janus_ice_cb_new_selected_pair), handle);
#ifndef HAVE_LIBNICE_TCP
	g_signal_connect (G_OBJECT (handle->agent), "new-remote-candidate",
#else
	g_signal_connect (G_OBJECT (handle->agent), "new-remote-candidate-full",
#endif
		G_CALLBACK (janus_ice_cb_new_remote_candidate), handle);

	/* Add all local addresses, except those in the ignore list */
	struct ifaddrs *ifaddr, *ifa;
	int family, s, n;
	char host[NI_MAXHOST];
	if(getifaddrs(&ifaddr) == -1) {
		JANUS_LOG(LOG_ERR, "[%"SCNu64"] Error getting list of interfaces...", handle->handle_id);
	} else {
		for(ifa = ifaddr, n = 0; ifa != NULL; ifa = ifa->ifa_next, n++) {
			if(ifa->ifa_addr == NULL)
				continue;
			/* Skip interfaces which are not up and running */
			if (!((ifa->ifa_flags & IFF_UP) && (ifa->ifa_flags & IFF_RUNNING)))
				continue;
			/* Skip loopback interfaces */
			if (ifa->ifa_flags & IFF_LOOPBACK)
				continue;
			family = ifa->ifa_addr->sa_family;
			if(family != AF_INET && family != AF_INET6)
				continue;
			/* We only add IPv6 addresses if support for them has been explicitly enabled (still WIP, mostly) */
			if(family == AF_INET6 && !janus_ipv6_enabled)
				continue;
			/* Check the interface name first, we can ignore that as well: enforce list would be checked later */
			if(janus_ice_enforce_list == NULL && ifa->ifa_name != NULL && janus_ice_is_ignored(ifa->ifa_name))
				continue;
			s = getnameinfo(ifa->ifa_addr,
					(family == AF_INET) ? sizeof(struct sockaddr_in) : sizeof(struct sockaddr_in6),
					host, NI_MAXHOST, NULL, 0, NI_NUMERICHOST);
			if(s != 0) {
				JANUS_LOG(LOG_ERR, "[%"SCNu64"] getnameinfo() failed: %s\n", handle->handle_id, gai_strerror(s));
				continue;
			}
			/* Skip 0.0.0.0, :: and local scoped addresses  */
			if(!strcmp(host, "0.0.0.0") || !strcmp(host, "::") || !strncmp(host, "fe80:", 5))
				continue;
			/* Check if this IP address is in the ignore/enforce list, now: the enforce list has the precedence */
			if(janus_ice_enforce_list != NULL) {
				if(ifa->ifa_name != NULL && !janus_ice_is_enforced(ifa->ifa_name) && !janus_ice_is_enforced(host))
					continue;
			} else {
				if(janus_ice_is_ignored(host))
					continue;
			}
			/* Ok, add interface to the ICE agent */
			JANUS_LOG(LOG_VERB, "[%"SCNu64"] Adding %s to the addresses to gather candidates for\n", handle->handle_id, host);
			NiceAddress addr_local;
			nice_address_init (&addr_local);
			if(!nice_address_set_from_string (&addr_local, host)) {
				JANUS_LOG(LOG_WARN, "[%"SCNu64"] Skipping invalid address %s\n", handle->handle_id, host);
				continue;
			}
			nice_agent_add_local_address (handle->agent, &addr_local);
		}
		freeifaddrs(ifaddr);
	}

	handle->cdone = 0;
	handle->stream_id = 0;
	/* Now create an ICE stream for all the media we'll handle */
	handle->stream_id = nice_agent_add_stream(handle->agent, 1);
	janus_ice_stream *stream = (janus_ice_stream *)g_malloc0(sizeof(janus_ice_stream));
	stream->stream_id = handle->stream_id;
	stream->handle = handle;
	stream->audio_payload_type = -1;
	stream->video_payload_type = -1;
	/* FIXME By default, if we're being called we're DTLS clients, but this may be changed by ICE... */
	stream->dtls_role = offer ? JANUS_DTLS_ROLE_CLIENT : JANUS_DTLS_ROLE_ACTPASS;
	if(audio) {
		stream->audio_ssrc = janus_random_uint32();	/* FIXME Should we look for conflicts? */
		stream->audio_rtcp_ctx = g_malloc0(sizeof(janus_rtcp_context));
		stream->audio_rtcp_ctx->tb = 48000;	/* May change later */
	}
	if(video) {
		stream->video_ssrc = janus_random_uint32();	/* FIXME Should we look for conflicts? */
<<<<<<< HEAD
		stream->video_ssrc = janus_random_uint32();	/* FIXME Should we look for conflicts? */
=======
>>>>>>> 06d3871d
		stream->video_rtcp_ctx[0] = g_malloc0(sizeof(janus_rtcp_context));
		stream->video_rtcp_ctx[0]->tb = 90000;
	}
	janus_mutex_init(&stream->mutex);
	if(!have_turnrest_credentials) {
		/* No TURN REST API server and credentials, any static ones? */
		if(janus_turn_server != NULL) {
			/* We need relay candidates as well */
			gboolean ok = nice_agent_set_relay_info(handle->agent, handle->stream_id, 1,
				janus_turn_server, janus_turn_port, janus_turn_user, janus_turn_pwd, janus_turn_type);
			if(!ok) {
				JANUS_LOG(LOG_WARN, "Could not set TURN server, is the address correct? (%s:%"SCNu16")\n",
					janus_turn_server, janus_turn_port);
			}
		}
#ifdef HAVE_LIBCURL
	} else {
		/* We need relay candidates as well: add all those we got */
		GList *server = turnrest_credentials->servers;
		while(server != NULL) {
			janus_turnrest_instance *instance = (janus_turnrest_instance *)server->data;
			gboolean ok = nice_agent_set_relay_info(handle->agent, handle->stream_id, 1,
				instance->server, instance->port,
				turnrest_credentials->username, turnrest_credentials->password,
				instance->transport);
			if(!ok) {
				JANUS_LOG(LOG_WARN, "Could not set TURN server, is the address correct? (%s:%"SCNu16")\n",
					instance->server, instance->port);
			}
			server = server->next;
		}
#endif
	}
	handle->stream = stream;
	janus_ice_component *component = (janus_ice_component *)g_malloc0(sizeof(janus_ice_component));
	component->stream = stream;
	component->stream_id = stream->stream_id;
	component->component_id = 1;
	janus_mutex_init(&component->mutex);
	stream->component = component;
#ifdef HAVE_PORTRANGE
	/* FIXME: libnice supports this since 0.1.0, but the 0.1.3 on Fedora fails with an undefined reference! */
	nice_agent_set_port_range(handle->agent, handle->stream_id, 1, rtp_range_min, rtp_range_max);
#endif
	nice_agent_gather_candidates(handle->agent, handle->stream_id);
	nice_agent_attach_recv(handle->agent, handle->stream_id, 1, g_main_loop_get_context(handle->iceloop), janus_ice_cb_nice_recv, component);
#ifdef HAVE_LIBCURL
	if(turnrest_credentials != NULL) {
		janus_turnrest_response_destroy(turnrest_credentials);
		turnrest_credentials = NULL;
	}
#endif
	GError *error = NULL;
	char tname[16];
	g_snprintf(tname, sizeof(tname), "iceloop %"SCNu64, handle->handle_id);
	handle->icethread = g_thread_try_new(tname, &janus_ice_thread, handle, &error);
	if(error != NULL) {
		/* FIXME We should clear some resources... */
		JANUS_LOG(LOG_ERR, "[%"SCNu64"] Got error %d (%s) trying to launch the ICE thread...\n", handle->handle_id, error->code, error->message ? error->message : "??");
		janus_flags_clear(&handle->webrtc_flags, JANUS_ICE_HANDLE_WEBRTC_HAS_AGENT);
		return -1;
	}
	return 0;
}

void janus_ice_restart(janus_ice_handle *handle) {
	if(!handle || !handle->agent || !handle->stream)
		return;
	/* Restart ICE */
	if(nice_agent_restart(handle->agent) == FALSE) {
		JANUS_LOG(LOG_WARN, "[%"SCNu64"] ICE restart failed...\n", handle->handle_id);
	}
	janus_flags_clear(&handle->webrtc_flags, JANUS_ICE_HANDLE_WEBRTC_ICE_RESTART);
}

static gint rtcp_transport_wide_cc_stats_comparator(gconstpointer item1, gconstpointer item2) {
	return ((rtcp_transport_wide_cc_stats*)item1)->transport_seq_num - ((rtcp_transport_wide_cc_stats*)item2)->transport_seq_num;
}

void *janus_ice_send_thread(void *data) {
	janus_ice_handle *handle = (janus_ice_handle *)data;
	janus_session *session = (janus_session *)handle->session;
	JANUS_LOG(LOG_VERB, "[%"SCNu64"] ICE send thread started...\n", handle->handle_id);
	janus_ice_queued_packet *pkt = NULL;
	gint64 before = janus_get_monotonic_time(),
		rtcp_last_sr_rr = before, last_event = before,
		last_srtp_summary = before, last_nack_cleanup = before;
	while(!janus_flags_is_set(&handle->webrtc_flags, JANUS_ICE_HANDLE_WEBRTC_STOP)) {
		if(handle->queued_packets != NULL) {
			pkt = g_async_queue_timeout_pop(handle->queued_packets, 500000);
		} else {
			g_usleep(100000);
		}
		if(pkt == &janus_ice_dtls_alert) {
			/* The session is over, send an alert on all streams and components */
<<<<<<< HEAD
			if(handle->stream != NULL) {
				if(handle->stream) {
					janus_ice_stream *stream = handle->stream;
					if(stream->component)
						janus_dtls_srtp_send_alert(stream->component->dtls);
				}
=======
			if(handle->stream) {
				janus_ice_stream *stream = handle->stream;
				if(stream->component)
					janus_dtls_srtp_send_alert(stream->component->dtls);
>>>>>>> 06d3871d
			}
			while(g_async_queue_length(handle->queued_packets) > 0) {
				pkt = g_async_queue_try_pop(handle->queued_packets);
				if(pkt != NULL && pkt != &janus_ice_dtls_alert) {
					g_free(pkt->data);
					pkt->data = NULL;
					g_free(pkt);
					pkt = NULL;
				}
			}
			if(handle->iceloop != NULL && g_main_loop_is_running(handle->iceloop)) {
				g_main_loop_quit(handle->iceloop);
				if (handle->icectx != NULL) {
					g_main_context_wakeup(handle->icectx);
				}
			}
			continue;
		}
		if(!janus_flags_is_set(&handle->webrtc_flags, JANUS_ICE_HANDLE_WEBRTC_READY)) {
			if(pkt)
				g_free(pkt->data);
			g_free(pkt);
			pkt = NULL;
			continue;
		}
		/* Reset the last second counters if too much time passed with no data in or out */
		gint64 now = janus_get_monotonic_time();
		janus_ice_stream *stream = handle->stream;
		if(stream && stream->component) {
			janus_ice_component *component = stream->component;
			/* Audio */
			gint64 last = component->in_stats.audio.updated;
			if(last && now > last && now-last >= 2*G_USEC_PER_SEC && component->in_stats.audio.bytes_lastsec_temp > 0) {
				component->in_stats.audio.bytes_lastsec = 0;
				component->in_stats.audio.bytes_lastsec_temp = 0;
			}
			last = component->out_stats.audio.updated;
			if(last && now > last && now-last >= 2*G_USEC_PER_SEC && component->out_stats.audio.bytes_lastsec_temp > 0) {
				component->out_stats.audio.bytes_lastsec = 0;
				component->out_stats.audio.bytes_lastsec_temp = 0;
			}
			/* Video */
			int vindex = 0;
			for(vindex=0; vindex < 3; vindex++) {
				gint64 last = component->in_stats.video[vindex].updated;
				if(last && now > last && now-last >= 2*G_USEC_PER_SEC && component->in_stats.video[vindex].bytes_lastsec_temp > 0) {
					component->in_stats.video[vindex].bytes_lastsec = 0;
					component->in_stats.video[vindex].bytes_lastsec_temp = 0;
				}
				last = component->out_stats.video[vindex].updated;
				if(last && now > last && now-last >= 2*G_USEC_PER_SEC && component->out_stats.video[vindex].bytes_lastsec_temp > 0) {
					component->out_stats.video[vindex].bytes_lastsec = 0;
					component->out_stats.video[vindex].bytes_lastsec_temp = 0;
				}
			}
		}
		/* Let's see if we need to notify the user about no incoming audio or video */
		if(no_media_timer > 0 && now-before >= G_USEC_PER_SEC) {
			stream = handle->stream;
			if(stream && stream->component) {
				janus_ice_component *component = stream->component;
				/* Audio */
				gint64 last = component->in_stats.audio.updated;
				if(!component->in_stats.audio.notified_lastsec && last && now-last >= (gint64)no_media_timer*G_USEC_PER_SEC) {
					/* We missed more than no_second_timer seconds of audio! */
					component->in_stats.audio.notified_lastsec = TRUE;
					JANUS_LOG(LOG_WARN, "[%"SCNu64"] Didn't receive audio for more than %d seconds...\n", handle->handle_id, no_media_timer);
					janus_ice_notify_media(handle, FALSE, FALSE);
				}
				/* Video */
				last = component->in_stats.video[0].updated;
				if(!component->in_stats.video[0].notified_lastsec && last && now-last >= (gint64)no_media_timer*G_USEC_PER_SEC) {
					/* We missed more than no_second_timer seconds of video! */
					component->in_stats.video[0].notified_lastsec = TRUE;
					JANUS_LOG(LOG_WARN, "[%"SCNu64"] Didn't receive video for more than a second...\n", handle->handle_id);
					janus_ice_notify_media(handle, TRUE, FALSE);
				}
			}
			before = now;
		}
		/* Let's check if it's time to send a RTCP SR/SDES/RR as well */
		if(now-rtcp_last_sr_rr >= 1*G_USEC_PER_SEC) {
			rtcp_last_sr_rr = now;
			janus_ice_stream *stream = handle->stream;
			/* Audio */
			if(stream && stream->component && stream->component->out_stats.audio.packets > 0) {
				/* Create a SR/SDES compound */
				int srlen = 28;
				int sdeslen = 20;
				char rtcpbuf[srlen+sdeslen];
				memset(rtcpbuf, 0, sizeof(rtcpbuf));
				rtcp_sr *sr = (rtcp_sr *)&rtcpbuf;
				sr->header.version = 2;
				sr->header.type = RTCP_SR;
				sr->header.rc = 0;
				sr->header.length = htons((srlen/4)-1);
				sr->ssrc = htonl(stream->audio_ssrc);
				struct timeval tv;
				gettimeofday(&tv, NULL);
				uint32_t s = tv.tv_sec + 2208988800u;
				uint32_t u = tv.tv_usec;
				uint32_t f = (u << 12) + (u << 8) - ((u * 3650) >> 6);
				sr->si.ntp_ts_msw = htonl(s);
				sr->si.ntp_ts_lsw = htonl(f);
				/* Compute an RTP timestamp coherent with the NTP one */
				rtcp_context *rtcp_ctx = stream->audio_rtcp_ctx;
				if(rtcp_ctx == NULL) {
					sr->si.rtp_ts = htonl(stream->audio_last_ts);	/* FIXME */
				} else {
					int64_t ntp = tv.tv_sec*G_USEC_PER_SEC + tv.tv_usec;
					uint32_t rtp_ts = ((ntp-stream->audio_first_ntp_ts)/1000)*(rtcp_ctx->tb/1000) + stream->audio_first_rtp_ts;
					sr->si.rtp_ts = htonl(rtp_ts);
				}
				sr->si.s_packets = htonl(stream->component->out_stats.audio.packets);
				sr->si.s_octets = htonl(stream->component->out_stats.audio.bytes);
				rtcp_sdes *sdes = (rtcp_sdes *)&rtcpbuf[28];
				janus_rtcp_sdes_cname((char *)sdes, sdeslen, "janusaudio", 10);
				sdes->chunk.ssrc = htonl(stream->audio_ssrc);
				/* Enqueue it, we'll send it later */
				janus_ice_relay_rtcp_internal(handle, 0, rtcpbuf, srlen+sdeslen, FALSE);
			}
			if(stream) {
				/* Create a RR too */
				int rrlen = 32;
				char rtcpbuf[32];
				memset(rtcpbuf, 0, sizeof(rtcpbuf));
				rtcp_rr *rr = (rtcp_rr *)&rtcpbuf;
				rr->header.version = 2;
				rr->header.type = RTCP_RR;
				rr->header.rc = 1;
				rr->header.length = htons((rrlen/4)-1);
				rr->ssrc = htonl(stream->audio_ssrc);
				janus_rtcp_report_block(stream->audio_rtcp_ctx, &rr->rb[0]);
				rr->rb[0].ssrc = htonl(stream->audio_ssrc_peer);
				/* Enqueue it, we'll send it later */
				janus_ice_relay_rtcp_internal(handle, 0, rtcpbuf, 32, FALSE);
			}
			/* Now do the same for video */
			if(stream && stream->component && stream->component->out_stats.video[0].packets > 0) {
				/* Create a SR/SDES compound */
				int srlen = 28;
				int sdeslen = 20;
				char rtcpbuf[srlen+sdeslen];
				memset(rtcpbuf, 0, sizeof(rtcpbuf));
				rtcp_sr *sr = (rtcp_sr *)&rtcpbuf;
				sr->header.version = 2;
				sr->header.type = RTCP_SR;
				sr->header.rc = 0;
				sr->header.length = htons((srlen/4)-1);
				sr->ssrc = htonl(stream->video_ssrc);
				struct timeval tv;
				gettimeofday(&tv, NULL);
				uint32_t s = tv.tv_sec + 2208988800u;
				uint32_t u = tv.tv_usec;
				uint32_t f = (u << 12) + (u << 8) - ((u * 3650) >> 6);
				sr->si.ntp_ts_msw = htonl(s);
				sr->si.ntp_ts_lsw = htonl(f);
				/* Compute an RTP timestamp coherent with the NTP one */
				rtcp_context *rtcp_ctx = stream->video_rtcp_ctx[0];
				if(rtcp_ctx == NULL) {
					sr->si.rtp_ts = htonl(stream->video_last_ts);	/* FIXME */
				} else {
					int64_t ntp = tv.tv_sec*G_USEC_PER_SEC + tv.tv_usec;
					uint32_t rtp_ts = ((ntp-stream->video_first_ntp_ts[0])/1000)*(rtcp_ctx->tb/1000) + stream->video_first_rtp_ts[0];
					sr->si.rtp_ts = htonl(rtp_ts);
				}
				sr->si.s_packets = htonl(stream->component->out_stats.video[0].packets);
				sr->si.s_octets = htonl(stream->component->out_stats.video[0].bytes);
				rtcp_sdes *sdes = (rtcp_sdes *)&rtcpbuf[28];
				janus_rtcp_sdes_cname((char *)sdes, sdeslen, "janusvideo", 10);
				sdes->chunk.ssrc = htonl(stream->video_ssrc);
				/* Enqueue it, we'll send it later */
				janus_ice_relay_rtcp_internal(handle, 1, rtcpbuf, srlen+sdeslen, FALSE);
			}
			if(stream) {
				/* Create a RR too (for each SSRC, if we're simulcasting) */
				int vindex=0;
				for(vindex=0; vindex<3; vindex++) {
					if(stream->video_rtcp_ctx[vindex] && stream->video_rtcp_ctx[vindex]->rtp_recvd) {
						/* Create a RR */
						int rrlen = 32;
						char rtcpbuf[32];
						memset(rtcpbuf, 0, sizeof(rtcpbuf));
						rtcp_rr *rr = (rtcp_rr *)&rtcpbuf;
						rr->header.version = 2;
						rr->header.type = RTCP_RR;
						rr->header.rc = 1;
						rr->header.length = htons((rrlen/4)-1);
						rr->ssrc = htonl(stream->video_ssrc);
						janus_rtcp_report_block(stream->video_rtcp_ctx[vindex], &rr->rb[0]);
						rr->rb[0].ssrc = htonl(stream->video_ssrc_peer[vindex]);
						/* Enqueue it, we'll send it later */
						janus_ice_relay_rtcp_internal(handle, 1, rtcpbuf, 32, FALSE);
					}
				}
			}
			if (stream && stream->do_transport_wide_cc) {
				/* Create a transport wide feedback message*/
				size_t size = 1300;
				char rtcpbuf[1300];
				
				/* Lock session */
				janus_mutex_lock(&handle->stream->mutex);
				
				/* Order packet list */
				GSList* sorted = g_slist_sort(handle->stream->transport_wide_received_seq_nums,rtcp_transport_wide_cc_stats_comparator);
				
				/* Create full stats queue */
				GQueue* packets = g_queue_new();
				
				/* For all packets */
				for (GSList *it = sorted; it; it = it->next) {
					/* Get stat */
					janus_rtcp_transport_wide_cc_stats* stats = (janus_rtcp_transport_wide_cc_stats*)it->data;
					
					/* Get transport seq */
					guint32 transport_seq_num = stats->transport_seq_num;
					
					/* Check if it is an out of order  */
					if (transport_seq_num < handle->stream->transport_wide_cc_last_feedback_seq_num)
						/* Skip, it was already reported as lost */
						continue;
					
					/* If not first */
					if (handle->stream->transport_wide_cc_last_feedback_seq_num) {
						/* For each lost */
						for (guint32 i = handle->stream->transport_wide_cc_last_feedback_seq_num+1; i<transport_seq_num; ++i) {
							/* Create new stat */
							janus_rtcp_transport_wide_cc_stats* missing = g_malloc0(sizeof(janus_rtcp_transport_wide_cc_stats));
							/* Add missing packet */
							missing->transport_seq_num = i;
							missing->timestamp = 0;
							/* Add it */
							g_queue_push_tail(packets, missing);
						}
					}
					
					/* Store last */
					handle->stream->transport_wide_cc_last_feedback_seq_num = transport_seq_num;

					/* Add this one */
					g_queue_push_tail(packets, stats);
				}
				
				/* Clear stats */
				g_slist_free(handle->stream->transport_wide_received_seq_nums);
				
				/* Reset list */
				handle->stream->transport_wide_received_seq_nums = NULL;
				
				/* Get feedback pacakte count and increase it for next one */
				guint8 feedback_packet_count = handle->stream->transport_wide_cc_feedback_count++;
				
				/* Unlock session */
				janus_mutex_unlock(&handle->stream->mutex);
				
				/* Create rtcp packet */
				int len = janus_rtcp_transport_wide_cc_feedback(rtcpbuf, size, handle->stream->video_ssrc, stream->video_ssrc_peer[0] , feedback_packet_count, packets);

				/* Enqueue it, we'll send it later */
				janus_ice_relay_rtcp_internal(handle, 1, rtcpbuf, len, FALSE);

				/* Free mem */
				g_queue_free(packets);
			}
		}
		/* We tell event handlers once per second about RTCP-related stuff
		 * FIXME Should we really do this here? Would this slow down this thread and add delay? */
		if(janus_ice_event_stats_period > 0 && now-last_event >= (gint64)janus_ice_event_stats_period*G_USEC_PER_SEC) {
			last_event = now;
			janus_ice_stream *stream = handle->stream;
			/* Audio */
			if(janus_events_is_enabled() && janus_flags_is_set(&handle->webrtc_flags, JANUS_ICE_HANDLE_WEBRTC_HAS_AUDIO)) {
				if(stream && stream->audio_rtcp_ctx) {
					json_t *info = json_object();
					json_object_set_new(info, "media", json_string("audio"));
					json_object_set_new(info, "base", json_integer(stream->audio_rtcp_ctx->tb));
					json_object_set_new(info, "rtt", json_integer(janus_rtcp_context_get_rtt(stream->audio_rtcp_ctx)));
					json_object_set_new(info, "lost", json_integer(janus_rtcp_context_get_lost_all(stream->audio_rtcp_ctx, FALSE)));
					json_object_set_new(info, "lost-by-remote", json_integer(janus_rtcp_context_get_lost_all(stream->audio_rtcp_ctx, TRUE)));
					json_object_set_new(info, "jitter-local", json_integer(janus_rtcp_context_get_jitter(stream->audio_rtcp_ctx, FALSE)));
					json_object_set_new(info, "jitter-remote", json_integer(janus_rtcp_context_get_jitter(stream->audio_rtcp_ctx, TRUE)));
					if(stream->component) {
						json_object_set_new(info, "packets-received", json_integer(stream->component->in_stats.audio.packets));
						json_object_set_new(info, "packets-sent", json_integer(stream->component->out_stats.audio.packets));
						json_object_set_new(info, "bytes-received", json_integer(stream->component->in_stats.audio.bytes));
						json_object_set_new(info, "bytes-sent", json_integer(stream->component->out_stats.audio.bytes));
						json_object_set_new(info, "bytes-received-lastsec", json_integer(stream->component->in_stats.audio.bytes_lastsec));
						json_object_set_new(info, "bytes-sent-lastsec", json_integer(stream->component->out_stats.audio.bytes_lastsec));
						json_object_set_new(info, "nacks-received", json_integer(stream->component->in_stats.audio.nacks));
						json_object_set_new(info, "nacks-sent", json_integer(stream->component->out_stats.audio.nacks));
					}
					janus_events_notify_handlers(JANUS_EVENT_TYPE_MEDIA, session->session_id, handle->handle_id, info);
				}
			}
			/* Do the same for video */
			if(janus_events_is_enabled() && janus_flags_is_set(&handle->webrtc_flags, JANUS_ICE_HANDLE_WEBRTC_HAS_VIDEO)) {
				int vindex=0;
				for(vindex=0; vindex<3; vindex++) {
					if(stream && stream->video_rtcp_ctx[vindex]) {
						json_t *info = json_object();
						if(vindex == 0)
							json_object_set_new(info, "media", json_string("video"));
						else if(vindex == 1)
							json_object_set_new(info, "media", json_string("video-sim1"));
						else
							json_object_set_new(info, "media", json_string("video-sim2"));
						json_object_set_new(info, "base", json_integer(stream->video_rtcp_ctx[vindex]->tb));
						if(vindex == 0)
							json_object_set_new(info, "rtt", json_integer(janus_rtcp_context_get_rtt(stream->video_rtcp_ctx[vindex])));
						json_object_set_new(info, "lost", json_integer(janus_rtcp_context_get_lost_all(stream->video_rtcp_ctx[vindex], FALSE)));
						json_object_set_new(info, "lost-by-remote", json_integer(janus_rtcp_context_get_lost_all(stream->video_rtcp_ctx[vindex], TRUE)));
						json_object_set_new(info, "jitter-local", json_integer(janus_rtcp_context_get_jitter(stream->video_rtcp_ctx[vindex], FALSE)));
						json_object_set_new(info, "jitter-remote", json_integer(janus_rtcp_context_get_jitter(stream->video_rtcp_ctx[vindex], TRUE)));
						if(stream->component) {
							json_object_set_new(info, "packets-received", json_integer(stream->component->in_stats.video[vindex].packets));
							json_object_set_new(info, "packets-sent", json_integer(stream->component->out_stats.video[vindex].packets));
							json_object_set_new(info, "bytes-received", json_integer(stream->component->in_stats.video[vindex].bytes));
							json_object_set_new(info, "bytes-sent", json_integer(stream->component->out_stats.video[vindex].bytes));
							json_object_set_new(info, "bytes-received-lastsec", json_integer(stream->component->in_stats.video[vindex].bytes_lastsec));
							json_object_set_new(info, "bytes-sent-lastsec", json_integer(stream->component->out_stats.video[vindex].bytes_lastsec));
							json_object_set_new(info, "nacks-received", json_integer(stream->component->in_stats.video[vindex].nacks));
							json_object_set_new(info, "nacks-sent", json_integer(stream->component->out_stats.video[vindex].nacks));
						}
						janus_events_notify_handlers(JANUS_EVENT_TYPE_MEDIA, session->session_id, handle->handle_id, info);
					}
				}
			}
		}
		/* Should we clean up old NACK buffers? (we check each 1/4 of the max_nack_queue time) */
		if(max_nack_queue > 0 && (now-last_nack_cleanup >= (max_nack_queue*250))) {
			/* Check if we do for all streams */
			janus_cleanup_nack_buffer(now, handle->stream, TRUE, TRUE);
			last_nack_cleanup = now;
		}
		/* Check if we should also print a summary of SRTP-related errors */
		if(now-last_srtp_summary >= (2*G_USEC_PER_SEC)) {
			if(handle->srtp_errors_count > 0) {
				JANUS_LOG(LOG_ERR, "[%"SCNu64"] Got %d SRTP/SRTCP errors in the last few seconds (last error: %s)\n",
					handle->handle_id, handle->srtp_errors_count, janus_srtp_error_str(handle->last_srtp_error));
				handle->srtp_errors_count = 0;
				handle->last_srtp_error = 0;
			}
			last_srtp_summary = now;
		}

		/* Now let's get on with the packets */
		if(pkt == NULL) {
			continue;
		}
		if(pkt->data == NULL) {
			g_free(pkt);
			pkt = NULL;
			continue;
		}
		if(pkt->control) {
			/* RTCP */
			int video = (pkt->type == JANUS_ICE_PACKET_VIDEO);
			janus_ice_stream *stream = handle->stream;
			if(!stream) {
				g_free(pkt->data);
				pkt->data = NULL;
				g_free(pkt);
				pkt = NULL;
				continue;
			}
			janus_ice_component *component = stream->component;
			if(!component) {
				g_free(pkt->data);
				pkt->data = NULL;
				g_free(pkt);
				pkt = NULL;
				continue;
			}
			if(!stream->cdone) {
				if(!janus_flags_is_set(&handle->webrtc_flags, JANUS_ICE_HANDLE_WEBRTC_ALERT) && !stream->noerrorlog) {
					JANUS_LOG(LOG_ERR, "[%"SCNu64"]     %s candidates not gathered yet for stream??\n", handle->handle_id, video ? "video" : "audio");
					stream->noerrorlog = TRUE;	/* Don't flood with the same error all over again */
				}
				g_free(pkt->data);
				pkt->data = NULL;
				g_free(pkt);
				pkt = NULL;
				continue;
			}
			stream->noerrorlog = FALSE;
			if(!component->dtls || !component->dtls->srtp_valid || !component->dtls->srtp_out) {
				if(!janus_flags_is_set(&handle->webrtc_flags, JANUS_ICE_HANDLE_WEBRTC_ALERT) && !component->noerrorlog) {
					JANUS_LOG(LOG_WARN, "[%"SCNu64"]     %s stream (#%u) component has no valid SRTP session (yet?)\n", handle->handle_id, video ? "video" : "audio", stream->stream_id);
					component->noerrorlog = TRUE;	/* Don't flood with the same error all over again */
				}
				g_free(pkt->data);
				pkt->data = NULL;
				g_free(pkt);
				pkt = NULL;
				continue;
			}
			component->noerrorlog = FALSE;
			if(pkt->encrypted) {
				/* Already SRTCP */
				int sent = nice_agent_send(handle->agent, stream->stream_id, component->component_id, pkt->length, (const gchar *)pkt->data);
				if(sent < pkt->length) {
					JANUS_LOG(LOG_ERR, "[%"SCNu64"] ... only sent %d bytes? (was %d)\n", handle->handle_id, sent, pkt->length);
				}
			} else {
				/* Check if there's anything we need to do before sending */
				uint32_t bitrate = janus_rtcp_get_remb(pkt->data, pkt->length);
				if(bitrate > 0) {
					/* There's a REMB, prepend a RR as it won't work otherwise */
					int rrlen = 32;
					char *rtcpbuf = g_malloc0(rrlen+pkt->length);
					memset(rtcpbuf, 0, rrlen+pkt->length);
					rtcp_rr *rr = (rtcp_rr *)rtcpbuf;
					rr->header.version = 2;
					rr->header.type = RTCP_RR;
					rr->header.rc = 0;
					rr->header.length = htons((rrlen/4)-1);
					janus_ice_stream *stream = handle->stream;
					if(stream && stream->video_rtcp_ctx[0] && stream->video_rtcp_ctx[0]->rtp_recvd) {
						rr->header.rc = 1;
						janus_rtcp_report_block(stream->video_rtcp_ctx[0], &rr->rb[0]);
					}
					/* Append REMB */
					memcpy(rtcpbuf+rrlen, pkt->data, pkt->length);
					/* If we're simulcasting, set the extra SSRCs (the first one will be set by janus_rtcp_fix_ssrc) */
					if(stream->video_ssrc_peer[1] && pkt->length >= 28) {
						rtcp_fb *rtcpfb = (rtcp_fb *)(rtcpbuf+rrlen);
						rtcp_remb *remb = (rtcp_remb *)rtcpfb->fci;
						remb->ssrc[1] = htonl(stream->video_ssrc_peer[1]);
						if(stream->video_ssrc_peer[2] && pkt->length >= 32) {
							remb->ssrc[2] = htonl(stream->video_ssrc_peer[2]);
						}
					}
					/* Free old packet and update */
					char *prev_data = pkt->data;
					pkt->data = rtcpbuf;
					pkt->length = rrlen+pkt->length;
					g_clear_pointer(&prev_data, g_free);
				}
				/* FIXME Copy in a buffer and fix SSRC */
				char sbuf[JANUS_BUFSIZE];
				memcpy(sbuf, pkt->data, pkt->length);
				/* Do we need to dump this packet for debugging? */
				if(g_atomic_int_get(&handle->dump_packets))
					janus_text2pcap_dump(handle->text2pcap, JANUS_TEXT2PCAP_RTCP, FALSE, sbuf, pkt->length,
						"[session=%"SCNu64"][handle=%"SCNu64"]", session->session_id, handle->handle_id);
				/* Encrypt SRTCP */
				int protected = pkt->length;
				int res = srtp_protect_rtcp(component->dtls->srtp_out, sbuf, &protected);
				if(res != srtp_err_status_ok) {
					/* We don't spam the logs for every SRTP error: just take note of this, and print a summary later */
					handle->srtp_errors_count++;
					handle->last_srtp_error = res;
					/* If we're debugging, though, print every occurrence */
					JANUS_LOG(LOG_DBG, "[%"SCNu64"] ... SRTCP protect error... %s (len=%d-->%d)...\n", handle->handle_id, janus_srtp_error_str(res), pkt->length, protected);
				} else {
					/* Shoot! */
					int sent = nice_agent_send(handle->agent, stream->stream_id, component->component_id, protected, sbuf);
					if(sent < protected) {
						JANUS_LOG(LOG_ERR, "[%"SCNu64"] ... only sent %d bytes? (was %d)\n", handle->handle_id, sent, protected);
					}
				}
			}
			g_free(pkt->data);
			g_free(pkt);
			continue;
		} else {
			/* RTP or data */
			if(pkt->type == JANUS_ICE_PACKET_AUDIO || pkt->type == JANUS_ICE_PACKET_VIDEO) {
				/* RTP */
				int video = (pkt->type == JANUS_ICE_PACKET_VIDEO);
				janus_ice_stream *stream = handle->stream;
				if(!stream) {
					g_free(pkt->data);
					pkt->data = NULL;
					g_free(pkt);
					pkt = NULL;
					continue;
				}
				if((!video && !stream->audio_send) || (video && !stream->video_send)) {
					g_free(pkt->data);
					pkt->data = NULL;
					g_free(pkt);
					pkt = NULL;
					continue;
				}
				janus_ice_component *component = stream->component;
				if(!component) {
					g_free(pkt->data);
					pkt->data = NULL;
					g_free(pkt);
					pkt = NULL;
					continue;
				}
				if(!stream->cdone) {
					if(!janus_flags_is_set(&handle->webrtc_flags, JANUS_ICE_HANDLE_WEBRTC_ALERT) && !stream->noerrorlog) {
						JANUS_LOG(LOG_ERR, "[%"SCNu64"]     %s candidates not gathered yet for stream??\n", handle->handle_id, video ? "video" : "audio");
						stream->noerrorlog = TRUE;	/* Don't flood with the same error all over again */
					}
					g_free(pkt->data);
					pkt->data = NULL;
					g_free(pkt);
					pkt = NULL;
					continue;
				}
				stream->noerrorlog = FALSE;
				if(!component->dtls || !component->dtls->srtp_valid || !component->dtls->srtp_out) {
					if(!janus_flags_is_set(&handle->webrtc_flags, JANUS_ICE_HANDLE_WEBRTC_ALERT) && !component->noerrorlog) {
						JANUS_LOG(LOG_WARN, "[%"SCNu64"]     %s stream component has no valid SRTP session (yet?)\n", handle->handle_id, video ? "video" : "audio");
						component->noerrorlog = TRUE;	/* Don't flood with the same error all over again */
					}
					g_free(pkt->data);
					pkt->data = NULL;
					g_free(pkt);
					pkt = NULL;
					continue;
				}
				component->noerrorlog = FALSE;
				if(pkt->encrypted) {
					/* Already RTP (probably a retransmission?) */
					janus_rtp_header *header = (janus_rtp_header *)pkt->data;
					JANUS_LOG(LOG_HUGE, "[%"SCNu64"] ... Retransmitting seq.nr %"SCNu16"\n\n", handle->handle_id, ntohs(header->seq_number));
					int sent = nice_agent_send(handle->agent, stream->stream_id, component->component_id, pkt->length, (const gchar *)pkt->data);
					if(sent < pkt->length) {
						JANUS_LOG(LOG_ERR, "[%"SCNu64"] ... only sent %d bytes? (was %d)\n", handle->handle_id, sent, pkt->length);
					}
				} else {
					/* FIXME Copy in a buffer and fix SSRC */
					char sbuf[JANUS_BUFSIZE];
					memcpy(sbuf, pkt->data, pkt->length);
					/* Overwrite SSRC */
					janus_rtp_header *header = (janus_rtp_header *)sbuf;
					header->ssrc = htonl(video ? stream->video_ssrc : stream->audio_ssrc);
					/* Keep track of payload types too */
					if(!video && stream->audio_payload_type < 0) {
						stream->audio_payload_type = header->type;
						if(stream->audio_codec == NULL) {
							const char *codec = janus_get_codec_from_pt(handle->local_sdp, stream->audio_payload_type);
							if(codec != NULL)
								stream->audio_codec = g_strdup(codec);
						}
					} else if(video && stream->video_payload_type < 0) {
						stream->video_payload_type = header->type;
						if(stream->video_codec == NULL) {
							const char *codec = janus_get_codec_from_pt(handle->local_sdp, stream->video_payload_type);
							if(codec != NULL)
								stream->video_codec = g_strdup(codec);
						}
						if(stream->video_is_keyframe == NULL && stream->video_codec != NULL) {
							if(!strcasecmp(stream->video_codec, "vp8"))
								stream->video_is_keyframe = &janus_vp8_is_keyframe;
							else if(!strcasecmp(stream->video_codec, "vp9"))
								stream->video_is_keyframe = &janus_vp9_is_keyframe;
							else if(!strcasecmp(stream->video_codec, "h264"))
								stream->video_is_keyframe = &janus_h264_is_keyframe;
						}
					}
					/* Do we need to dump this packet for debugging? */
					if(g_atomic_int_get(&handle->dump_packets))
						janus_text2pcap_dump(handle->text2pcap, JANUS_TEXT2PCAP_RTP, FALSE, sbuf, pkt->length,
							"[session=%"SCNu64"][handle=%"SCNu64"]", session->session_id, handle->handle_id);
					/* If this is video, check if this is a keyframe: if so, we empty our retransmit buffer for incoming NACKs */
					if(video && stream->video_is_keyframe) {
						int plen = 0;
						char *payload = janus_rtp_payload(sbuf, pkt->length, &plen);
						if(stream->video_is_keyframe(payload, plen)) {
							JANUS_LOG(LOG_HUGE, "[%"SCNu64"] Keyframe sent, cleaning retransmit buffer\n", handle->handle_id);
							janus_cleanup_nack_buffer(0, stream, FALSE, TRUE);
						}
					}
					/* Encrypt SRTP */
					int protected = pkt->length;
					int res = srtp_protect(component->dtls->srtp_out, sbuf, &protected);
					if(res != srtp_err_status_ok) {
						/* We don't spam the logs for every SRTP error: just take note of this, and print a summary later */
						handle->srtp_errors_count++;
						handle->last_srtp_error = res;
						/* If we're debugging, though, print every occurrence */
						janus_rtp_header *header = (janus_rtp_header *)sbuf;
						guint32 timestamp = ntohl(header->timestamp);
						guint16 seq = ntohs(header->seq_number);
						JANUS_LOG(LOG_DBG, "[%"SCNu64"] ... SRTP protect error... %s (len=%d-->%d, ts=%"SCNu32", seq=%"SCNu16")...\n", handle->handle_id, janus_srtp_error_str(res), pkt->length, protected, timestamp, seq);
					} else {
						/* Shoot! */
						int sent = nice_agent_send(handle->agent, stream->stream_id, component->component_id, protected, sbuf);
						if(sent < protected) {
							JANUS_LOG(LOG_ERR, "[%"SCNu64"] ... only sent %d bytes? (was %d)\n", handle->handle_id, sent, protected);
						}
						/* Update stats */
						if(sent > 0) {
							/* Update the RTCP context as well */
							janus_rtp_header *header = (janus_rtp_header *)sbuf;
							guint32 timestamp = ntohl(header->timestamp);
							if(pkt->type == JANUS_ICE_PACKET_AUDIO) {
								component->out_stats.audio.packets++;
								component->out_stats.audio.bytes += pkt->length;
								/* Last second outgoing audio */
								gint64 now = janus_get_monotonic_time();
								if(component->out_stats.audio.updated == 0)
									component->out_stats.audio.updated = now;
								if(now > component->out_stats.audio.updated &&
										now - component->out_stats.audio.updated >= G_USEC_PER_SEC) {
									component->out_stats.audio.bytes_lastsec = component->out_stats.audio.bytes_lastsec_temp;
									component->out_stats.audio.bytes_lastsec_temp = 0;
									component->out_stats.audio.updated = now;
								}
								component->out_stats.audio.bytes_lastsec_temp += pkt->length;
								stream->audio_last_ts = timestamp;
								if(stream->audio_first_ntp_ts == 0) {
									struct timeval tv;
									gettimeofday(&tv, NULL);
									stream->audio_first_ntp_ts = (gint64)tv.tv_sec*G_USEC_PER_SEC + tv.tv_usec;
									stream->audio_first_rtp_ts = timestamp;
								}
								/* Let's check if this was G.711: in case we may need to change the timestamp base */
								rtcp_context *rtcp_ctx = stream->audio_rtcp_ctx;
								int pt = header->type;
								if((pt == 0 || pt == 8) && (rtcp_ctx->tb == 48000))
									rtcp_ctx->tb = 8000;
							} else if(pkt->type == JANUS_ICE_PACKET_VIDEO) {
								component->out_stats.video[0].packets++;
								component->out_stats.video[0].bytes += pkt->length;
								/* Last second outgoing video */
								gint64 now = janus_get_monotonic_time();
								if(component->out_stats.video[0].updated == 0)
									component->out_stats.video[0].updated = now;
								if(now > component->out_stats.video[0].updated &&
										now - component->out_stats.video[0].updated >= G_USEC_PER_SEC) {
									component->out_stats.video[0].bytes_lastsec = component->out_stats.video[0].bytes_lastsec_temp;
									component->out_stats.video[0].bytes_lastsec_temp = 0;
									component->out_stats.video[0].updated = now;
								}
								component->out_stats.video[0].bytes_lastsec_temp += pkt->length;
								stream->video_last_ts = timestamp;
								if(stream->video_first_ntp_ts[0] == 0) {
									struct timeval tv;
									gettimeofday(&tv, NULL);
									stream->video_first_ntp_ts[0] = (gint64)tv.tv_sec*G_USEC_PER_SEC + tv.tv_usec;
									stream->video_first_rtp_ts[0] = timestamp;
								}
							}
						}
						if(max_nack_queue > 0) {
							/* Save the packet for retransmissions that may be needed later */
							if((pkt->type == JANUS_ICE_PACKET_AUDIO && !component->do_audio_nacks) ||
									(pkt->type == JANUS_ICE_PACKET_VIDEO && !component->do_video_nacks)) {
								/* ... unless NACKs are disabled for this medium */
								g_free(pkt->data);
								pkt->data = NULL;
								g_free(pkt);
								pkt = NULL;
								continue;
							}
							janus_rtp_packet *p = (janus_rtp_packet *)g_malloc0(sizeof(janus_rtp_packet));
							p->data = (char *)g_malloc0(protected);
							memcpy(p->data, sbuf, protected);
							p->length = protected;
							p->created = janus_get_monotonic_time();
							p->last_retransmit = 0;
							janus_mutex_lock(&component->mutex);
							janus_rtp_header *header = (janus_rtp_header *)sbuf;
							guint16 seq = ntohs(header->seq_number);
							if(!video) {
								if(component->audio_retransmit_buffer == NULL) {
									component->audio_retransmit_buffer = g_queue_new();
									component->audio_retransmit_seqs = g_hash_table_new(NULL, NULL);
								}
								g_queue_push_tail(component->audio_retransmit_buffer, p);
								/* Insert in the table too, for quick lookup */
								g_hash_table_insert(component->audio_retransmit_seqs, GUINT_TO_POINTER(seq), p);
							} else {
								if(component->video_retransmit_buffer == NULL) {
									component->video_retransmit_buffer = g_queue_new();
									component->video_retransmit_seqs = g_hash_table_new(NULL, NULL);
								}
								g_queue_push_tail(component->video_retransmit_buffer, p);
								/* Insert in the table too, for quick lookup */
								g_hash_table_insert(component->video_retransmit_seqs, GUINT_TO_POINTER(seq), p);
							}
							janus_mutex_unlock(&component->mutex);
						}
					}
				}
			} else {
				/* Data */
				if(!janus_flags_is_set(&handle->webrtc_flags, JANUS_ICE_HANDLE_WEBRTC_DATA_CHANNELS)) {
					g_free(pkt->data);
					pkt->data = NULL;
					g_free(pkt);
					pkt = NULL;
					continue;
				}
#ifdef HAVE_SCTP
				janus_ice_stream *stream = handle->stream;
				if(!stream) {
					g_free(pkt->data);
					pkt->data = NULL;
					g_free(pkt);
					pkt = NULL;
					continue;
				}
				janus_ice_component *component = stream->component;
				if(!component) {
					g_free(pkt->data);
					pkt->data = NULL;
					g_free(pkt);
					pkt = NULL;
					continue;
				}
				if(!stream->cdone) {
					if(!janus_flags_is_set(&handle->webrtc_flags, JANUS_ICE_HANDLE_WEBRTC_ALERT) && !stream->noerrorlog) {
						JANUS_LOG(LOG_ERR, "[%"SCNu64"]     SCTP candidates not gathered yet for stream??\n", handle->handle_id);
						stream->noerrorlog = TRUE;	/* Don't flood with the same error all over again */
					}
					g_free(pkt->data);
					pkt->data = NULL;
					g_free(pkt);
					pkt = NULL;
					continue;
				}
				stream->noerrorlog = FALSE;
				if(!component->dtls) {
					if(!janus_flags_is_set(&handle->webrtc_flags, JANUS_ICE_HANDLE_WEBRTC_ALERT) && !component->noerrorlog) {
						JANUS_LOG(LOG_WARN, "[%"SCNu64"]     SCTP stream component has no valid DTLS session (yet?)\n", handle->handle_id);
						component->noerrorlog = TRUE;	/* Don't flood with the same error all over again */
					}
					g_free(pkt->data);
					pkt->data = NULL;
					g_free(pkt);
					pkt = NULL;
					continue;
				}
				component->noerrorlog = FALSE;
				janus_dtls_wrap_sctp_data(component->dtls, pkt->data, pkt->length);
#endif
			}
			g_free(pkt->data);
			pkt->data = NULL;
			g_free(pkt);
			pkt = NULL;
			continue;
		}
	}
	JANUS_LOG(LOG_VERB, "[%"SCNu64"] ICE send thread leaving...\n", handle->handle_id);
	g_thread_unref(g_thread_self());
	handle->send_thread = NULL;
	return NULL;
}

void janus_ice_relay_rtp(janus_ice_handle *handle, int video, char *buf, int len) {
	if(!handle || buf == NULL || len < 1)
		return;
	if((!video && !janus_flags_is_set(&handle->webrtc_flags, JANUS_ICE_HANDLE_WEBRTC_HAS_AUDIO))
			|| (video && !janus_flags_is_set(&handle->webrtc_flags, JANUS_ICE_HANDLE_WEBRTC_HAS_VIDEO)))
		return;
	/* Queue this packet */
	janus_ice_queued_packet *pkt = (janus_ice_queued_packet *)g_malloc0(sizeof(janus_ice_queued_packet));
	pkt->data = g_malloc0(len);
	memcpy(pkt->data, buf, len);
	pkt->length = len;
	pkt->type = video ? JANUS_ICE_PACKET_VIDEO : JANUS_ICE_PACKET_AUDIO;
	pkt->control = FALSE;
	pkt->encrypted = FALSE;
	if(handle->queued_packets != NULL)
		g_async_queue_push(handle->queued_packets, pkt);
}

void janus_ice_relay_rtcp_internal(janus_ice_handle *handle, int video, char *buf, int len, gboolean filter_rtcp) {
	if(!handle || buf == NULL || len < 1)
		return;
	/* We use this internal method to check whether we need to filter RTCP (e.g., to make
	 * sure we don't just forward any SR/RR from peers/plugins, but use our own) or it has
	 * already been done, and so this is actually a packet added by the ICE send thread */
	char *rtcp_buf = buf;
	int rtcp_len = len;
	if(filter_rtcp) {
		/* FIXME Strip RR/SR/SDES/NACKs/etc. */
		janus_ice_stream *stream = handle->stream;
		if(stream == NULL)
			return;
		rtcp_buf = janus_rtcp_filter(buf, len, &rtcp_len);
		if(rtcp_buf == NULL || rtcp_len < 1)
			return;
		/* Fix all SSRCs before enqueueing, as we need to use the ones for this media
		 * leg. Note that this is only needed for RTCP packets coming from plugins: the
		 * ones created by the core already have the right SSRCs in the right place */
		JANUS_LOG(LOG_HUGE, "[%"SCNu64"] Fixing SSRCs (local %u, peer %u)\n", handle->handle_id,
			video ? stream->video_ssrc : stream->audio_ssrc,
			video ? stream->video_ssrc_peer[0] : stream->audio_ssrc_peer);
		janus_rtcp_fix_ssrc(NULL, rtcp_buf, rtcp_len, 1,
			video ? stream->video_ssrc : stream->audio_ssrc,
			video ? stream->video_ssrc_peer[0] : stream->audio_ssrc_peer);
	}
	/* Queue this packet */
	janus_ice_queued_packet *pkt = (janus_ice_queued_packet *)g_malloc0(sizeof(janus_ice_queued_packet));
	pkt->data = g_malloc0(len);
	memcpy(pkt->data, rtcp_buf, rtcp_len);
	pkt->length = rtcp_len;
	pkt->type = video ? JANUS_ICE_PACKET_VIDEO : JANUS_ICE_PACKET_AUDIO;
	pkt->control = TRUE;
	pkt->encrypted = FALSE;
	if(handle->queued_packets != NULL)
		g_async_queue_push(handle->queued_packets, pkt);
	if(rtcp_buf != buf) {
		/* We filtered the original packet, deallocate it */
		g_free(rtcp_buf);
	}
}

void janus_ice_relay_rtcp(janus_ice_handle *handle, int video, char *buf, int len) {
	janus_ice_relay_rtcp_internal(handle, video, buf, len, TRUE);
}

#ifdef HAVE_SCTP
void janus_ice_relay_data(janus_ice_handle *handle, char *buf, int len) {
	if(!handle || buf == NULL || len < 1)
		return;
	/* Queue this packet */
	janus_ice_queued_packet *pkt = (janus_ice_queued_packet *)g_malloc0(sizeof(janus_ice_queued_packet));
	pkt->data = g_malloc0(len);
	memcpy(pkt->data, buf, len);
	pkt->length = len;
	pkt->type = JANUS_ICE_PACKET_DATA;
	pkt->control = FALSE;
	pkt->encrypted = FALSE;
	if(handle->queued_packets != NULL)
		g_async_queue_push(handle->queued_packets, pkt);
}
#endif

void janus_ice_dtls_handshake_done(janus_ice_handle *handle, janus_ice_component *component) {
	if(!handle || !component)
		return;
	JANUS_LOG(LOG_VERB, "[%"SCNu64"] The DTLS handshake for the component %d in stream %d has been completed\n",
		handle->handle_id, component->component_id, component->stream_id);
	/* Check if all components are ready */
	janus_mutex_lock(&handle->mutex);
	if(handle->stream) {
		if(handle->stream->component && (!handle->stream->component->dtls ||
				!handle->stream->component->dtls->srtp_valid)) {
			/* Still waiting for this component to become ready */
			janus_mutex_unlock(&handle->mutex);
			return;
		}
	}
	/* Clear the queue before we wake the send thread */
	janus_ice_queued_packet *pkt = NULL;
	while(g_async_queue_length(handle->queued_packets) > 0) {
		pkt = g_async_queue_try_pop(handle->queued_packets);
		if(pkt != NULL && pkt != &janus_ice_dtls_alert) {
			g_free(pkt->data);
			g_free(pkt);
		}
	}
	if(janus_flags_is_set(&handle->webrtc_flags, JANUS_ICE_HANDLE_WEBRTC_READY)) {
		/* Already notified */
		janus_mutex_unlock(&handle->mutex);
		return;
	}
	janus_flags_set(&handle->webrtc_flags, JANUS_ICE_HANDLE_WEBRTC_READY);
	janus_mutex_unlock(&handle->mutex);
	JANUS_LOG(LOG_INFO, "[%"SCNu64"] The DTLS handshake has been completed\n", handle->handle_id);
	/* Notify the plugin that the WebRTC PeerConnection is ready to be used */
	janus_plugin *plugin = (janus_plugin *)handle->app;
	if(plugin != NULL) {
		JANUS_LOG(LOG_VERB, "[%"SCNu64"] Telling the plugin about it (%s)\n", handle->handle_id, plugin->get_name());
		if(plugin && plugin->setup_media && janus_plugin_session_is_alive(handle->app_handle))
			plugin->setup_media(handle->app_handle);
	}
	/* Also prepare JSON event to notify user/application */
	janus_session *session = (janus_session *)handle->session;
	if(session == NULL)
		return;
	json_t *event = json_object();
	json_object_set_new(event, "janus", json_string("webrtcup"));
	json_object_set_new(event, "session_id", json_integer(session->session_id));
	json_object_set_new(event, "sender", json_integer(handle->handle_id));
	/* Send the event */
	JANUS_LOG(LOG_VERB, "[%"SCNu64"] Sending event to transport...\n", handle->handle_id);
	janus_session_notify_event(session, event);
	/* Notify event handlers as well */
	if(janus_events_is_enabled()) {
		json_t *info = json_object();
		json_object_set_new(info, "connection", json_string("webrtcup"));
		janus_events_notify_handlers(JANUS_EVENT_TYPE_WEBRTC, session->session_id, handle->handle_id, info);
	}
}<|MERGE_RESOLUTION|>--- conflicted
+++ resolved
@@ -2929,10 +2929,6 @@
 	}
 	if(video) {
 		stream->video_ssrc = janus_random_uint32();	/* FIXME Should we look for conflicts? */
-<<<<<<< HEAD
-		stream->video_ssrc = janus_random_uint32();	/* FIXME Should we look for conflicts? */
-=======
->>>>>>> 06d3871d
 		stream->video_rtcp_ctx[0] = g_malloc0(sizeof(janus_rtcp_context));
 		stream->video_rtcp_ctx[0]->tb = 90000;
 	}
@@ -3028,19 +3024,10 @@
 		}
 		if(pkt == &janus_ice_dtls_alert) {
 			/* The session is over, send an alert on all streams and components */
-<<<<<<< HEAD
-			if(handle->stream != NULL) {
-				if(handle->stream) {
-					janus_ice_stream *stream = handle->stream;
-					if(stream->component)
-						janus_dtls_srtp_send_alert(stream->component->dtls);
-				}
-=======
 			if(handle->stream) {
 				janus_ice_stream *stream = handle->stream;
 				if(stream->component)
 					janus_dtls_srtp_send_alert(stream->component->dtls);
->>>>>>> 06d3871d
 			}
 			while(g_async_queue_length(handle->queued_packets) > 0) {
 				pkt = g_async_queue_try_pop(handle->queued_packets);
