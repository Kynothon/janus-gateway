--- conflicted
+++ resolved
@@ -2012,46 +2012,6 @@
 				if(buflen > 0) {
 					/* Update the last sec queue as well */
 					janus_ice_stats_item *s = g_malloc0(sizeof(janus_ice_stats_item));
-<<<<<<< HEAD
-					if(s == NULL) {
-						JANUS_LOG(LOG_FATAL, "Memory error!\n");
-					} else {
-						s->bytes = buflen;
-						s->when = janus_get_monotonic_time();
-						janus_mutex_lock(&component->mutex);
-						if(!video) {
-							if(component->in_stats.audio_bytes == 0 || component->in_stats.audio_notified_lastsec) {
-								/* We either received our first audio packet, or we started receiving it again after missing more than a second */
-								component->in_stats.audio_notified_lastsec = FALSE;
-								janus_ice_notify_media(handle, FALSE, TRUE);
-							}
-							component->in_stats.audio_packets++;
-							component->in_stats.audio_bytes += buflen;
-							component->in_stats.audio_bytes_lastsec = g_list_append(component->in_stats.audio_bytes_lastsec, s);
-							if(g_list_length(component->in_stats.audio_bytes_lastsec) > 100) {
-								GList *first = g_list_first(component->in_stats.audio_bytes_lastsec);
-								s = (janus_ice_stats_item *)first->data;
-								first->data = NULL;
-								component->in_stats.audio_bytes_lastsec = g_list_delete_link(component->in_stats.audio_bytes_lastsec, first);
-								g_free(s);
-							}
-						} else {
-							if(component->in_stats.video_bytes == 0 || component->in_stats.video_notified_lastsec) {
-								/* We either received our first video packet, or we started receiving it again after missing more than a second */
-								component->in_stats.video_notified_lastsec = FALSE;
-								janus_ice_notify_media(handle, TRUE, TRUE);
-							}
-							component->in_stats.video_packets++;
-							component->in_stats.video_bytes += buflen;
-							component->in_stats.video_bytes_lastsec = g_list_append(component->in_stats.video_bytes_lastsec, s);
-							if(g_list_length(component->in_stats.video_bytes_lastsec) > 100) {
-								GList *first = g_list_first(component->in_stats.video_bytes_lastsec);
-								s = (janus_ice_stats_item *)first->data;
-								first->data = NULL;
-								component->in_stats.video_bytes_lastsec = g_list_delete_link(component->in_stats.video_bytes_lastsec, first);
-								g_free(s);
-							}
-=======
 					s->bytes = buflen;
 					s->when = janus_get_monotonic_time();
 					janus_mutex_lock(&component->mutex);
@@ -2084,7 +2044,6 @@
 						if(g_queue_get_length(component->in_stats.video_bytes_lastsec) > 100) {
 							s = (janus_ice_stats_item *)g_queue_pop_head(component->in_stats.video_bytes_lastsec);
 							g_free(s);
->>>>>>> 79f98e5d
 						}
 						janus_mutex_unlock(&component->mutex);
 					}
@@ -3945,25 +3904,6 @@
 								continue;
 							}
 							janus_rtp_packet *p = (janus_rtp_packet *)g_malloc0(sizeof(janus_rtp_packet));
-<<<<<<< HEAD
-							if(p == NULL) {
-								JANUS_LOG(LOG_FATAL, "Memory error!\n");
-							} else {
-								p->data = (char *)g_malloc0(protected);
-								if(p->data == NULL) {
-									JANUS_LOG(LOG_FATAL, "Memory error!\n");
-									g_free(p);
-								} else {
-									memcpy(p->data, sbuf, protected);
-									p->length = protected;
-									p->created = janus_get_monotonic_time();
-									p->last_retransmit = 0;
-									janus_mutex_lock(&component->mutex);
-									component->retransmit_buffer = g_list_append(component->retransmit_buffer, p);
-									janus_mutex_unlock(&component->mutex);
-								}
-							}
-=======
 							p->data = (char *)g_malloc0(protected);
 							memcpy(p->data, sbuf, protected);
 							p->length = protected;
@@ -3974,7 +3914,6 @@
 								component->retransmit_buffer = g_queue_new();
 							g_queue_push_tail(component->retransmit_buffer, p);
 							janus_mutex_unlock(&component->mutex);
->>>>>>> 79f98e5d
 						}
 					}
 				}
