--- conflicted
+++ resolved
@@ -377,22 +377,8 @@
 	json_object_set_new(event, "type", json_string(video ? "video" : "audio"));
 	json_object_set_new(event, "receiving", json_string(up ? "true" : "false"));
 	/* Send the event */
-<<<<<<< HEAD
 	JANUS_LOG(LOG_VERB, "[%"SCNu64"] Sending event to transport...\n", handle->handle_id);
 	janus_session_notify_event(session->session_id, event);
-=======
-	JANUS_LOG(LOG_VERB, "[%"SCNu64"] Adding event to queue of messages...\n", handle->handle_id);
-	janus_http_event *notification = (janus_http_event *)g_malloc0(sizeof(janus_http_event));
-	if(notification == NULL) {
-		g_free(event_text);
-		return;
-	}
-	notification->code = 200;
-	notification->payload = event_text;
-	notification->allocated = 1;
-
-	janus_session_notify_event(session->session_id, notification);
->>>>>>> 1f067658
 }
 
 void janus_ice_notify_hangup(janus_ice_handle *handle, const char *reason) {
@@ -410,22 +396,8 @@
 	if(reason != NULL)
 		json_object_set_new(event, "reason", json_string(reason));
 	/* Send the event */
-<<<<<<< HEAD
 	JANUS_LOG(LOG_VERB, "[%"SCNu64"] Sending event to transport...\n", handle->handle_id);
 	janus_session_notify_event(session->session_id, event);
-=======
-	JANUS_LOG(LOG_VERB, "[%"SCNu64"] Adding event to queue of messages...\n", handle->handle_id);
-	janus_http_event *notification = (janus_http_event *)g_malloc0(sizeof(janus_http_event));
-	if(notification == NULL) {
-		JANUS_LOG(LOG_FATAL, "Memory error!\n");
-		return;
-	}
-	notification->code = 200;
-	notification->payload = event_text;
-	notification->allocated = 1;
-
-	janus_session_notify_event(session->session_id, notification);
->>>>>>> 1f067658
 }
 
 
@@ -956,25 +928,9 @@
 	json_object_set_new(event, "janus", json_string("detached"));
 	json_object_set_new(event, "session_id", json_integer(session->session_id));
 	json_object_set_new(event, "sender", json_integer(handle_id));
-<<<<<<< HEAD
 	/* Send the event */
 	JANUS_LOG(LOG_VERB, "[%"SCNu64"] Sending event to transport...\n", handle->handle_id);
 	janus_session_notify_event(session->session_id, event);
-=======
-	/* Convert to a string */
-	char *event_text = json_dumps(event, JSON_INDENT(3) | JSON_PRESERVE_ORDER);
-	json_decref(event);
-	/* Send the event before we do anything */
-	JANUS_LOG(LOG_VERB, "[%"SCNu64"] Adding event to queue of messages...\n", handle_id);
-	janus_http_event *notification = (janus_http_event *)g_malloc0(sizeof(janus_http_event));
-	if(notification) {
-		notification->code = 200;
-		notification->payload = event_text;
-		notification->allocated = 1;
-
-		janus_session_notify_event(session->session_id, notification);
-	}
->>>>>>> 1f067658
 	janus_mutex_unlock(&session->mutex);
 	/* We only actually destroy the handle later */
 	JANUS_LOG(LOG_INFO, "[%"SCNu64"] Handle detached (error=%d), scheduling destruction\n", handle_id, error);
@@ -3146,20 +3102,6 @@
 	json_object_set_new(event, "session_id", json_integer(session->session_id));
 	json_object_set_new(event, "sender", json_integer(handle->handle_id));
 	/* Send the event */
-<<<<<<< HEAD
 	JANUS_LOG(LOG_VERB, "[%"SCNu64"] Sending event to transport...\n", handle->handle_id);
 	janus_session_notify_event(session->session_id, event);
-=======
-	JANUS_LOG(LOG_VERB, "[%"SCNu64"] Adding event to queue of messages...\n", handle->handle_id);
-	janus_http_event *notification = (janus_http_event *)g_malloc0(sizeof(janus_http_event));
-	if(notification == NULL) {
-		JANUS_LOG(LOG_FATAL, "Memory error!\n");
-		return;
-	}
-	notification->code = 200;
-	notification->payload = event_text;
-	notification->allocated = 1;
-
-	janus_session_notify_event(session->session_id, notification);
->>>>>>> 1f067658
 }