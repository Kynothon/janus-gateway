/*! \file    rtp.c
 * \author   Lorenzo Miniero <lorenzo@meetecho.com>
 * \copyright GNU General Public License v3
 * \brief    RTP processing
 * \details  Implementation of the RTP header. Since the gateway does not
 * much more than relaying frames around, the only thing we're interested
 * in is the RTP header and how to get its payload, and parsing extensions.
 * 
 * \ingroup protocols
 * \ref protocols
 */
 
#include "rtp.h"
#include "debug.h"

char *janus_rtp_payload(char *buf, int len, int *plen) {
	if(!buf || len < 12)
		return NULL;

	rtp_header *rtp = (rtp_header *)buf;
	int hlen = 12;
	if(rtp->csrccount)	/* Skip CSRC if needed */
		hlen += rtp->csrccount*4;

	if(rtp->extension) {
		janus_rtp_header_extension *ext = (janus_rtp_header_extension*)(buf+hlen);
		int extlen = ntohs(ext->length)*4;
		hlen += 4;
		if(len > (hlen + extlen))
			hlen += extlen;
	}
	if(plen)
		*plen = len-hlen;
	return buf+hlen;
}

int janus_rtp_header_extension_get_id(const char *sdp, const char *extension) {
	if(!sdp || !extension)
		return -1;
	char extmap[100];
	g_snprintf(extmap, 100, "a=extmap:%%d %s", extension);
	/* Look for the extmap */
	const char *line = strstr(sdp, "m=");
	while(line) {
		char *next = strchr(line, '\n');
		if(next) {
			*next = '\0';
			if(strstr(line, "a=extmap") && strstr(line, extension)) {
				/* Gotcha! */
				int id = 0;
#pragma GCC diagnostic ignored "-Wformat-nonliteral"
				if(sscanf(line, extmap, &id) == 1) {
#pragma GCC diagnostic warning "-Wformat-nonliteral"
					*next = '\n';
					return id;
				}
			}
			*next = '\n';
		}
		line = next ? (next+1) : NULL;
	}
	return -2;
}

const char *janus_rtp_header_extension_get_from_id(const char *sdp, int id) {
	if(!sdp || id < 0)
		return NULL;
	/* Look for the mapping */
	char extmap[100];
	g_snprintf(extmap, 100, "a=extmap:%d ", id);
	const char *line = strstr(sdp, "m=");
	while(line) {
		char *next = strchr(line, '\n');
		if(next) {
			*next = '\0';
			if(strstr(line, extmap)) {
				/* Gotcha! */
				char extension[100];
				if(sscanf(line, "a=extmap:%d %s", &id, extension) == 2) {
					*next = '\n';
					if(strstr(extension, JANUS_RTP_EXTMAP_AUDIO_LEVEL))
						return JANUS_RTP_EXTMAP_AUDIO_LEVEL;
					if(strstr(extension, JANUS_RTP_EXTMAP_VIDEO_ORIENTATION))
						return JANUS_RTP_EXTMAP_VIDEO_ORIENTATION;
					if(strstr(extension, JANUS_RTP_EXTMAP_PLAYOUT_DELAY))
						return JANUS_RTP_EXTMAP_PLAYOUT_DELAY;
					if(strstr(extension, JANUS_RTP_EXTMAP_TOFFSET))
						return JANUS_RTP_EXTMAP_TOFFSET;
					if(strstr(extension, JANUS_RTP_EXTMAP_ABS_SEND_TIME))
						return JANUS_RTP_EXTMAP_ABS_SEND_TIME;
					if(strstr(extension, JANUS_RTP_EXTMAP_CC_EXTENSIONS))
						return JANUS_RTP_EXTMAP_CC_EXTENSIONS;
					JANUS_LOG(LOG_ERR, "Unsupported extension '%s'\n", extension);
					return NULL;
				}
			}
			*next = '\n';
		}
		line = next ? (next+1) : NULL;
	}
	return NULL;
}

/* Static helper to quickly find the extension data */
static int janus_rtp_header_extension_find(char *buf, int len, int id, uint8_t *byte, uint32_t *word) {
	if(!buf || len < 12)
		return -1;
	rtp_header *rtp = (rtp_header *)buf;
	int hlen = 12;
	if(rtp->csrccount)	/* Skip CSRC if needed */
		hlen += rtp->csrccount*4;
	if(rtp->extension) {
		janus_rtp_header_extension *ext = (janus_rtp_header_extension*)(buf+hlen);
		int extlen = ntohs(ext->length)*4;
		hlen += 4;
		if(len > (hlen + extlen)) {
			/* 1-Byte extension */
			if(ntohs(ext->type) == 0xBEDE) {
				const uint8_t padding = 0x00, reserved = 0xF;
				uint8_t extid = 0, idlen;
				int i = 0;
				while(i < extlen) {
					extid = buf[hlen+i] >> 4;
					if(extid == reserved) {
						break;
					} else if(extid == padding) {
						i++;
						continue;
					}
					idlen = (buf[hlen+i] & 0xF)+1;
					if(extid == id) {
						/* Found! */
						if(byte)
							*byte = buf[hlen+i+1];
						if(word)
							*word = *(uint32_t *)(buf+hlen+i);
						return 0;
					}
					i += 1 + idlen;
				}
			}
			hlen += extlen;
		}
	}
	return -1;
}

int janus_rtp_header_extension_parse_audio_level(char *buf, int len, int id, int *level) {
	uint8_t byte = 0;
	if(janus_rtp_header_extension_find(buf, len, id, &byte, NULL) < 0)
		return -1;
	/* a=extmap:1 urn:ietf:params:rtp-hdrext:ssrc-audio-level */
	int v = (byte & 0x80) >> 7;
	int value = byte & 0x7F;
	JANUS_LOG(LOG_DBG, "%02x --> v=%d, level=%d\n", byte, v, value);
	if(level)
		*level = value;
	return 0;
}

int janus_rtp_header_extension_parse_video_orientation(char *buf, int len, int id,
		gboolean *c, gboolean *f, gboolean *r1, gboolean *r0) {
	uint8_t byte = 0;
	if(janus_rtp_header_extension_find(buf, len, id, &byte, NULL) < 0)
		return -1;
	/* a=extmap:4 urn:3gpp:video-orientation */
	gboolean cbit = (byte & 0x08) >> 3;
	gboolean fbit = (byte & 0x04) >> 2;
	gboolean r1bit = (byte & 0x02) >> 1;
	gboolean r0bit = byte & 0x01;
	JANUS_LOG(LOG_DBG, "%02x --> c=%d, f=%d, r1=%d, r0=%d\n", byte, cbit, fbit, r1bit, r0bit);
	if(c)
		*c = cbit;
	if(f)
		*f = fbit;
	if(r1)
		*r1 = r1bit;
	if(r0)
		*r0 = r0bit;
	return 0;
}

int janus_rtp_header_extension_parse_playout_delay(char *buf, int len, int id,
		uint16_t *min_delay, uint16_t *max_delay) {
	uint32_t bytes = 0;
	if(janus_rtp_header_extension_find(buf, len, id, NULL, &bytes) < 0)
		return -1;
	/* a=extmap:6 http://www.webrtc.org/experiments/rtp-hdrext/playout-delay */
	uint16_t min = (bytes & 0x00FFF000) >> 12;
	uint16_t max = bytes & 0x00000FFF;
	JANUS_LOG(LOG_DBG, "%"SCNu32"x --> min=%"SCNu16", max=%"SCNu16"\n", bytes, min, max);
	if(min_delay)
		*min_delay = min;
	if(max_delay)
		*max_delay = max;
	return 0;
}

<<<<<<< HEAD
/* SRTP stuff: we may need our own randomizer */
#ifdef HAVE_SRTP_2
int srtp_crypto_get_random(uint8_t *key, int len) {
	/* libsrtp 2.0 doesn't have crypto_get_random, we use OpenSSL's RAND_* to replace it:
	 * 		https://wiki.openssl.org/index.php/Random_Numbers */
	int rc = RAND_bytes(key, len);
	if(rc != 1) {
		/* Error generating */
		return -1;
	}
	return 0;
}
#endif
/* SRTP error codes as a string array */
static const char *janus_srtp_error[] =
{
#ifdef HAVE_SRTP_2
	"srtp_err_status_ok",
	"srtp_err_status_fail",
	"srtp_err_status_bad_param",
	"srtp_err_status_alloc_fail",
	"srtp_err_status_dealloc_fail",
	"srtp_err_status_init_fail",
	"srtp_err_status_terminus",
	"srtp_err_status_auth_fail",
	"srtp_err_status_cipher_fail",
	"srtp_err_status_replay_fail",
	"srtp_err_status_replay_old",
	"srtp_err_status_algo_fail",
	"srtp_err_status_no_such_op",
	"srtp_err_status_no_ctx",
	"srtp_err_status_cant_check",
	"srtp_err_status_key_expired",
	"srtp_err_status_socket_err",
	"srtp_err_status_signal_err",
	"srtp_err_status_nonce_bad",
	"srtp_err_status_read_fail",
	"srtp_err_status_write_fail",
	"srtp_err_status_parse_err",
	"srtp_err_status_encode_err",
	"srtp_err_status_semaphore_err",
	"srtp_err_status_pfkey_err",
#else
	"err_status_ok",
	"err_status_fail",
	"err_status_bad_param",
	"err_status_alloc_fail",
	"err_status_dealloc_fail",
	"err_status_init_fail",
	"err_status_terminus",
	"err_status_auth_fail",
	"err_status_cipher_fail",
	"err_status_replay_fail",
	"err_status_replay_old",
	"err_status_algo_fail",
	"err_status_no_such_op",
	"err_status_no_ctx",
	"err_status_cant_check",
	"err_status_key_expired",
	"err_status_socket_err",
	"err_status_signal_err",
	"err_status_nonce_bad",
	"err_status_read_fail",
	"err_status_write_fail",
	"err_status_parse_err",
	"err_status_encode_err",
	"err_status_semaphore_err",
	"err_status_pfkey_err",
#endif
};
const char *janus_srtp_error_str(int error) {
	if(error < 0 || error > 24)
		return NULL;
	return janus_srtp_error[error];
=======
void janus_rtp_switching_context_reset(janus_rtp_switching_context *context) {
	if(context == NULL)
		return;
	/* Reset the context values */
	context->a_last_ssrc = 0;
	context->a_last_ts = 0;
	context->a_base_ts = 0;
	context->a_base_ts_prev = 0;
	context->v_last_ssrc = 0;
	context->v_last_ts = 0;
	context->v_base_ts = 0;
	context->v_base_ts_prev = 0;
	context->a_last_seq = 0;
	context->a_base_seq = 0;
	context->a_base_seq_prev = 0;
	context->v_last_seq = 0;
	context->v_base_seq = 0;
	context->v_base_seq_prev = 0;
	context->a_seq_reset = FALSE;
	context->v_seq_reset = FALSE;
}

void janus_rtp_header_update(rtp_header *header, janus_rtp_switching_context *context, gboolean video, int step) {
	if(header == NULL || context == NULL || step < 1)
		return;
	uint32_t ssrc = ntohl(header->ssrc);
	uint32_t timestamp = ntohl(header->timestamp);
	uint16_t seq = ntohs(header->seq_number);
	if(video) {
		if(ssrc != context->v_last_ssrc) {
			/* Video SSRC changed: update both sequence number and timestamp */
			JANUS_LOG(LOG_VERB, "Video SSRC changed, %"SCNu32" --> %"SCNu32"\n",
				context->v_last_ssrc, ssrc);
			context->v_last_ssrc = ssrc;
			context->v_base_ts_prev = context->v_last_ts;
			context->v_base_ts = timestamp;
			context->v_base_seq_prev = context->v_last_seq;
			context->v_base_seq = seq;
		}
		if(context->v_seq_reset) {
			/* Video sequence number was paused for a while: just update that */
			context->v_seq_reset = FALSE;
			context->v_base_seq_prev = context->v_last_seq;
			context->v_base_seq = header->seq_number;
		}
		/* Compute a coherent timestamp and sequence number */
		context->v_last_ts = (timestamp-context->v_base_ts) + context->v_base_ts_prev+step;
		context->v_last_seq = (seq-context->v_base_seq)+context->v_base_seq_prev+1;
		/* Update the timestamp and sequence number in the RTP packet */
		header->timestamp = htonl(context->v_last_ts);
		header->seq_number = htons(context->v_last_seq);
	} else {
		if(ssrc != context->a_last_ssrc) {
			/* Audio SSRC changed: update both sequence number and timestamp */
			JANUS_LOG(LOG_VERB, "Audio SSRC changed, %"SCNu32" --> %"SCNu32"\n",
				context->a_last_ssrc, ssrc);
			context->a_last_ssrc = ssrc;
			context->a_base_ts_prev = context->a_last_ts;
			context->a_base_ts = timestamp;
			context->a_base_seq_prev = context->a_last_seq;
			context->a_base_seq = seq;
		}
		if(context->a_seq_reset) {
			/* Audio sequence number was paused for a while: just update that */
			context->a_seq_reset = FALSE;
			context->a_base_seq_prev = context->a_last_seq;
			context->a_base_seq = header->seq_number;
		}
		/* Compute a coherent timestamp and sequence number */
		context->a_last_ts = (timestamp-context->a_base_ts) + context->a_base_ts_prev+step;
		context->a_last_seq = (seq-context->a_base_seq)+context->a_base_seq_prev+1;
		/* Update the timestamp and sequence number in the RTP packet */
		header->timestamp = htonl(context->a_last_ts);
		header->seq_number = htons(context->a_last_seq);
	}
>>>>>>> 3b246308
}<|MERGE_RESOLUTION|>--- conflicted
+++ resolved
@@ -196,7 +196,86 @@
 	return 0;
 }
 
-<<<<<<< HEAD
+
+/* RTP context related methods */
+void janus_rtp_switching_context_reset(janus_rtp_switching_context *context) {
+	if(context == NULL)
+		return;
+	/* Reset the context values */
+	context->a_last_ssrc = 0;
+	context->a_last_ts = 0;
+	context->a_base_ts = 0;
+	context->a_base_ts_prev = 0;
+	context->v_last_ssrc = 0;
+	context->v_last_ts = 0;
+	context->v_base_ts = 0;
+	context->v_base_ts_prev = 0;
+	context->a_last_seq = 0;
+	context->a_base_seq = 0;
+	context->a_base_seq_prev = 0;
+	context->v_last_seq = 0;
+	context->v_base_seq = 0;
+	context->v_base_seq_prev = 0;
+	context->a_seq_reset = FALSE;
+	context->v_seq_reset = FALSE;
+}
+
+void janus_rtp_header_update(rtp_header *header, janus_rtp_switching_context *context, gboolean video, int step) {
+	if(header == NULL || context == NULL || step < 1)
+		return;
+	uint32_t ssrc = ntohl(header->ssrc);
+	uint32_t timestamp = ntohl(header->timestamp);
+	uint16_t seq = ntohs(header->seq_number);
+	if(video) {
+		if(ssrc != context->v_last_ssrc) {
+			/* Video SSRC changed: update both sequence number and timestamp */
+			JANUS_LOG(LOG_VERB, "Video SSRC changed, %"SCNu32" --> %"SCNu32"\n",
+				context->v_last_ssrc, ssrc);
+			context->v_last_ssrc = ssrc;
+			context->v_base_ts_prev = context->v_last_ts;
+			context->v_base_ts = timestamp;
+			context->v_base_seq_prev = context->v_last_seq;
+			context->v_base_seq = seq;
+		}
+		if(context->v_seq_reset) {
+			/* Video sequence number was paused for a while: just update that */
+			context->v_seq_reset = FALSE;
+			context->v_base_seq_prev = context->v_last_seq;
+			context->v_base_seq = header->seq_number;
+		}
+		/* Compute a coherent timestamp and sequence number */
+		context->v_last_ts = (timestamp-context->v_base_ts) + context->v_base_ts_prev+step;
+		context->v_last_seq = (seq-context->v_base_seq)+context->v_base_seq_prev+1;
+		/* Update the timestamp and sequence number in the RTP packet */
+		header->timestamp = htonl(context->v_last_ts);
+		header->seq_number = htons(context->v_last_seq);
+	} else {
+		if(ssrc != context->a_last_ssrc) {
+			/* Audio SSRC changed: update both sequence number and timestamp */
+			JANUS_LOG(LOG_VERB, "Audio SSRC changed, %"SCNu32" --> %"SCNu32"\n",
+				context->a_last_ssrc, ssrc);
+			context->a_last_ssrc = ssrc;
+			context->a_base_ts_prev = context->a_last_ts;
+			context->a_base_ts = timestamp;
+			context->a_base_seq_prev = context->a_last_seq;
+			context->a_base_seq = seq;
+		}
+		if(context->a_seq_reset) {
+			/* Audio sequence number was paused for a while: just update that */
+			context->a_seq_reset = FALSE;
+			context->a_base_seq_prev = context->a_last_seq;
+			context->a_base_seq = header->seq_number;
+		}
+		/* Compute a coherent timestamp and sequence number */
+		context->a_last_ts = (timestamp-context->a_base_ts) + context->a_base_ts_prev+step;
+		context->a_last_seq = (seq-context->a_base_seq)+context->a_base_seq_prev+1;
+		/* Update the timestamp and sequence number in the RTP packet */
+		header->timestamp = htonl(context->a_last_ts);
+		header->seq_number = htons(context->a_last_seq);
+	}
+}
+
+
 /* SRTP stuff: we may need our own randomizer */
 #ifdef HAVE_SRTP_2
 int srtp_crypto_get_random(uint8_t *key, int len) {
@@ -271,81 +350,4 @@
 	if(error < 0 || error > 24)
 		return NULL;
 	return janus_srtp_error[error];
-=======
-void janus_rtp_switching_context_reset(janus_rtp_switching_context *context) {
-	if(context == NULL)
-		return;
-	/* Reset the context values */
-	context->a_last_ssrc = 0;
-	context->a_last_ts = 0;
-	context->a_base_ts = 0;
-	context->a_base_ts_prev = 0;
-	context->v_last_ssrc = 0;
-	context->v_last_ts = 0;
-	context->v_base_ts = 0;
-	context->v_base_ts_prev = 0;
-	context->a_last_seq = 0;
-	context->a_base_seq = 0;
-	context->a_base_seq_prev = 0;
-	context->v_last_seq = 0;
-	context->v_base_seq = 0;
-	context->v_base_seq_prev = 0;
-	context->a_seq_reset = FALSE;
-	context->v_seq_reset = FALSE;
-}
-
-void janus_rtp_header_update(rtp_header *header, janus_rtp_switching_context *context, gboolean video, int step) {
-	if(header == NULL || context == NULL || step < 1)
-		return;
-	uint32_t ssrc = ntohl(header->ssrc);
-	uint32_t timestamp = ntohl(header->timestamp);
-	uint16_t seq = ntohs(header->seq_number);
-	if(video) {
-		if(ssrc != context->v_last_ssrc) {
-			/* Video SSRC changed: update both sequence number and timestamp */
-			JANUS_LOG(LOG_VERB, "Video SSRC changed, %"SCNu32" --> %"SCNu32"\n",
-				context->v_last_ssrc, ssrc);
-			context->v_last_ssrc = ssrc;
-			context->v_base_ts_prev = context->v_last_ts;
-			context->v_base_ts = timestamp;
-			context->v_base_seq_prev = context->v_last_seq;
-			context->v_base_seq = seq;
-		}
-		if(context->v_seq_reset) {
-			/* Video sequence number was paused for a while: just update that */
-			context->v_seq_reset = FALSE;
-			context->v_base_seq_prev = context->v_last_seq;
-			context->v_base_seq = header->seq_number;
-		}
-		/* Compute a coherent timestamp and sequence number */
-		context->v_last_ts = (timestamp-context->v_base_ts) + context->v_base_ts_prev+step;
-		context->v_last_seq = (seq-context->v_base_seq)+context->v_base_seq_prev+1;
-		/* Update the timestamp and sequence number in the RTP packet */
-		header->timestamp = htonl(context->v_last_ts);
-		header->seq_number = htons(context->v_last_seq);
-	} else {
-		if(ssrc != context->a_last_ssrc) {
-			/* Audio SSRC changed: update both sequence number and timestamp */
-			JANUS_LOG(LOG_VERB, "Audio SSRC changed, %"SCNu32" --> %"SCNu32"\n",
-				context->a_last_ssrc, ssrc);
-			context->a_last_ssrc = ssrc;
-			context->a_base_ts_prev = context->a_last_ts;
-			context->a_base_ts = timestamp;
-			context->a_base_seq_prev = context->a_last_seq;
-			context->a_base_seq = seq;
-		}
-		if(context->a_seq_reset) {
-			/* Audio sequence number was paused for a while: just update that */
-			context->a_seq_reset = FALSE;
-			context->a_base_seq_prev = context->a_last_seq;
-			context->a_base_seq = header->seq_number;
-		}
-		/* Compute a coherent timestamp and sequence number */
-		context->a_last_ts = (timestamp-context->a_base_ts) + context->a_base_ts_prev+step;
-		context->a_last_seq = (seq-context->a_base_seq)+context->a_base_seq_prev+1;
-		/* Update the timestamp and sequence number in the RTP packet */
-		header->timestamp = htonl(context->a_last_ts);
-		header->seq_number = htons(context->a_last_seq);
-	}
->>>>>>> 3b246308
 }