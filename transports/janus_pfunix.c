/*! \file   janus_pfunix.c
 * \author Lorenzo Miniero <lorenzo@meetecho.com>
 * \copyright GNU General Public License v3
 * \brief  Janus Unix Sockets transport plugin
 * \details  This is an implementation of a Unix Sockets transport for the
 * Janus API. This means that, with the help of this module, local
 * applications can use Unix Sockets to make requests to the gateway.
 * This plugin can make use of either the \c SOCK_SEQPACKET or the
 * \c SOCK_DGRAM socket type according to what you configure, so make
 * sure you're using the right one when writing a client application.
 * Pretty much as it happens with WebSockets, the same client socket can
 * be used for both sending requests and receiving notifications, without
 * any need for long polls. At the same time, without the concept of a
 * REST path, requests sent through the Unix Sockets interface will need
 * to include, when needed, additional pieces of information like
 * \c session_id and \c handle_id. That is, where you'd send a Janus
 * request related to a specific session to the \c /janus/<session> path,
 * with Unix Sockets you'd have to send the same request with an additional
 * \c session_id field in the JSON payload. The same applies for the handle.
 * \note When you create a session using Unix Sockets, a subscription to
 * the events related to it is done automatically, so no need for an
 * explicit request as the GET in the plain HTTP API. Closing a client
 * Unix Socket will also destroy all the sessions it created.
 *
 * \ingroup transports
 * \ref transports
 */

#include "transport.h"

#include <arpa/inet.h>
#include <sys/socket.h>
#include <poll.h>
#include <sys/un.h>

#include "../debug.h"
#include "../apierror.h"
#include "../config.h"
#include "../mutex.h"
#include "../utils.h"


/* Transport plugin information */
#define JANUS_PFUNIX_VERSION			1
#define JANUS_PFUNIX_VERSION_STRING		"0.0.1"
#define JANUS_PFUNIX_DESCRIPTION		"This transport plugin adds Unix Sockets support to the Janus API."
#define JANUS_PFUNIX_NAME				"JANUS Unix Sockets transport plugin"
#define JANUS_PFUNIX_AUTHOR				"Meetecho s.r.l."
#define JANUS_PFUNIX_PACKAGE			"janus.transport.pfunix"

/* Transport methods */
janus_transport *create(void);
int janus_pfunix_init(janus_transport_callbacks *callback, const char *config_path);
void janus_pfunix_destroy(void);
int janus_pfunix_get_api_compatibility(void);
int janus_pfunix_get_version(void);
const char *janus_pfunix_get_version_string(void);
const char *janus_pfunix_get_description(void);
const char *janus_pfunix_get_name(void);
const char *janus_pfunix_get_author(void);
const char *janus_pfunix_get_package(void);
gboolean janus_pfunix_is_janus_api_enabled(void);
gboolean janus_pfunix_is_admin_api_enabled(void);
int janus_pfunix_send_message(janus_transport_session *transport, void *request_id, gboolean admin, json_t *message);
void janus_pfunix_session_created(janus_transport_session *transport, guint64 session_id);
void janus_pfunix_session_over(janus_transport_session *transport, guint64 session_id, gboolean timeout);


/* Transport setup */
static janus_transport janus_pfunix_transport =
	JANUS_TRANSPORT_INIT (
		.init = janus_pfunix_init,
		.destroy = janus_pfunix_destroy,

		.get_api_compatibility = janus_pfunix_get_api_compatibility,
		.get_version = janus_pfunix_get_version,
		.get_version_string = janus_pfunix_get_version_string,
		.get_description = janus_pfunix_get_description,
		.get_name = janus_pfunix_get_name,
		.get_author = janus_pfunix_get_author,
		.get_package = janus_pfunix_get_package,

		.is_janus_api_enabled = janus_pfunix_is_janus_api_enabled,
		.is_admin_api_enabled = janus_pfunix_is_admin_api_enabled,

		.send_message = janus_pfunix_send_message,
		.session_created = janus_pfunix_session_created,
		.session_over = janus_pfunix_session_over,
	);

/* Transport creator */
janus_transport *create(void) {
	JANUS_LOG(LOG_VERB, "%s created!\n", JANUS_PFUNIX_NAME);
	return &janus_pfunix_transport;
}


/* Useful stuff */
static gint initialized = 0, stopping = 0;
static janus_transport_callbacks *gateway = NULL;
static gboolean notify_events = TRUE;

/* JSON serialization options */
static size_t json_format = JSON_INDENT(3) | JSON_PRESERVE_ORDER;

#define BUFFER_SIZE		8192

struct sockaddr_un sizecheck;
#ifndef UNIX_PATH_MAX
#define UNIX_PATH_MAX sizeof(sizecheck.sun_path)
#endif

/* Unix Sockets server thread */
static GThread *pfunix_thread = NULL;
void *janus_pfunix_thread(void *data);

/* Unix Sockets servers (and whether they should be SOCK_SEQPACKET or SOCK_DGRAM) */
static int pfd = -1, admin_pfd = -1;
static gboolean dgram = FALSE, admin_dgram = FALSE;
/* Socket pair to notify about the need for outgoing data */
static int write_fd[2];

/* Unix Sockets client session */
typedef struct janus_pfunix_client {
	int fd;							/* Client socket (in case SOCK_SEQPACKET is used) */
	struct sockaddr_un addr;		/* Client address (in case SOCK_DGRAM is used) */
	gboolean admin;					/* Whether this client is for the Admin or Janus API */
	GAsyncQueue *messages;			/* Queue of outgoing messages to push */
	gboolean session_timeout;		/* Whether a Janus session timeout occurred in the core */
	janus_transport_session *ts;	/* Janus core-transport session */
} janus_pfunix_client;
static GHashTable *clients = NULL, *clients_by_fd = NULL, *clients_by_path = NULL;
static janus_mutex clients_mutex = JANUS_MUTEX_INITIALIZER;

static void janus_pfunix_client_free(void *client_ref) {
	if(!client_ref)
		return;
	JANUS_LOG(LOG_WARN, "Freeing unix sockets client\n");
	janus_pfunix_client *client = (janus_pfunix_client *) client_ref;
	if(client->messages != NULL) {
		char *response = NULL;
		while((response = g_async_queue_try_pop(client->messages)) != NULL) {
			g_free(response);
		}
		g_async_queue_unref(client->messages);
	}
	g_free(client);
}


/* Helper to create a named Unix Socket out of the path to link to */
static int janus_pfunix_create_socket(char *pfname, gboolean use_dgram) {
	if(pfname == NULL)
		return -1;
	int fd = -1;
	if(strlen(pfname) > UNIX_PATH_MAX) {
		JANUS_LOG(LOG_WARN, "The provided path name (%s) is longer than %lu characters, it will be truncated\n", pfname, UNIX_PATH_MAX);
		pfname[UNIX_PATH_MAX] = '\0';
	}
	/* Create socket */
	int flags = use_dgram ? SOCK_DGRAM | SOCK_NONBLOCK : SOCK_SEQPACKET | SOCK_NONBLOCK;
	fd = socket(use_dgram ? AF_UNIX : PF_UNIX, flags, 0);
	if(fd < 0) {
		JANUS_LOG(LOG_FATAL, "Unix Sockets %s creation failed: %d, %s\n", pfname, errno, strerror(errno));
	} else {
		/* Unlink before binding */
		unlink(pfname);
		/* Let's bind to the provided path now */
		struct sockaddr_un address;
		memset(&address, 0, sizeof(address));
		address.sun_family = AF_UNIX;
		g_snprintf(address.sun_path, UNIX_PATH_MAX, "%s", pfname);
		JANUS_LOG(LOG_VERB, "Binding Unix Socket %s... (Janus API)\n", pfname);
		if(bind(fd, (struct sockaddr *)&address, sizeof(address)) != 0) {
			JANUS_LOG(LOG_FATAL, "Bind for Unix Socket %s failed: %d, %s\n", pfname, errno, strerror(errno));
			close(fd);
			fd = -1;
			return fd;
		}
		if(!use_dgram) {
			JANUS_LOG(LOG_VERB, "Listening on Unix Socket %s...\n", pfname);
			if(listen(fd, 128) != 0) {
				JANUS_LOG(LOG_FATAL, "Listening on Unix Socket %s failed: %d, %s\n", pfname, errno, strerror(errno));
				close(fd);
				fd = -1;
			}
		}
	}
	return fd;
}

/* Transport implementation */
int janus_pfunix_init(janus_transport_callbacks *callback, const char *config_path) {
	if(g_atomic_int_get(&stopping)) {
		/* Still stopping from before */
		return -1;
	}
	if(callback == NULL || config_path == NULL) {
		/* Invalid arguments */
		return -1;
	}

	/* This is the callback we'll need to invoke to contact the gateway */
	gateway = callback;

	/* Read configuration */
	char filename[255];
	g_snprintf(filename, 255, "%s/%s.cfg", config_path, JANUS_PFUNIX_PACKAGE);
	JANUS_LOG(LOG_VERB, "Configuration file: %s\n", filename);
	janus_config *config = janus_config_parse(filename);
	if(config != NULL) {
		/* Handle configuration */
		janus_config_print(config);

		janus_config_item *item = janus_config_get_item_drilldown(config, "general", "json");
		if(item && item->value) {
			/* Check how we need to format/serialize the JSON output */
			if(!strcasecmp(item->value, "indented")) {
				/* Default: indented, we use three spaces for that */
				json_format = JSON_INDENT(3) | JSON_PRESERVE_ORDER;
			} else if(!strcasecmp(item->value, "plain")) {
				/* Not indented and no new lines, but still readable */
				json_format = JSON_INDENT(0) | JSON_PRESERVE_ORDER;
			} else if(!strcasecmp(item->value, "compact")) {
				/* Compact, so no spaces between separators */
				json_format = JSON_COMPACT | JSON_PRESERVE_ORDER;
			} else {
				JANUS_LOG(LOG_WARN, "Unsupported JSON format option '%s', using default (indented)\n", item->value);
				json_format = JSON_INDENT(3) | JSON_PRESERVE_ORDER;
			}
		}

		/* Check if we need to send events to handlers */
		janus_config_item *events = janus_config_get_item_drilldown(config, "general", "events");
		if(events != NULL && events->value != NULL)
			notify_events = janus_is_true(events->value);
		if(!notify_events && callback->events_is_enabled()) {
			JANUS_LOG(LOG_WARN, "Notification of events to handlers disabled for %s\n", JANUS_PFUNIX_NAME);
		}

		/* First of all, initialize the socketpair for writeable notifications */
		if(socketpair(PF_LOCAL, SOCK_STREAM, 0, write_fd) < 0) {
			JANUS_LOG(LOG_FATAL, "Error creating socket pair for writeable events: %d, %s\n", errno, strerror(errno));
			return -1;
		}

		/* Setup the Janus API Unix Sockets server(s) */
		item = janus_config_get_item_drilldown(config, "general", "enabled");
		if(!item || !item->value || !janus_is_true(item->value)) {
			JANUS_LOG(LOG_WARN, "Unix Sockets server disabled (Janus API)\n");
		} else {
			item = janus_config_get_item_drilldown(config, "general", "path");
			char *pfname = (char *)(item && item->value ? item->value : NULL);
			item = janus_config_get_item_drilldown(config, "general", "type");
			const char *type = item && item->value ? item->value : "SOCK_SEQPACKET";
			dgram = FALSE;
			if(!strcasecmp(type, "SOCK_SEQPACKET")) {
				dgram = FALSE;
			} else if(!strcasecmp(type, "SOCK_DGRAM")) {
				dgram = TRUE;
			} else {
				JANUS_LOG(LOG_WARN, "Unknown type %s, assuming SOCK_SEQPACKET\n", type);
				type = "SOCK_SEQPACKET";
			}
			if(pfname == NULL) {
				JANUS_LOG(LOG_WARN, "No path configured, skipping Unix Sockets server (Janus API)\n");
			} else {
				JANUS_LOG(LOG_INFO, "Configuring %s Unix Sockets server (Janus API)\n", type);
				pfd = janus_pfunix_create_socket(pfname, dgram);
			}
		}
		/* Do the same for the Admin API, if enabled */
		item = janus_config_get_item_drilldown(config, "admin", "admin_enabled");
		if(!item || !item->value || !janus_is_true(item->value)) {
			JANUS_LOG(LOG_WARN, "Unix Sockets server disabled (Admin API)\n");
		} else {
			item = janus_config_get_item_drilldown(config, "admin", "admin_path");
			char *pfname = (char *)(item && item->value ? item->value : NULL);
			item = janus_config_get_item_drilldown(config, "admin", "admin_type");
			const char *type = item && item->value ? item->value : "SOCK_SEQPACKET";
			if(!strcasecmp(type, "SOCK_SEQPACKET")) {
				admin_dgram = FALSE;
			} else if(!strcasecmp(type, "SOCK_DGRAM")) {
				admin_dgram = TRUE;
			} else {
				JANUS_LOG(LOG_WARN, "Unknown type %s, assuming SOCK_SEQPACKET\n", type);
				type = "SOCK_SEQPACKET";
			}
			if(pfname == NULL) {
				JANUS_LOG(LOG_WARN, "No path configured, skipping Unix Sockets server (Admin API)\n");
			} else {
				JANUS_LOG(LOG_INFO, "Configuring %s Unix Sockets server (Admin API)\n", type);
				admin_pfd = janus_pfunix_create_socket(pfname, admin_dgram);
			}
		}
	}
	janus_config_destroy(config);
	config = NULL;
	if(pfd < 0 && admin_pfd < 0) {
		JANUS_LOG(LOG_WARN, "No Unix Sockets server started, giving up...\n");
		return -1;	/* No point in keeping the plugin loaded */
	}

	/* Create a couple of hashtables for all clients */
	clients = g_hash_table_new(NULL, NULL);
	clients_by_fd = g_hash_table_new(NULL, NULL);
	clients_by_path = g_hash_table_new(g_str_hash, g_str_equal);

	/* Start the Unix Sockets service thread */
	GError *error = NULL;
	pfunix_thread = g_thread_try_new("pfunix thread", &janus_pfunix_thread, NULL, &error);
	if(!pfunix_thread) {
		g_atomic_int_set(&initialized, 0);
		JANUS_LOG(LOG_ERR, "Got error %d (%s) trying to launch the Unix Sockets thread...\n", error->code, error->message ? error->message : "??");
		return -1;
	}

	/* Done */
	g_atomic_int_set(&initialized, 1);
	JANUS_LOG(LOG_INFO, "%s initialized!\n", JANUS_PFUNIX_NAME);
	return 0;
}

void janus_pfunix_destroy(void) {
	if(!g_atomic_int_get(&initialized))
		return;
	g_atomic_int_set(&stopping, 1);

	/* Stop the service thread */
	int res = 0;
	do {
		res = write(write_fd[1], "x", 1);
	} while(res == -1 && errno == EINTR);

	if(pfunix_thread != NULL) {
		g_thread_join(pfunix_thread);
		pfunix_thread = NULL;
	}

	g_atomic_int_set(&initialized, 0);
	g_atomic_int_set(&stopping, 0);
	JANUS_LOG(LOG_INFO, "%s destroyed!\n", JANUS_PFUNIX_NAME);
}

int janus_pfunix_get_api_compatibility(void) {
	/* Important! This is what your plugin MUST always return: don't lie here or bad things will happen */
	return JANUS_TRANSPORT_API_VERSION;
}

int janus_pfunix_get_version(void) {
	return JANUS_PFUNIX_VERSION;
}

const char *janus_pfunix_get_version_string(void) {
	return JANUS_PFUNIX_VERSION_STRING;
}

const char *janus_pfunix_get_description(void) {
	return JANUS_PFUNIX_DESCRIPTION;
}

const char *janus_pfunix_get_name(void) {
	return JANUS_PFUNIX_NAME;
}

const char *janus_pfunix_get_author(void) {
	return JANUS_PFUNIX_AUTHOR;
}

const char *janus_pfunix_get_package(void) {
	return JANUS_PFUNIX_PACKAGE;
}

gboolean janus_pfunix_is_janus_api_enabled(void) {
	return pfd > -1;
}

gboolean janus_pfunix_is_admin_api_enabled(void) {
	return admin_pfd > -1;
}

int janus_pfunix_send_message(janus_transport_session *transport, void *request_id, gboolean admin, json_t *message) {
	if(message == NULL)
		return -1;
	if(transport == NULL || transport->transport_p == NULL) {
		json_decref(message);
		return -1;
	}
	/* Make sure this is related to a still valid Unix Sockets session */
	janus_pfunix_client *client = (janus_pfunix_client *)transport->transport_p;
	janus_mutex_lock(&clients_mutex);
	if(g_hash_table_lookup(clients, client) == NULL) {
		janus_mutex_unlock(&clients_mutex);
		JANUS_LOG(LOG_WARN, "Outgoing message for invalid client %p\n", client);
		json_decref(message);
		message = NULL;
		return -1;
	}
	janus_mutex_unlock(&clients_mutex);
	/* Convert to string */
	char *payload = json_dumps(message, json_format);
	json_decref(message);
	if(client->fd != -1) {
		/* SOCK_SEQPACKET, enqueue the packet and have poll tell us when it's time to send it */
		g_async_queue_push(client->messages, payload);
		/* Notify the thread there's data to send */
		int res = 0;
		do {
			res = write(write_fd[1], "x", 1);
		} while(res == -1 && errno == EINTR);
	} else {
		/* SOCK_DGRAM, send it right away */
		int res = 0;
		do {
			res = sendto(client->admin ? admin_pfd : pfd, payload, strlen(payload), 0, (struct sockaddr *)&client->addr, sizeof(struct sockaddr_un));
		} while(res == -1 && errno == EINTR);
		free(payload);
	}
	return 0;
}

void janus_pfunix_session_created(janus_transport_session *transport, guint64 session_id) {
	/* We don't care */
}

void janus_pfunix_session_over(janus_transport_session *transport, guint64 session_id, gboolean timeout) {
	/* We only care if it's a timeout: if so, close the connection */
	if(transport == NULL || transport->transport_p == NULL || !timeout)
		return;
	/* FIXME Should we really close the connection in case of a timeout? */
	janus_pfunix_client *client = (janus_pfunix_client *)transport->transport_p;
	janus_mutex_lock(&clients_mutex);
	if(g_hash_table_lookup(clients, client) != NULL) {
		client->session_timeout = TRUE;
		/* Notify the thread about this */
		int res = 0;
		do {
			res = write(write_fd[1], "x", 1);
		} while(res == -1 && errno == EINTR);
	}
	janus_mutex_unlock(&clients_mutex);
}


/* Thread */
void *janus_pfunix_thread(void *data) {
	JANUS_LOG(LOG_INFO, "Unix Sockets thread started\n");

	int fds = 0;
	struct pollfd poll_fds[1024];	/* FIXME Should we allow for more clients? */
	char buffer[BUFFER_SIZE];
	struct iovec iov[1];
	struct msghdr msg;
	memset(&msg, 0, sizeof(msg));
	memset(iov, 0, sizeof(iov));
	iov[0].iov_base = buffer;
	iov[0].iov_len = sizeof(buffer);
	msg.msg_iov = iov;
	msg.msg_iovlen = 1;

	while(g_atomic_int_get(&initialized) && !g_atomic_int_get(&stopping)) {
		/* Prepare poll list of file descriptors */
		fds = 0;
		/* Writeable monitor */
		poll_fds[fds].fd = write_fd[0];
		poll_fds[fds].events = POLLIN;
		fds++;
		if(pfd > -1) {
			/* Janus API */
			poll_fds[fds].fd = pfd;
			poll_fds[fds].events = POLLIN;
			fds++;
		}
		if(admin_pfd > -1) {
			/* Admin API */
			poll_fds[fds].fd = admin_pfd;
			poll_fds[fds].events = POLLIN;
			fds++;
		}
		/* Iterate on available clients, to see if we need to POLLIN or POLLOUT too */
		janus_mutex_lock(&clients_mutex);
		GHashTableIter iter;
		gpointer value;
		g_hash_table_iter_init(&iter, clients_by_fd);
		while(g_hash_table_iter_next(&iter, NULL, &value)) {
			janus_pfunix_client *client = value;
			if(client->fd > -1) {
				poll_fds[fds].fd = client->fd;
				poll_fds[fds].events = g_async_queue_length(client->messages) > 0 ? POLLIN | POLLOUT : POLLIN;
				fds++;
			}
		}
		janus_mutex_unlock(&clients_mutex);

		/* Start polling */
		int res = poll(poll_fds, fds, -1);
		if(res == 0)
			continue;
		if(res < 0) {
			if(errno == EINTR) {
				JANUS_LOG(LOG_HUGE, "Got an EINTR (%s) polling the Unix Sockets descriptors, ignoring...\n", strerror(errno));
				continue;
			}
			JANUS_LOG(LOG_ERR, "poll() failed: %d (%s)\n", errno, strerror(errno));
			break;
		}
		int i = 0;
		for(i=0; i<fds; i++) {
			if(poll_fds[i].revents & (POLLERR | POLLHUP)) {
				/* Socket error? Shall we do something? */
				if(poll_fds[i].fd == write_fd[0]) {
					/* Error in the wake-up socketpair, that sucks: try recreating it */
					JANUS_LOG(LOG_WARN, "Error polling wake-up socketpair: %s...\n",
						poll_fds[i].revents & POLLERR ? "POLLERR" : "POLLHUP");
					close(write_fd[0]);
					write_fd[0] = -1;
					close(write_fd[1]);
					write_fd[1] = -1;
					if(socketpair(PF_LOCAL, SOCK_STREAM, 0, write_fd) < 0) {
						JANUS_LOG(LOG_FATAL, "Error creating socket pair for writeable events: %d, %s\n", errno, strerror(errno));
						continue;
					}
				} else if(poll_fds[i].fd == pfd) {
					/* Error in the Janus API socket */
					JANUS_LOG(LOG_WARN, "Error polling Unix Sockets Janus API interface (%s), disabling it\n",
						poll_fds[i].revents & POLLERR ? "POLLERR" : "POLLHUP");
					close(pfd);
					pfd = -1;
					continue;
				} else if(poll_fds[i].fd == admin_pfd) {
					/* Error in the Admin API socket */
					JANUS_LOG(LOG_WARN, "Error polling Unix Sockets Admin API interface (%s), disabling it\n",
						poll_fds[i].revents & POLLERR ? "POLLERR" : "POLLHUP");
					close(admin_pfd);
					admin_pfd = -1;
					continue;
				} else {
					/* Error in a client socket, find and remove it */
					janus_mutex_lock(&clients_mutex);
					janus_pfunix_client *client = g_hash_table_lookup(clients_by_fd, GINT_TO_POINTER(poll_fds[i].fd));
					if(client == NULL) {
						/* We're not handling this, ignore */
						janus_mutex_unlock(&clients_mutex);
						continue;
					}
					JANUS_LOG(LOG_INFO, "Unix Sockets client disconnected (%d)\n", poll_fds[i].fd);
					/* Notify core */
					gateway->transport_gone(&janus_pfunix_transport, client->ts);
					/* Notify handlers about this transport being gone */
					if(notify_events && gateway->events_is_enabled()) {
						json_t *info = json_object();
						json_object_set_new(info, "event", json_string("disconnected"));
						gateway->notify_event(&janus_pfunix_transport, client->ts, info);
					}
					/* Close socket */
					shutdown(SHUT_RDWR, poll_fds[i].fd);
					close(poll_fds[i].fd);
					client->fd = -1;
					/* Destroy the client */
					g_hash_table_remove(clients_by_fd, GINT_TO_POINTER(poll_fds[i].fd));
					g_hash_table_remove(clients, client);
					/* Unref the transport instance */
					janus_transport_session_destroy(client->ts);
					janus_mutex_unlock(&clients_mutex);
					continue;
				}
				continue;
			}
			if(poll_fds[i].revents & POLLOUT) {
				/* Find the client from its file descriptor */
				janus_mutex_lock(&clients_mutex);
				janus_pfunix_client *client = g_hash_table_lookup(clients_by_fd, GINT_TO_POINTER(poll_fds[i].fd));
				if(client != NULL) {
					char *payload = NULL;
					while((payload = g_async_queue_try_pop(client->messages)) != NULL) {
						int res = 0;
						do {
							if(client->fd < 0)
								break;
							res = write(client->fd, payload, strlen(payload));
						} while(res == -1 && errno == EINTR);
						/* FIXME Should we check if sent everything? */
						JANUS_LOG(LOG_HUGE, "Written %d/%zu bytes on %d\n", res, strlen(payload), client->fd);
						g_free(payload);
					}
					if(client->session_timeout) {
						/* We should actually get rid of this connection, now */
						shutdown(SHUT_RDWR, poll_fds[i].fd);
						close(poll_fds[i].fd);
						client->fd = -1;
						/* Destroy the client */
						g_hash_table_remove(clients_by_fd, GINT_TO_POINTER(poll_fds[i].fd));
						g_hash_table_remove(clients, client);
						if(client->messages != NULL) {
							char *response = NULL;
							while((response = g_async_queue_try_pop(client->messages)) != NULL) {
								g_free(response);
							}
							g_async_queue_unref(client->messages);
						}
						g_free(client);
					}
				}
				janus_mutex_unlock(&clients_mutex);
			}
			if(poll_fds[i].revents & POLLIN) {
				if(poll_fds[i].fd == write_fd[0]) {
					/* Read and ignore: we use this to unlock the poll if there's data to write */
					(void)read(poll_fds[i].fd, buffer, BUFFER_SIZE);
				} else if(poll_fds[i].fd == pfd || poll_fds[i].fd == admin_pfd) {
					/* Janus/Admin API: accept the new client (SOCK_SEQPACKET) or receive data (SOCK_DGRAM) */
					struct sockaddr_un address;
					socklen_t addrlen = sizeof(address);
					if((poll_fds[i].fd == pfd && !dgram) || (poll_fds[i].fd == admin_pfd && !admin_dgram)) {
						/* SOCK_SEQPACKET */
						int cfd = accept(poll_fds[i].fd, (struct sockaddr *) &address, &addrlen);
						if(cfd > -1) {
							JANUS_LOG(LOG_INFO, "Got new Unix Sockets %s API client: %d\n",
								poll_fds[i].fd == pfd ? "Janus" : "Admin", cfd);
							/* Allocate new client */
<<<<<<< HEAD
							janus_pfunix_client *client = g_malloc0(sizeof(janus_pfunix_client));
							if(client == NULL) {
								JANUS_LOG(LOG_FATAL, "Memory error!\n");
								continue;
							}
=======
							janus_pfunix_client *client = g_malloc(sizeof(janus_pfunix_client));
>>>>>>> af87b812
							client->fd = cfd;
							memset(&client->addr, 0, sizeof(client->addr));
							client->admin = (poll_fds[i].fd == admin_pfd);	/* API client type */
							client->messages = g_async_queue_new();
							client->session_timeout = FALSE;
							/* Create a transport instance as well */
							client->ts = janus_transport_session_create(client, janus_pfunix_client_free);
							/* Take note of this new client */
							janus_mutex_lock(&clients_mutex);
							g_hash_table_insert(clients_by_fd, GINT_TO_POINTER(cfd), client);
							g_hash_table_insert(clients, client, client);
							janus_mutex_unlock(&clients_mutex);
							/* Notify handlers about this new transport */
							if(notify_events && gateway->events_is_enabled()) {
								json_t *info = json_object();
								json_object_set_new(info, "event", json_string("connected"));
								json_object_set_new(info, "admin_api", client->admin ? json_true() : json_false());
								json_object_set_new(info, "fd", json_integer(client->fd));
								gateway->notify_event(&janus_pfunix_transport, client->ts, info);
							}
						}
					} else {
						/* SOCK_DGRAM */
						struct sockaddr_storage address;
						res = recvfrom(poll_fds[i].fd, buffer, sizeof(buffer), 0, (struct sockaddr *)&address, &addrlen);
						if(res < 0) {
							if(errno != EAGAIN && errno != EWOULDBLOCK) {
								JANUS_LOG(LOG_ERR, "Error reading from client (%s API)...\n",
									poll_fds[i].fd == pfd ? "Janus" : "Admin");
							}
							continue;
						}
						buffer[res] = '\0';
						/* Is this a new client, or one we knew about already? */
						struct sockaddr_un *uaddr = (struct sockaddr_un *)&address;
						if(strlen(uaddr->sun_path) == 0) {
							/* No path provided, drop the packet */
							JANUS_LOG(LOG_WARN, "Dropping packet from unknown source (no path provided)\n");
							continue;
						}
						janus_mutex_lock(&clients_mutex);
						janus_pfunix_client *client = g_hash_table_lookup(clients_by_path, uaddr->sun_path);
						if(client == NULL) {
							JANUS_LOG(LOG_INFO, "Got new Unix Sockets %s API client: %s\n",
								poll_fds[i].fd == pfd ? "Janus" : "Admin", uaddr->sun_path);
							/* Allocate new client */
<<<<<<< HEAD
							client = g_malloc0(sizeof(janus_pfunix_client));
							if(client == NULL) {
								JANUS_LOG(LOG_FATAL, "Memory error!\n");
								janus_mutex_unlock(&clients_mutex);
								continue;
							}
=======
							client = g_malloc(sizeof(janus_pfunix_client));
>>>>>>> af87b812
							client->fd = -1;
							memcpy(&client->addr, uaddr, sizeof(struct sockaddr_un));
							client->admin = (poll_fds[i].fd == admin_pfd);	/* API client type */
							client->messages = g_async_queue_new();
							client->session_timeout = FALSE;
							/* Create a transport instance as well */
							client->ts = janus_transport_session_create(client, janus_pfunix_client_free);
							/* Take note of this new client */
							g_hash_table_insert(clients_by_path, uaddr->sun_path, client);
							g_hash_table_insert(clients, client, client);
							/* Notify handlers about this new transport */
							if(notify_events && gateway->events_is_enabled()) {
								json_t *info = json_object();
								json_object_set_new(info, "event", json_string("connected"));
								json_object_set_new(info, "admin_api", client->admin ? json_true() : json_false());
								json_object_set_new(info, "fd", json_integer(client->fd));
								json_object_set_new(info, "type", json_string("SOCK_DGRAM"));
								gateway->notify_event(&janus_pfunix_transport, client->ts, info);
							}
						}
						janus_mutex_unlock(&clients_mutex);
						JANUS_LOG(LOG_VERB, "Message from client %s (%d bytes)\n", uaddr->sun_path, res);
						JANUS_LOG(LOG_HUGE, "%s\n", buffer);
						/* Parse the JSON payload */
						json_error_t error;
						json_t *root = json_loads(buffer, 0, &error);
						/* Notify the core, passing both the object and, since it may be needed, the error */
						gateway->incoming_request(&janus_pfunix_transport, client->ts, NULL, client->admin, root, &error);
					}
				} else {
					/* Client data: receive message */
					iov[0].iov_len = sizeof(buffer);
					res = recvmsg(poll_fds[i].fd, &msg, MSG_WAITALL);
					if(res < 0) {
						if(errno != EAGAIN && errno != EWOULDBLOCK) {
							JANUS_LOG(LOG_ERR, "Error reading from client %d...\n", poll_fds[i].fd);
						}
						continue;
					}
					if(msg.msg_flags & MSG_TRUNC) {
						/* Apparently our buffer is not large enough? */
						JANUS_LOG(LOG_WARN, "Incoming message from client %d truncated (%d bytes), dropping it...\n", poll_fds[i].fd, res);
						continue;
					}
					/* Find the client from its file descriptor */
					janus_mutex_lock(&clients_mutex);
					janus_pfunix_client *client = g_hash_table_lookup(clients_by_fd, GINT_TO_POINTER(poll_fds[i].fd));
					if(client == NULL) {
						janus_mutex_unlock(&clients_mutex);
						JANUS_LOG(LOG_WARN, "Got data from unknown Unix Sockets client %d, closing connection...\n", poll_fds[i].fd);
						/* Close socket */
						shutdown(SHUT_RDWR, poll_fds[i].fd);
						close(poll_fds[i].fd);
						continue;
					}
					if(res == 0) {
						JANUS_LOG(LOG_INFO, "Unix Sockets client disconnected (%d)\n", poll_fds[i].fd);
						/* Notify core */
						gateway->transport_gone(&janus_pfunix_transport, client->ts);
						/* Notify handlers about this transport being gone */
						if(notify_events && gateway->events_is_enabled()) {
							json_t *info = json_object();
							json_object_set_new(info, "event", json_string("disconnected"));
							gateway->notify_event(&janus_pfunix_transport, client->ts, info);
						}
						/* Close socket */
						shutdown(SHUT_RDWR, poll_fds[i].fd);
						close(poll_fds[i].fd);
						client->fd = -1;
						/* Destroy the client */
						g_hash_table_remove(clients_by_fd, GINT_TO_POINTER(poll_fds[i].fd));
						g_hash_table_remove(clients, client);
						/* Unref the transport instance */
						janus_transport_session_destroy(client->ts);
						janus_mutex_unlock(&clients_mutex);
						continue;
					}
					janus_mutex_unlock(&clients_mutex);
					/* If we got here, there's data to handle */
					buffer[res] = '\0';
					JANUS_LOG(LOG_VERB, "Message from client %d (%d bytes)\n", poll_fds[i].fd, res);
					JANUS_LOG(LOG_HUGE, "%s\n", buffer);
					/* Parse the JSON payload */
					json_error_t error;
					json_t *root = json_loads(buffer, 0, &error);
					/* Notify the core, passing both the object and, since it may be needed, the error */
					gateway->incoming_request(&janus_pfunix_transport, client->ts, NULL, client->admin, root, &error);
				}
			}
		}
	}

	socklen_t addrlen = sizeof(struct sockaddr_un);
	void *addr = g_malloc(addrlen+1);
	if(pfd > -1) {
		/* Unlink the path name first */
		if(getsockname(pfd, (struct sockaddr *)addr, &addrlen) != -1) {
			JANUS_LOG(LOG_INFO, "Unlinking %s\n", ((struct sockaddr_un *)addr)->sun_path);
			unlink(((struct sockaddr_un *)addr)->sun_path);
		}
		/* Close the socket */
		close(pfd);
	}
	pfd = -1;
	if(admin_pfd > -1) {
		/* Unlink the path name first */
		if(getsockname(admin_pfd, (struct sockaddr *)addr, &addrlen) != -1) {
			JANUS_LOG(LOG_INFO, "Unlinking %s\n", ((struct sockaddr_un *)addr)->sun_path);
			unlink(((struct sockaddr_un *)addr)->sun_path);
		}
		/* Close the socket */
		close(admin_pfd);
	}
	admin_pfd = -1;
	g_free(addr);

	g_hash_table_destroy(clients_by_path);
	g_hash_table_destroy(clients_by_fd);
	g_hash_table_destroy(clients);

	/* Done */
	JANUS_LOG(LOG_INFO, "Unix Sockets thread ended\n");
	return NULL;
}<|MERGE_RESOLUTION|>--- conflicted
+++ resolved
@@ -618,15 +618,7 @@
 							JANUS_LOG(LOG_INFO, "Got new Unix Sockets %s API client: %d\n",
 								poll_fds[i].fd == pfd ? "Janus" : "Admin", cfd);
 							/* Allocate new client */
-<<<<<<< HEAD
-							janus_pfunix_client *client = g_malloc0(sizeof(janus_pfunix_client));
-							if(client == NULL) {
-								JANUS_LOG(LOG_FATAL, "Memory error!\n");
-								continue;
-							}
-=======
 							janus_pfunix_client *client = g_malloc(sizeof(janus_pfunix_client));
->>>>>>> af87b812
 							client->fd = cfd;
 							memset(&client->addr, 0, sizeof(client->addr));
 							client->admin = (poll_fds[i].fd == admin_pfd);	/* API client type */
@@ -673,16 +665,7 @@
 							JANUS_LOG(LOG_INFO, "Got new Unix Sockets %s API client: %s\n",
 								poll_fds[i].fd == pfd ? "Janus" : "Admin", uaddr->sun_path);
 							/* Allocate new client */
-<<<<<<< HEAD
-							client = g_malloc0(sizeof(janus_pfunix_client));
-							if(client == NULL) {
-								JANUS_LOG(LOG_FATAL, "Memory error!\n");
-								janus_mutex_unlock(&clients_mutex);
-								continue;
-							}
-=======
 							client = g_malloc(sizeof(janus_pfunix_client));
->>>>>>> af87b812
 							client->fd = -1;
 							memcpy(&client->addr, uaddr, sizeof(struct sockaddr_un));
 							client->admin = (poll_fds[i].fd == admin_pfd);	/* API client type */
