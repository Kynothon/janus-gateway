--- conflicted
+++ resolved
@@ -73,8 +73,6 @@
 	fir_freq = 10
 	videocodec = "vp9"
 	video_svc = true
-<<<<<<< HEAD
-	#transport_wide_cc_ext = true
 }
 
 
@@ -91,6 +89,4 @@
 	fir_freq = 10
 	perc = true
 	#transport_wide_cc_ext = true
-=======
->>>>>>> 054bdefd
 }