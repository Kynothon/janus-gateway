--- conflicted
+++ resolved
@@ -154,10 +154,7 @@
 #include <unistd.h>
 #include <inttypes.h>
 
-<<<<<<< HEAD
 #include <glib.h>
-=======
->>>>>>> 0d537c71
 #include <jansson.h>
 
 
