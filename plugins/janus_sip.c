/*! \file   janus_sip.c
 * \author Lorenzo Miniero <lorenzo@meetecho.com>
 * \copyright GNU General Public License v3
 * \brief  Janus SIP plugin
 * \details  This is a simple SIP plugin for Janus, allowing WebRTC peers
 * to register at a SIP server (e.g., Asterisk) and call SIP user agents
 * through the gateway. Specifically, when attaching to the plugin peers
 * are requested to provide their SIP server credentials, i.e., the address
 * of the SIP server and their username/secret. This results in the plugin
 * registering at the SIP server and acting as a SIP client on behalf of
 * the web peer. Most of the SIP states and lifetime are masked by the plugin,
 * and only the relevant events (e.g., INVITEs and BYEs) and functionality
 * (call, hangup) are made available to the web peer: peers can call
 * extensions at the SIP server or wait for incoming INVITEs, and during
 * a call they can send DTMF tones. Calls can do plain RTP or SDES-SRTP.
 *
 * The concept behind this plugin is to allow different web pages associated
 * to the same peer, and hence the same SIP user, to attach to the plugin
 * at the same time and yet just do a SIP REGISTER once. The same should
 * apply for calls: while an incoming call would be notified to all the
 * web UIs associated to the peer, only one would be able to pick up and
 * answer, in pretty much the same way as SIP forking works but without the
 * need to fork in the same place. This specific functionality, though, has
 * not been implemented as of yet.
 *
 * \todo Only Asterisk and Kamailio have been tested as a SIP server, and
 * specifically only with basic audio calls: this plugin needs some work
 * to make it more stable and reliable.
 *
 * \section sipapi SIP Plugin API
 *
 * All requests you can send in the SIP Plugin API are asynchronous,
 * which means all responses (successes and errors) will be delivered
 * as events with the same transaction.
 *
 * The supported requests are \c register , \c call , \c accept and
 * \c hangup . \c register can be used, as the name suggests, to register
 * a username at a SIP registrar to call and be called; \c call is used
 * to send an INVITE to a different SIP URI through the plugin, while
 * \c accept is used to accept the call in case one is invited instead
 * of inviting; finally, \c hangup can be used to terminate the
 * communication at any time, either to hangup (BYE) an ongoing call or
 * to cancel/decline (CANCEL/BYE) a call that hasn't started yet.
 *
 * Actual API docs: TBD.
 *
 * \ingroup plugins
 * \ref plugins
 */

#include "plugin.h"

#include <arpa/inet.h>
#include <net/if.h>

#include <jansson.h>

#include <sofia-sip/msg_header.h>
#include <sofia-sip/nua.h>
#include <sofia-sip/sdp.h>
#include <sofia-sip/sip_status.h>
#include <sofia-sip/url.h>
#include <sofia-sip/tport_tag.h>
#include <sofia-sip/su_log.h>

#include <srtp/srtp.h>
#include <srtp/crypto_kernel.h>

#include "../debug.h"
#include "../apierror.h"
#include "../config.h"
#include "../mutex.h"
#include "../record.h"
#include "../rtp.h"
#include "../rtcp.h"
#include "../utils.h"


/* Plugin information */
#define JANUS_SIP_VERSION			6
#define JANUS_SIP_VERSION_STRING	"0.0.6"
#define JANUS_SIP_DESCRIPTION		"This is a simple SIP plugin for Janus, allowing WebRTC peers to register at a SIP server and call SIP user agents through the gateway."
#define JANUS_SIP_NAME				"JANUS SIP plugin"
#define JANUS_SIP_AUTHOR			"Meetecho s.r.l."
#define JANUS_SIP_PACKAGE			"janus.plugin.sip"

/* Plugin methods */
janus_plugin *create(void);
int janus_sip_init(janus_callbacks *callback, const char *config_path);
void janus_sip_destroy(void);
int janus_sip_get_api_compatibility(void);
int janus_sip_get_version(void);
const char *janus_sip_get_version_string(void);
const char *janus_sip_get_description(void);
const char *janus_sip_get_name(void);
const char *janus_sip_get_author(void);
const char *janus_sip_get_package(void);
void janus_sip_create_session(janus_plugin_session *handle, int *error);
struct janus_plugin_result *janus_sip_handle_message(janus_plugin_session *handle, char *transaction, json_t *message, json_t *jsep);
void janus_sip_setup_media(janus_plugin_session *handle);
void janus_sip_incoming_rtp(janus_plugin_session *handle, int video, char *buf, int len);
void janus_sip_incoming_rtcp(janus_plugin_session *handle, int video, char *buf, int len);
void janus_sip_hangup_media(janus_plugin_session *handle);
void janus_sip_destroy_session(janus_plugin_session *handle, int *error);
json_t *janus_sip_query_session(janus_plugin_session *handle);

/* Plugin setup */
static janus_plugin janus_sip_plugin =
	JANUS_PLUGIN_INIT (
		.init = janus_sip_init,
		.destroy = janus_sip_destroy,

		.get_api_compatibility = janus_sip_get_api_compatibility,
		.get_version = janus_sip_get_version,
		.get_version_string = janus_sip_get_version_string,
		.get_description = janus_sip_get_description,
		.get_name = janus_sip_get_name,
		.get_author = janus_sip_get_author,
		.get_package = janus_sip_get_package,

		.create_session = janus_sip_create_session,
		.handle_message = janus_sip_handle_message,
		.setup_media = janus_sip_setup_media,
		.incoming_rtp = janus_sip_incoming_rtp,
		.incoming_rtcp = janus_sip_incoming_rtcp,
		.hangup_media = janus_sip_hangup_media,
		.destroy_session = janus_sip_destroy_session,
		.query_session = janus_sip_query_session,
	);

/* Plugin creator */
janus_plugin *create(void) {
	JANUS_LOG(LOG_VERB, "%s created!\n", JANUS_SIP_NAME);
	return &janus_sip_plugin;
}

/* Parameter validation */
static struct janus_json_parameter request_parameters[] = {
	{"request", JSON_STRING, JANUS_JSON_PARAM_REQUIRED}
};
static struct janus_json_parameter register_parameters[] = {
	{"type", JSON_STRING, 0},
	{"send_register", JANUS_JSON_BOOL, 0},
	{"sips", JANUS_JSON_BOOL, 0},
	{"username", JSON_STRING, 0},
	{"secret", JSON_STRING, 0},
	{"ha1_secret", JSON_STRING, 0},
	{"authuser", JSON_STRING, 0}
};
static struct janus_json_parameter proxy_parameters[] = {
	{"proxy", JSON_STRING, 0}
};
static struct janus_json_parameter call_parameters[] = {
	{"uri", JSON_STRING, JANUS_JSON_PARAM_REQUIRED},
	{"autoack", JANUS_JSON_BOOL, 0},
	{"headers", JSON_OBJECT, 0},
	{"srtp", JSON_STRING, 0}
};
static struct janus_json_parameter accept_parameters[] = {
	{"srtp", JSON_STRING, 0}
};
static struct janus_json_parameter recording_parameters[] = {
	{"action", JSON_STRING, JANUS_JSON_PARAM_REQUIRED},
	{"audio", JANUS_JSON_BOOL, 0},
	{"video", JANUS_JSON_BOOL, 0},
	{"peer_audio", JANUS_JSON_BOOL, 0},
	{"peer_video", JANUS_JSON_BOOL, 0},
	{"filename", JSON_STRING, 0}
};
static struct janus_json_parameter dtmf_info_parameters[] = {
	{"digit", JSON_STRING, JANUS_JSON_PARAM_REQUIRED},
	{"duration", JSON_INTEGER, JANUS_JSON_PARAM_POSITIVE}
};

/* Useful stuff */
static volatile gint initialized = 0, stopping = 0;
static gboolean notify_events = TRUE;
static janus_callbacks *gateway = NULL;

static char local_ip[INET6_ADDRSTRLEN];
static int keepalive_interval = 120;
static gboolean behind_nat = FALSE;
static char *user_agent;
#define JANUS_DEFAULT_REGISTER_TTL	3600
static int register_ttl = JANUS_DEFAULT_REGISTER_TTL;

static GThread *handler_thread;
static GThread *watchdog;
static void *janus_sip_handler(void *data);

typedef struct janus_sip_message {
	janus_plugin_session *handle;
	char *transaction;
	json_t *message;
	json_t *jsep;
} janus_sip_message;
static GAsyncQueue *messages = NULL;
static janus_sip_message exit_message;

static void janus_sip_message_free(janus_sip_message *msg) {
	if(!msg || msg == &exit_message)
		return;

	msg->handle = NULL;

	g_free(msg->transaction);
	msg->transaction = NULL;
	if(msg->message)
		json_decref(msg->message);
	msg->message = NULL;
	if(msg->jsep)
		json_decref(msg->jsep);
	msg->jsep = NULL;

	g_free(msg);
}


typedef enum {
	janus_sip_registration_status_disabled = -2,
	janus_sip_registration_status_failed = -1,
	janus_sip_registration_status_unregistered = 0,
	janus_sip_registration_status_registering,
	janus_sip_registration_status_registered,
	janus_sip_registration_status_unregistering,
} janus_sip_registration_status;

static const char *janus_sip_registration_status_string(janus_sip_registration_status status) {
	switch(status) {
		case janus_sip_registration_status_disabled:
			return "disabled";
		case janus_sip_registration_status_failed:
			return "failed";
		case janus_sip_registration_status_unregistered:
			return "unregistered";
		case janus_sip_registration_status_registering:
			return "registering";
		case janus_sip_registration_status_registered:
			return "registered";
		case janus_sip_registration_status_unregistering:
			return "unregistering";
		default:
			return "unknown";
	}
}


typedef enum {
	janus_sip_call_status_idle = 0,
	janus_sip_call_status_inviting,
	janus_sip_call_status_invited,
	janus_sip_call_status_incall,
	janus_sip_call_status_closing,
} janus_sip_call_status;

static const char *janus_sip_call_status_string(janus_sip_call_status status) {
	switch(status) {
		case janus_sip_call_status_idle:
			return "idle";
		case janus_sip_call_status_inviting:
			return "inviting";
		case janus_sip_call_status_invited:
			return "invited";
		case janus_sip_call_status_incall:
			return "incall";
		case janus_sip_call_status_closing:
			return "closing";
		default:
			return "unknown";
	}
}


/* Sofia stuff */
typedef struct ssip_s ssip_t;
typedef struct ssip_oper_s ssip_oper_t;

typedef enum {
	janus_sip_secret_type_plaintext = 1,
	janus_sip_secret_type_hashed = 2,
	janus_sip_secret_type_unknown
} janus_sip_secret_type;

typedef struct janus_sip_account {
	char *identity;
	char *user_agent;		/* Used to override the general UA string */
	gboolean sips;
	char *username;
	char *display_name;		/* Used for outgoing calls in the From header */
	char *authuser;			/**< username to use for authentication */
	char *secret;
	janus_sip_secret_type secret_type;
	int sip_port;
	char *proxy;
	janus_sip_registration_status registration_status;
} janus_sip_account;

typedef struct janus_sip_media {
	char *remote_ip;
	int ready:1;
	gboolean autoack;
	gboolean require_srtp, has_srtp_local, has_srtp_remote;
	int has_audio:1;
	int audio_rtp_fd, audio_rtcp_fd;
	int local_audio_rtp_port, remote_audio_rtp_port;
	int local_audio_rtcp_port, remote_audio_rtcp_port;
	guint32 audio_ssrc, audio_ssrc_peer;
	int audio_pt;
	const char *audio_pt_name;
	srtp_t audio_srtp_in, audio_srtp_out;
	srtp_policy_t audio_remote_policy, audio_local_policy;
	int audio_srtp_suite_in, audio_srtp_suite_out;
	int has_video:1;
	int video_rtp_fd, video_rtcp_fd;
	int local_video_rtp_port, remote_video_rtp_port;
	int local_video_rtcp_port, remote_video_rtcp_port;
	guint32 video_ssrc, video_ssrc_peer;
	int video_pt;
	const char *video_pt_name;
	srtp_t video_srtp_in, video_srtp_out;
	srtp_policy_t video_remote_policy, video_local_policy;
	int video_srtp_suite_in, video_srtp_suite_out;
} janus_sip_media;

typedef struct janus_sip_session {
	janus_plugin_session *handle;
	ssip_t *stack;
	janus_sip_account account;
	janus_sip_call_status status;
	janus_sip_media media;
	sdp_parser_t *raw_media;
	char *transaction;
	char *callee;
	char *callid;
	janus_recorder *arc;		/* The Janus recorder instance for this user's audio, if enabled */
	janus_recorder *arc_peer;	/* The Janus recorder instance for the peer's audio, if enabled */
	janus_recorder *vrc;		/* The Janus recorder instance for this user's video, if enabled */
	janus_recorder *vrc_peer;	/* The Janus recorder instance for the peer's video, if enabled */
	janus_mutex rec_mutex;		/* Mutex to protect the recorders from race conditions */
	volatile gint hangingup;
	gint64 destroyed;	/* Time at which this session was marked as destroyed */
	janus_mutex mutex;
} janus_sip_session;
static GHashTable *sessions;
static GList *old_sessions;
static GHashTable *identities;
static GHashTable *callids;
static janus_mutex sessions_mutex;


#undef SU_ROOT_MAGIC_T
#define SU_ROOT_MAGIC_T	ssip_t
#undef NUA_MAGIC_T
#define NUA_MAGIC_T		ssip_t
#undef NUA_HMAGIC_T
#define NUA_HMAGIC_T	ssip_oper_t

struct ssip_s {
	su_home_t s_home[1];
	su_root_t *s_root;
	nua_t *s_nua;
	nua_handle_t *s_nh_r, *s_nh_i;
	janus_sip_session *session;
};


/* SRTP stuff (in case we need SDES) */
#define SRTP_MASTER_KEY_LENGTH	16
#define SRTP_MASTER_SALT_LENGTH	14
#define SRTP_MASTER_LENGTH (SRTP_MASTER_KEY_LENGTH + SRTP_MASTER_SALT_LENGTH)
static const char *janus_sip_srtp_error[] =
{
	"err_status_ok",
	"err_status_fail",
	"err_status_bad_param",
	"err_status_alloc_fail",
	"err_status_dealloc_fail",
	"err_status_init_fail",
	"err_status_terminus",
	"err_status_auth_fail",
	"err_status_cipher_fail",
	"err_status_replay_fail",
	"err_status_replay_old",
	"err_status_algo_fail",
	"err_status_no_such_op",
	"err_status_no_ctx",
	"err_status_cant_check",
	"err_status_key_expired",
	"err_status_socket_err",
	"err_status_signal_err",
	"err_status_nonce_bad",
	"err_status_read_fail",
	"err_status_write_fail",
	"err_status_parse_err",
	"err_status_encode_err",
	"err_status_semaphore_err",
	"err_status_pfkey_err",
};
static const gchar *janus_sip_get_srtp_error(int error) {
	if(error < 0 || error > 24)
		return NULL;
	return janus_sip_srtp_error[error];
}
static int janus_sip_srtp_set_local(janus_sip_session *session, gboolean video, char **crypto) {
	if(session == NULL)
		return -1;
	/* Generate key/salt */
	uint8_t *key = g_malloc0(SRTP_MASTER_LENGTH);
	crypto_get_random(key, SRTP_MASTER_LENGTH);
	/* Set SRTP policies */
	srtp_policy_t *policy = video ? &session->media.video_local_policy : &session->media.audio_local_policy;
	crypto_policy_set_rtp_default(&(policy->rtp));
	crypto_policy_set_rtcp_default(&(policy->rtcp));
	policy->ssrc.type = ssrc_any_inbound;
	policy->key = key;
	policy->next = NULL;
	/* Create SRTP context */
	err_status_t res = srtp_create(video ? &session->media.video_srtp_out : &session->media.audio_srtp_out, policy);
	if(res != err_status_ok) {
		/* Something went wrong... */
		JANUS_LOG(LOG_ERR, "Oops, error creating outbound SRTP session: %d (%s)\n", res, janus_sip_get_srtp_error(res));
		g_free(key);
		policy->key = NULL;
		return -2;
	}
	/* Base64 encode the salt */
	*crypto = g_base64_encode(key, SRTP_MASTER_LENGTH);
	if((video && session->media.video_srtp_out) || (!video && session->media.audio_srtp_out)) {
		JANUS_LOG(LOG_VERB, "%s outbound SRTP session created\n", video ? "Video" : "Audio");
	}
	return 0;
}
static int janus_sip_srtp_set_remote(janus_sip_session *session, gboolean video, const char *crypto, int suite) {
	if(session == NULL || crypto == NULL)
		return -1;
	/* Base64 decode the crypto string and set it as the remote SRTP context */
	gsize len = 0;
	guchar *decoded = g_base64_decode(crypto, &len);
	if(len < SRTP_MASTER_LENGTH) {
		/* FIXME Can this happen? */
		g_free(decoded);
		return -2;
	}
	/* Set SRTP policies */
	srtp_policy_t *policy = video ? &session->media.video_remote_policy : &session->media.audio_remote_policy;
	crypto_policy_set_rtp_default(&(policy->rtp));
	crypto_policy_set_rtcp_default(&(policy->rtcp));
	if(suite == 32) {
		crypto_policy_set_aes_cm_128_hmac_sha1_32(&(policy->rtp));
		crypto_policy_set_aes_cm_128_hmac_sha1_32(&(policy->rtcp));
	} else if(suite == 80) {
		crypto_policy_set_aes_cm_128_hmac_sha1_80(&(policy->rtp));
		crypto_policy_set_aes_cm_128_hmac_sha1_80(&(policy->rtcp));
	}
	policy->ssrc.type = ssrc_any_inbound;
	policy->key = decoded;
	policy->next = NULL;
	/* Create SRTP context */
	err_status_t res = srtp_create(video ? &session->media.video_srtp_in : &session->media.audio_srtp_in, policy);
	if(res != err_status_ok) {
		/* Something went wrong... */
		JANUS_LOG(LOG_ERR, "Oops, error creating inbound SRTP session: %d (%s)\n", res, janus_sip_get_srtp_error(res));
		g_free(decoded);
		policy->key = NULL;
		return -2;
	}
	if((video && session->media.video_srtp_in) || (!video && session->media.audio_srtp_in)) {
		JANUS_LOG(LOG_VERB, "%s inbound SRTP session created\n", video ? "Video" : "Audio");
	}
	return 0;
}
static void janus_sip_srtp_cleanup(janus_sip_session *session) {
	if(session == NULL)
		return;
	session->media.autoack = TRUE;
	session->media.require_srtp = FALSE;
	session->media.has_srtp_local = FALSE;
	session->media.has_srtp_remote = FALSE;
	/* Audio */
	if(session->media.audio_srtp_out)
		srtp_dealloc(session->media.audio_srtp_out);
	session->media.audio_srtp_out = NULL;
	g_free(session->media.audio_local_policy.key);
	session->media.audio_local_policy.key = NULL;
	session->media.audio_srtp_suite_out = 0;
	if(session->media.audio_srtp_in)
		srtp_dealloc(session->media.audio_srtp_in);
	session->media.audio_srtp_in = NULL;
	g_free(session->media.audio_remote_policy.key);
	session->media.audio_remote_policy.key = NULL;
	session->media.audio_srtp_suite_in = 0;
	/* Video */
	if(session->media.video_srtp_out)
		srtp_dealloc(session->media.video_srtp_out);
	session->media.video_srtp_out = NULL;
	g_free(session->media.video_local_policy.key);
	session->media.video_local_policy.key = NULL;
	session->media.video_srtp_suite_out = 0;
	if(session->media.video_srtp_in)
		srtp_dealloc(session->media.video_srtp_in);
	session->media.video_srtp_in = NULL;
	g_free(session->media.video_remote_policy.key);
	session->media.video_remote_policy.key = NULL;
	session->media.video_srtp_suite_in = 0;
}


/* Sofia Event thread */
gpointer janus_sip_sofia_thread(gpointer user_data);
/* Sofia callbacks */
void janus_sip_sofia_callback(nua_event_t event, int status, char const *phrase, nua_t *nua, nua_magic_t *magic, nua_handle_t *nh, nua_hmagic_t *hmagic, sip_t const *sip, tagi_t tags[]);
/* SDP parsing and manipulation */
void janus_sip_sdp_process(janus_sip_session *session, sdp_session_t *sdp, gboolean answer);
char *janus_sip_sdp_manipulate(janus_sip_session *session, sdp_session_t *sdp, gboolean answer);
/* Media */
static int janus_sip_allocate_local_ports(janus_sip_session *session);
static void *janus_sip_relay_thread(void *data);


/* URI parsing utilies */

#define JANUS_SIP_URI_MAXLEN	1024
typedef struct {
	char data[JANUS_SIP_URI_MAXLEN];
	url_t url[1];
} janus_sip_uri_t;

/* Parses a SIP URI (SIPS is not supported), returns 0 on success, -1 otherwise */
static int janus_sip_parse_uri(janus_sip_uri_t *sip_uri, const char *data) {
	g_strlcpy(sip_uri->data, data, JANUS_SIP_URI_MAXLEN);
	if (url_d(sip_uri->url, sip_uri->data) < 0 || sip_uri->url->url_type != url_sip)
		return -1;
	return 0;
}

/* Similar to the above function, but it also accepts SIPS URIs */
static int janus_sip_parse_proxy_uri(janus_sip_uri_t *sip_uri, const char *data) {
	g_strlcpy(sip_uri->data, data, JANUS_SIP_URI_MAXLEN);
	if (url_d(sip_uri->url, sip_uri->data) < 0 || (sip_uri->url->url_type != url_sip && sip_uri->url->url_type != url_sips))
		return -1;
	return 0;
}

/* Error codes */
#define JANUS_SIP_ERROR_UNKNOWN_ERROR		499
#define JANUS_SIP_ERROR_NO_MESSAGE			440
#define JANUS_SIP_ERROR_INVALID_JSON		441
#define JANUS_SIP_ERROR_INVALID_REQUEST		442
#define JANUS_SIP_ERROR_MISSING_ELEMENT		443
#define JANUS_SIP_ERROR_INVALID_ELEMENT		444
#define JANUS_SIP_ERROR_ALREADY_REGISTERED	445
#define JANUS_SIP_ERROR_INVALID_ADDRESS		446
#define JANUS_SIP_ERROR_WRONG_STATE			447
#define JANUS_SIP_ERROR_MISSING_SDP			448
#define JANUS_SIP_ERROR_LIBSOFIA_ERROR		449
#define JANUS_SIP_ERROR_IO_ERROR			450
#define JANUS_SIP_ERROR_RECORDING_ERROR		451
#define JANUS_SIP_ERROR_TOO_STRICT			452


/* SIP watchdog/garbage collector (sort of) */
void *janus_sip_watchdog(void *data);
void *janus_sip_watchdog(void *data) {
	JANUS_LOG(LOG_INFO, "SIP watchdog started\n");
	gint64 now = 0;
	while(g_atomic_int_get(&initialized) && !g_atomic_int_get(&stopping)) {
		janus_mutex_lock(&sessions_mutex);
		/* Iterate on all the sessions */
		now = janus_get_monotonic_time();
		if(old_sessions != NULL) {
			GList *sl = old_sessions;
			JANUS_LOG(LOG_HUGE, "Checking %d old SIP sessions...\n", g_list_length(old_sessions));
			while(sl) {
				janus_sip_session *session = (janus_sip_session *)sl->data;
				if(!session) {
					sl = sl->next;
					continue;
				}
				if (now-session->destroyed >= 5*G_USEC_PER_SEC) {
					/* We're lazy and actually get rid of the stuff only after a few seconds */
					JANUS_LOG(LOG_VERB, "Freeing old SIP session\n");
					GList *rm = sl->next;
					old_sessions = g_list_delete_link(old_sessions, sl);
					sl = rm;
					if (session->account.identity) {
					    g_hash_table_remove(identities, session->account.identity);
					    g_free(session->account.identity);
					    session->account.identity = NULL;
					}
					session->account.sips = TRUE;
					if (session->account.proxy) {
					    g_free(session->account.proxy);
					    session->account.proxy = NULL;
					}
					if (session->account.secret) {
					    g_free(session->account.secret);
					    session->account.secret = NULL;
					}
					if (session->account.username) {
					    g_free(session->account.username);
					    session->account.username = NULL;
					}
					if (session->account.display_name) {
					    g_free(session->account.display_name);
					    session->account.display_name = NULL;
					}
					if (session->account.user_agent) {
					    g_free(session->account.user_agent);
					    session->account.user_agent = NULL;
					}
					if (session->account.authuser) {
					    g_free(session->account.authuser);
					    session->account.authuser = NULL;
					}
					if (session->callee) {
					    g_free(session->callee);
					    session->callee = NULL;
					}
					if (session->callid) {
					    g_hash_table_remove(callids, session->callid);
					    g_free(session->callid);
					    session->callid = NULL;
					}
					if (session->transaction) {
					    g_free(session->transaction);
					    session->transaction = NULL;
					}
					if (session->media.remote_ip) {
					    g_free(session->media.remote_ip);
					    session->media.remote_ip = NULL;
					}
					janus_sip_srtp_cleanup(session);
					session->handle = NULL;
					g_free(session);
					session = NULL;
					continue;
				}
				sl = sl->next;
			}
		}
		janus_mutex_unlock(&sessions_mutex);
		g_usleep(500000);
	}
	JANUS_LOG(LOG_INFO, "SIP watchdog stopped\n");
	return NULL;
}


static void janus_sip_detect_local_ip(char *buf, size_t buflen) {
	JANUS_LOG(LOG_VERB, "Autodetecting local IP...\n");

	struct sockaddr_in addr;
	socklen_t len;
	int fd = socket(AF_INET, SOCK_DGRAM, 0);
	if (fd == -1)
		goto error;
	addr.sin_family = AF_INET;
	addr.sin_port = htons(1);
	inet_pton(AF_INET, "1.2.3.4", &addr.sin_addr.s_addr);
	if (connect(fd, (const struct sockaddr*) &addr, sizeof(addr)) < 0)
		goto error;
	len = sizeof(addr);
	if (getsockname(fd, (struct sockaddr*) &addr, &len) < 0)
		goto error;
	if (getnameinfo((const struct sockaddr*) &addr, sizeof(addr),
			buf, buflen,
			NULL, 0, NI_NUMERICHOST) != 0)
		goto error;
	close(fd);
	return;

error:
	if (fd != -1)
		close(fd);
	JANUS_LOG(LOG_VERB, "Couldn't find any address! using 127.0.0.1 as the local IP... (which is NOT going to work out of your machine)\n");
	g_strlcpy(buf, "127.0.0.1", buflen);
}


/* Random string helper (for call-ids) */
static char charset[] = "abcdefghijklmnopqrstuvwxyzABCDEFGHIJKLMNOPQRSTUVWXYZ0123456789";
static void janus_sip_random_string(int length, char *buffer) {
	if(length > 0 && buffer) {
		int l = (int)(sizeof(charset)-1);
		int i=0;
		for(i=0; i<length; i++) {
			int key = rand() % l;
			buffer[i] = charset[key];
		}
		buffer[length-1] = '\0';
	}
}


/* Sofia SIP logger function: when the Event Handlers mechanism is enabled,
 * we use this to intercept SIP messages sent by the stack (received
 * messages are more easily recoverable in janus_sip_sofia_callback) */
char sofia_log[2048];
char call_id[255];
gboolean skip = FALSE, started = FALSE, append = FALSE;
static void janus_sip_sofia_logger(void *stream, char const *fmt, va_list ap) {
	if(!fmt)
		return;
	char line[255];
	g_vsnprintf(line, sizeof(line), fmt, ap);
	if(skip) {
		/* This is a message we're not interested in: just check when it ends */
		if(line[3] == '-') {
			skip = FALSE;
			append = FALSE;
		}
		return;
	}
	if(append) {
		/* We're copying a message in our buffer: check if this is the end */
		if(line[3] == '-') {
			if(!started) {
				/* Ok, start appending from now on */
				started = TRUE;
				sofia_log[0] = '\0';
				call_id[0] = '\0';
			} else {
				/* Message ended, handle it */
				skip = FALSE;
				append = FALSE;
				/* Look for the session this message belongs to */
				janus_sip_session *session = NULL;
				if(strlen(call_id))
					session = g_hash_table_lookup(callids, call_id);
				if(!session) {
					/* Couldn't find any SIP session with that Call-ID, check the request */
					if(strstr(sofia_log, "REGISTER") == sofia_log || strstr(sofia_log, "SIP/2.0 ") == sofia_log) {
						/* FIXME This is a REGISTER or a response code:
						 * check the To header and get the identity from there */
						char *from = strstr(sofia_log, "To: ");
						if(from) {
							from = from+4;
							char *start = strstr(from, "<");
							if(start) {
								start++;
								char *end = strstr(from, ">");
								if(end) {
									*end = '\0';
									g_snprintf(call_id, sizeof(call_id), "%s", start);
									*end = '>';
									session = g_hash_table_lookup(identities, call_id);
								}
							}
						}
					}
				}
				if(session) {
					/* Notify event handlers about the content of the whole outgoing SIP message */
					json_t *info = json_object();
					json_object_set_new(info, "event", json_string("sip-out"));
					json_object_set_new(info, "sip", json_string(sofia_log));
					gateway->notify_event(session->handle, info);
				} else {
					JANUS_LOG(LOG_WARN, "Couldn't find a session associated to this message, dropping it...\n%s", sofia_log);
				}
				/* Done, reset the buffers */
				sofia_log[0] = '\0';
				call_id[0] = '\0';
			}
			return;
		}
		if(strlen(line) == 1) {
			/* Append a carriage and return */
			g_strlcat(sofia_log, "\r\n", sizeof(sofia_log));
		} else {
			/* If this is an OPTIONS, we don't care: drop it */
			char *header = &line[3];
			if(strstr(header, "OPTIONS") == header) {
				skip = TRUE;
				return;
			}
			/* Is this a Call-ID header? Keep note of it */
			if(strstr(header, "Call-ID") == header) {
				g_snprintf(call_id, sizeof(call_id), "%s", header+9);
			}
			/* Append the line to our buffer, skipping the indent */
			g_strlcat(sofia_log, &line[3], sizeof(sofia_log));
		}
		return;
	}
	/* Still waiting to decide if this is a message we need */
	if(line[0] == 's' && line[1] == 'e' && line[2] == 'n' && line[3] == 'd' && line[4] == ' ') {
		/* An outgoing message is going to be logged, prepare for that */
		skip = FALSE;
		started = FALSE;
		append = TRUE;
		int length = atoi(&line[5]);
		JANUS_LOG(LOG_HUGE, "Intercepting message (%d bytes)\n", length);
		if(strstr(line, "-----"))
			started = TRUE;
	}
}


/* Plugin implementation */
int janus_sip_init(janus_callbacks *callback, const char *config_path) {
	if(g_atomic_int_get(&stopping)) {
		/* Still stopping from before */
		return -1;
	}
	if(callback == NULL || config_path == NULL) {
		/* Invalid arguments */
		return -1;
	}

	/* Read configuration */
	char filename[255];
	g_snprintf(filename, 255, "%s/%s.cfg", config_path, JANUS_SIP_PACKAGE);
	JANUS_LOG(LOG_VERB, "Configuration file: %s\n", filename);
	janus_config *config = janus_config_parse(filename);
	if(config != NULL) {
		janus_config_print(config);

		gboolean local_ip_set = FALSE;
		janus_config_item *item = janus_config_get_item_drilldown(config, "general", "local_ip");
		if(item && item->value) {
			int family;
			if (!janus_is_ip_valid(item->value, &family)) {
				JANUS_LOG(LOG_WARN, "Invalid local IP specified: %s, guessing the default...\n", item->value);
			} else {
				/* Verify that we can actually bind to that address */
				int fd = socket(family, SOCK_DGRAM, 0);
				if (fd == -1) {
					JANUS_LOG(LOG_WARN, "Error creating test socket, falling back to detecting IP address...\n");
				} else {
					int r;
					struct sockaddr_storage ss;
					socklen_t addrlen;
					memset(&ss, 0, sizeof(ss));
					if (family == AF_INET) {
						struct sockaddr_in *addr4 = (struct sockaddr_in*)&ss;
						addr4->sin_family = AF_INET;
						addr4->sin_port = 0;
						inet_pton(AF_INET, item->value, &(addr4->sin_addr.s_addr));
						addrlen = sizeof(struct sockaddr_in);
					} else {
						struct sockaddr_in6 *addr6 = (struct sockaddr_in6*)&ss;
						addr6->sin6_family = AF_INET6;
						addr6->sin6_port = 0;
						inet_pton(AF_INET6, item->value, &(addr6->sin6_addr.s6_addr));
						addrlen = sizeof(struct sockaddr_in6);
					}
					r = bind(fd, (const struct sockaddr*)&ss, addrlen);
					close(fd);
					if (r < 0) {
						JANUS_LOG(LOG_WARN, "Error setting local IP address to %s, falling back to detecting IP address...\n", item->value);
					} else {
						g_strlcpy(local_ip, item->value, sizeof(local_ip));
						local_ip_set = TRUE;
					}
				}
			}
		}
		if (!local_ip_set)
			janus_sip_detect_local_ip(local_ip, sizeof(local_ip));
		JANUS_LOG(LOG_VERB, "Local IP set to %s\n", local_ip);

		item = janus_config_get_item_drilldown(config, "general", "keepalive_interval");
		if(item && item->value)
			keepalive_interval = atoi(item->value);
		JANUS_LOG(LOG_VERB, "SIP keep-alive interval set to %d seconds\n", keepalive_interval);

		item = janus_config_get_item_drilldown(config, "general", "register_ttl");
		if(item && item->value)
			register_ttl = atoi(item->value);
		JANUS_LOG(LOG_VERB, "SIP registration TTL set to %d seconds\n", register_ttl);

		item = janus_config_get_item_drilldown(config, "general", "behind_nat");
		if(item && item->value)
			behind_nat = janus_is_true(item->value);

		item = janus_config_get_item_drilldown(config, "general", "user_agent");
		if(item && item->value)
			user_agent = g_strdup(item->value);
		else
			user_agent = g_strdup("Janus WebRTC Gateway SIP Plugin "JANUS_SIP_VERSION_STRING);
		JANUS_LOG(LOG_VERB, "SIP User-Agent set to %s\n", user_agent);

		item = janus_config_get_item_drilldown(config, "general", "events");
		if(item != NULL && item->value != NULL)
			notify_events = janus_is_true(item->value);
		if(!notify_events && callback->events_is_enabled()) {
			JANUS_LOG(LOG_WARN, "Notification of events to handlers disabled for %s\n", JANUS_SIP_NAME);
		}

		janus_config_destroy(config);
	}
	config = NULL;

	/* Setup sofia */
	su_init();
	if(callback->events_is_enabled()) {
		/* Enable the transport logging, as we want to have access to the SIP messages */
		setenv("TPORT_LOG", "1", 1);
		su_log_redirect(NULL, janus_sip_sofia_logger, NULL);
	}

	sessions = g_hash_table_new(NULL, NULL);
	callids = g_hash_table_new(g_str_hash, g_str_equal);
	identities = g_hash_table_new(g_str_hash, g_str_equal);
	janus_mutex_init(&sessions_mutex);
	messages = g_async_queue_new_full((GDestroyNotify) janus_sip_message_free);
	/* This is the callback we'll need to invoke to contact the gateway */
	gateway = callback;

	g_atomic_int_set(&initialized, 1);

	GError *error = NULL;
	/* Start the sessions watchdog */
	watchdog = g_thread_try_new("sip watchdog", &janus_sip_watchdog, NULL, &error);
	if(error != NULL) {
		g_atomic_int_set(&initialized, 0);
		JANUS_LOG(LOG_ERR, "Got error %d (%s) trying to launch the SIP watchdog thread...\n", error->code, error->message ? error->message : "??");
		return -1;
	}
	/* Launch the thread that will handle incoming messages */
	handler_thread = g_thread_try_new("sip handler", janus_sip_handler, NULL, &error);
	if(error != NULL) {
		g_atomic_int_set(&initialized, 0);
		JANUS_LOG(LOG_ERR, "Got error %d (%s) trying to launch the SIP handler thread...\n", error->code, error->message ? error->message : "??");
		return -1;
	}
	JANUS_LOG(LOG_INFO, "%s initialized!\n", JANUS_SIP_NAME);
	return 0;
}

void janus_sip_destroy(void) {
	if(!g_atomic_int_get(&initialized))
		return;
	g_atomic_int_set(&stopping, 1);

	g_async_queue_push(messages, &exit_message);
	if(handler_thread != NULL) {
		g_thread_join(handler_thread);
		handler_thread = NULL;
	}
	if(watchdog != NULL) {
		g_thread_join(watchdog);
		watchdog = NULL;
	}
	/* FIXME We should destroy the sessions cleanly */
	janus_mutex_lock(&sessions_mutex);
	g_hash_table_destroy(sessions);
	g_hash_table_destroy(callids);
	g_hash_table_destroy(identities);
	sessions = NULL;
	callids = NULL;
	identities = NULL;
	janus_mutex_unlock(&sessions_mutex);
	g_async_queue_unref(messages);
	messages = NULL;
	g_atomic_int_set(&initialized, 0);
	g_atomic_int_set(&stopping, 0);
	JANUS_LOG(LOG_INFO, "%s destroyed!\n", JANUS_SIP_NAME);
}

int janus_sip_get_api_compatibility(void) {
	/* Important! This is what your plugin MUST always return: don't lie here or bad things will happen */
	return JANUS_PLUGIN_API_VERSION;
}

int janus_sip_get_version(void) {
	return JANUS_SIP_VERSION;
}

const char *janus_sip_get_version_string(void) {
	return JANUS_SIP_VERSION_STRING;
}

const char *janus_sip_get_description(void) {
	return JANUS_SIP_DESCRIPTION;
}

const char *janus_sip_get_name(void) {
	return JANUS_SIP_NAME;
}

const char *janus_sip_get_author(void) {
	return JANUS_SIP_AUTHOR;
}

const char *janus_sip_get_package(void) {
	return JANUS_SIP_PACKAGE;
}

void janus_sip_create_session(janus_plugin_session *handle, int *error) {
	if(g_atomic_int_get(&stopping) || !g_atomic_int_get(&initialized)) {
		*error = -1;
		return;
	}
	janus_sip_session *session = g_malloc0(sizeof(janus_sip_session));
	session->handle = handle;
	session->account.identity = NULL;
	session->account.sips = TRUE;
	session->account.username = NULL;
	session->account.display_name = NULL;
	session->account.user_agent = NULL;
	session->account.authuser = NULL;
	session->account.secret = NULL;
	session->account.secret_type = janus_sip_secret_type_unknown;
	session->account.sip_port = 0;
	session->account.proxy = NULL;
	session->account.registration_status = janus_sip_registration_status_unregistered;
	session->status = janus_sip_call_status_idle;
	session->stack = NULL;
	session->transaction = NULL;
	session->callee = NULL;
	session->callid = NULL;
	session->media.remote_ip = NULL;
	session->media.ready = 0;
	session->media.autoack = TRUE;
	session->media.require_srtp = FALSE;
	session->media.has_srtp_local = FALSE;
	session->media.has_srtp_remote = FALSE;
	session->media.has_audio = 0;
	session->media.audio_rtp_fd = -1;
	session->media.audio_rtcp_fd= -1;
	session->media.local_audio_rtp_port = 0;
	session->media.remote_audio_rtp_port = 0;
	session->media.local_audio_rtcp_port = 0;
	session->media.remote_audio_rtcp_port = 0;
	session->media.audio_ssrc = 0;
	session->media.audio_ssrc_peer = 0;
	session->media.audio_pt = -1;
	session->media.audio_pt_name = NULL;
	session->media.audio_srtp_suite_in = 0;
	session->media.audio_srtp_suite_out = 0;
	session->media.has_video = 0;
	session->media.video_rtp_fd = -1;
	session->media.video_rtcp_fd= -1;
	session->media.local_video_rtp_port = 0;
	session->media.remote_video_rtp_port = 0;
	session->media.local_video_rtcp_port = 0;
	session->media.remote_video_rtcp_port = 0;
	session->media.video_ssrc = 0;
	session->media.video_ssrc_peer = 0;
	session->media.video_pt = -1;
	session->media.video_pt_name = NULL;
	session->media.video_srtp_suite_in = 0;
	session->media.video_srtp_suite_out = 0;
	session->raw_media = NULL;
	janus_mutex_init(&session->rec_mutex);
	session->destroyed = 0;
	g_atomic_int_set(&session->hangingup, 0);
	janus_mutex_init(&session->mutex);
	handle->plugin_handle = session;

	janus_mutex_lock(&sessions_mutex);
	g_hash_table_insert(sessions, handle, session);
	janus_mutex_unlock(&sessions_mutex);

	return;
}

void janus_sip_destroy_session(janus_plugin_session *handle, int *error) {
	if(g_atomic_int_get(&stopping) || !g_atomic_int_get(&initialized)) {
		*error = -1;
		return;
	}
	janus_sip_session *session = (janus_sip_session *)handle->plugin_handle;
	if(!session) {
		JANUS_LOG(LOG_ERR, "No SIP session associated with this handle...\n");
		*error = -2;
		return;
	}
	janus_mutex_lock(&sessions_mutex);
	if(!session->destroyed) {
		g_hash_table_remove(sessions, handle);
		janus_sip_hangup_media(handle);
		session->destroyed = janus_get_monotonic_time();
		JANUS_LOG(LOG_VERB, "Destroying SIP session (%s)...\n", session->account.username ? session->account.username : "unregistered user");
		if(session->stack != NULL) {
			/* Shutdown the NUA: this will remove the session later on */
			nua_shutdown(session->stack->s_nua);
		} else {
			/* No stack, maybe never registered: cleaning up and removing the session is done in a lazy way */
			old_sessions = g_list_append(old_sessions, session);
		}
	}
	janus_mutex_unlock(&sessions_mutex);
	return;
}

json_t *janus_sip_query_session(janus_plugin_session *handle) {
	if(g_atomic_int_get(&stopping) || !g_atomic_int_get(&initialized)) {
		return NULL;
	}
	janus_sip_session *session = (janus_sip_session *)handle->plugin_handle;
	if(!session) {
		JANUS_LOG(LOG_ERR, "No session associated with this handle...\n");
		return NULL;
	}
	/* Provide some generic info, e.g., if we're in a call and with whom */
	json_t *info = json_object();
	json_object_set_new(info, "username", session->account.username ? json_string(session->account.username) : NULL);
	json_object_set_new(info, "display_name", session->account.display_name ? json_string(session->account.display_name) : NULL);
	json_object_set_new(info, "user_agent", session->account.user_agent ? json_string(session->account.user_agent) : NULL);
	json_object_set_new(info, "identity", session->account.identity ? json_string(session->account.identity) : NULL);
	json_object_set_new(info, "registration_status", json_string(janus_sip_registration_status_string(session->account.registration_status)));
	json_object_set_new(info, "call_status", json_string(janus_sip_call_status_string(session->status)));
	if(session->callee) {
		json_object_set_new(info, "callee", json_string(session->callee ? session->callee : "??"));
		json_object_set_new(info, "auto-ack", json_string(session->media.autoack ? "yes" : "no"));
		json_object_set_new(info, "srtp-required", json_string(session->media.require_srtp ? "yes" : "no"));
		json_object_set_new(info, "sdes-local", json_string(session->media.has_srtp_local ? "yes" : "no"));
		json_object_set_new(info, "sdes-remote", json_string(session->media.has_srtp_remote ? "yes" : "no"));
	}
	if(session->arc || session->vrc || session->arc_peer || session->vrc_peer) {
		json_t *recording = json_object();
		if(session->arc && session->arc->filename)
			json_object_set_new(recording, "audio", json_string(session->arc->filename));
		if(session->vrc && session->vrc->filename)
			json_object_set_new(recording, "video", json_string(session->vrc->filename));
		if(session->arc_peer && session->arc_peer->filename)
			json_object_set_new(recording, "audio-peer", json_string(session->arc_peer->filename));
		if(session->vrc_peer && session->vrc_peer->filename)
			json_object_set_new(recording, "video-peer", json_string(session->vrc_peer->filename));
		json_object_set_new(info, "recording", recording);
	}
	json_object_set_new(info, "destroyed", json_integer(session->destroyed));
	return info;
}

struct janus_plugin_result *janus_sip_handle_message(janus_plugin_session *handle, char *transaction, json_t *message, json_t *jsep) {
	if(g_atomic_int_get(&stopping) || !g_atomic_int_get(&initialized))
		return janus_plugin_result_new(JANUS_PLUGIN_ERROR, g_atomic_int_get(&stopping) ? "Shutting down" : "Plugin not initialized", NULL);
	janus_sip_message *msg = g_malloc0(sizeof(janus_sip_message));
	msg->handle = handle;
	msg->transaction = transaction;
	msg->message = message;
	msg->jsep = jsep;
	g_async_queue_push(messages, msg);

	/* All the requests to this plugin are handled asynchronously */
	return janus_plugin_result_new(JANUS_PLUGIN_OK_WAIT, NULL, NULL);
}

void janus_sip_setup_media(janus_plugin_session *handle) {
	JANUS_LOG(LOG_INFO, "WebRTC media is now available\n");
	if(g_atomic_int_get(&stopping) || !g_atomic_int_get(&initialized))
		return;
	janus_sip_session *session = (janus_sip_session *)handle->plugin_handle;
	if(!session) {
		JANUS_LOG(LOG_ERR, "No session associated with this handle...\n");
		return;
	}
	if(session->destroyed)
		return;
	g_atomic_int_set(&session->hangingup, 0);
	/* TODO Only relay RTP/RTCP when we get this event */
}

void janus_sip_incoming_rtp(janus_plugin_session *handle, int video, char *buf, int len) {
	if(handle == NULL || handle->stopped || g_atomic_int_get(&stopping) || !g_atomic_int_get(&initialized))
		return;
	if(gateway) {
		/* Honour the audio/video active flags */
		janus_sip_session *session = (janus_sip_session *)handle->plugin_handle;
		if(!session || session->destroyed) {
			JANUS_LOG(LOG_ERR, "No session associated with this handle...\n");
			return;
		}
		if(session->status != janus_sip_call_status_incall)
			return;
		/* Forward to our SIP peer */
		if(video) {
			if(session->media.video_ssrc == 0) {
				rtp_header *header = (rtp_header *)buf;
				session->media.video_ssrc = ntohl(header->ssrc);
				JANUS_LOG(LOG_VERB, "Got SIP video SSRC: %"SCNu32"\n", session->media.video_ssrc);
			}
			if(session->media.has_video && session->media.video_rtp_fd) {
				/* Save the frame if we're recording */
				janus_recorder_save_frame(session->vrc, buf, len);
				/* Is SRTP involved? */
				if(session->media.has_srtp_local) {
					char sbuf[2048];
					memcpy(&sbuf, buf, len);
					int protected = len;
					int res = srtp_protect(session->media.video_srtp_out, &sbuf, &protected);
					if(res != err_status_ok) {
						rtp_header *header = (rtp_header *)&sbuf;
						guint32 timestamp = ntohl(header->timestamp);
						guint16 seq = ntohs(header->seq_number);
						JANUS_LOG(LOG_ERR, "[SIP-%s] Video SRTP protect error... %s (len=%d-->%d, ts=%"SCNu32", seq=%"SCNu16")...\n",
							session->account.username, janus_sip_get_srtp_error(res), len, protected, timestamp, seq);
					} else {
						/* Forward the frame to the peer */
						send(session->media.video_rtp_fd, sbuf, protected, 0);
					}
				} else {
					/* Forward the frame to the peer */
					send(session->media.video_rtp_fd, buf, len, 0);
				}
			}
		} else {
			if(session->media.audio_ssrc == 0) {
				rtp_header *header = (rtp_header *)buf;
				session->media.audio_ssrc = ntohl(header->ssrc);
				JANUS_LOG(LOG_VERB, "Got SIP audio SSRC: %"SCNu32"\n", session->media.audio_ssrc);
			}
			if(session->media.has_audio && session->media.audio_rtp_fd) {
				/* Save the frame if we're recording */
				janus_recorder_save_frame(session->arc, buf, len);
				/* Is SRTP involved? */
				if(session->media.has_srtp_local) {
					char sbuf[2048];
					memcpy(&sbuf, buf, len);
					int protected = len;
					int res = srtp_protect(session->media.audio_srtp_out, &sbuf, &protected);
					if(res != err_status_ok) {
						rtp_header *header = (rtp_header *)&sbuf;
						guint32 timestamp = ntohl(header->timestamp);
						guint16 seq = ntohs(header->seq_number);
						JANUS_LOG(LOG_ERR, "[SIP-%s] Audio SRTP protect error... %s (len=%d-->%d, ts=%"SCNu32", seq=%"SCNu16")...\n",
							session->account.username, janus_sip_get_srtp_error(res), len, protected, timestamp, seq);
					} else {
						/* Forward the frame to the peer */
						send(session->media.audio_rtp_fd, sbuf, protected, 0);
					}
				} else {
					/* Forward the frame to the peer */
					send(session->media.audio_rtp_fd, buf, len, 0);
				}
			}
		}
	}
}

void janus_sip_incoming_rtcp(janus_plugin_session *handle, int video, char *buf, int len) {
	if(handle == NULL || handle->stopped || g_atomic_int_get(&stopping) || !g_atomic_int_get(&initialized))
		return;
	if(gateway) {
		janus_sip_session *session = (janus_sip_session *)handle->plugin_handle;
		if(!session || session->destroyed) {
			JANUS_LOG(LOG_ERR, "No session associated with this handle...\n");
			return;
		}
		if(session->status != janus_sip_call_status_incall)
			return;
		/* Forward to our SIP peer */
		if(video) {
			if(session->media.has_video && session->media.video_rtcp_fd) {
				/* Is SRTP involved? */
				if(session->media.has_srtp_local) {
					char sbuf[2048];
					memcpy(&sbuf, buf, len);
					int protected = len;
					int res = srtp_protect_rtcp(session->media.video_srtp_out, &sbuf, &protected);
					if(res != err_status_ok) {
						JANUS_LOG(LOG_ERR, "[SIP-%s] Video SRTCP protect error... %s (len=%d-->%d)...\n",
							session->account.username, janus_sip_get_srtp_error(res), len, protected);
					} else {
						/* Fix SSRCs as the gateway does */
						JANUS_LOG(LOG_HUGE, "[SIP] Fixing SSRCs (local %u, peer %u)\n",
							session->media.video_ssrc, session->media.video_ssrc_peer);
						janus_rtcp_fix_ssrc(NULL, (char *)buf, len, 1, session->media.video_ssrc, session->media.video_ssrc_peer);
						/* Forward the message to the peer */
						send(session->media.video_rtcp_fd, sbuf, protected, 0);
					}
				} else {
					/* Fix SSRCs as the gateway does */
					JANUS_LOG(LOG_HUGE, "[SIP] Fixing SSRCs (local %u, peer %u)\n",
						session->media.video_ssrc, session->media.video_ssrc_peer);
					janus_rtcp_fix_ssrc(NULL, (char *)buf, len, 1, session->media.video_ssrc, session->media.video_ssrc_peer);
					/* Forward the message to the peer */
					send(session->media.video_rtcp_fd, buf, len, 0);
				}
			}
		} else {
			if(session->media.has_audio && session->media.audio_rtcp_fd) {
				/* Is SRTP involved? */
				if(session->media.has_srtp_local) {
					char sbuf[2048];
					memcpy(&sbuf, buf, len);
					int protected = len;
					int res = srtp_protect_rtcp(session->media.audio_srtp_out, &sbuf, &protected);
					if(res != err_status_ok) {
						JANUS_LOG(LOG_ERR, "[SIP-%s] Audio SRTCP protect error... %s (len=%d-->%d)...\n",
							session->account.username, janus_sip_get_srtp_error(res), len, protected);
					} else {
						/* Fix SSRCs as the gateway does */
						JANUS_LOG(LOG_HUGE, "[SIP] Fixing SSRCs (local %u, peer %u)\n",
							session->media.audio_ssrc, session->media.audio_ssrc_peer);
						janus_rtcp_fix_ssrc(NULL, (char *)buf, len, 1, session->media.audio_ssrc, session->media.audio_ssrc_peer);
						/* Forward the message to the peer */
						send(session->media.audio_rtcp_fd, sbuf, protected, 0);
					}
				} else {
					/* Fix SSRCs as the gateway does */
					JANUS_LOG(LOG_HUGE, "[SIP] Fixing SSRCs (local %u, peer %u)\n",
						session->media.audio_ssrc, session->media.audio_ssrc_peer);
					janus_rtcp_fix_ssrc(NULL, (char *)buf, len, 1, session->media.audio_ssrc, session->media.audio_ssrc_peer);
					/* Forward the message to the peer */
					send(session->media.audio_rtcp_fd, buf, len, 0);
				}
			}
		}
	}
}

void janus_sip_hangup_media(janus_plugin_session *handle) {
	JANUS_LOG(LOG_INFO, "No WebRTC media anymore\n");
	if(g_atomic_int_get(&stopping) || !g_atomic_int_get(&initialized))
		return;
	janus_sip_session *session = (janus_sip_session *)handle->plugin_handle;
	if(!session) {
		JANUS_LOG(LOG_ERR, "No session associated with this handle...\n");
		return;
	}
	if(session->destroyed)
		return;
	if(g_atomic_int_add(&session->hangingup, 1))
		return;
	if(!(session->status == janus_sip_call_status_inviting ||
		 session->status == janus_sip_call_status_invited ||
		 session->status == janus_sip_call_status_incall))
		return;
	/* Get rid of the recorders, if available */
	janus_mutex_lock(&session->rec_mutex);
	if(session->arc) {
		janus_recorder_close(session->arc);
		JANUS_LOG(LOG_INFO, "Closed user's audio recording %s\n", session->arc->filename ? session->arc->filename : "??");
		janus_recorder_free(session->arc);
	}
	session->arc = NULL;
	if(session->arc_peer) {
		janus_recorder_close(session->arc_peer);
		JANUS_LOG(LOG_INFO, "Closed peer's audio recording %s\n", session->arc_peer->filename ? session->arc_peer->filename : "??");
		janus_recorder_free(session->arc_peer);
	}
	session->arc_peer = NULL;
	if(session->vrc) {
		janus_recorder_close(session->vrc);
		JANUS_LOG(LOG_INFO, "Closed user's video recording %s\n", session->vrc->filename ? session->vrc->filename : "??");
		janus_recorder_free(session->vrc);
	}
	session->vrc = NULL;
	if(session->vrc_peer) {
		janus_recorder_close(session->vrc_peer);
		JANUS_LOG(LOG_INFO, "Closed peer's video recording %s\n", session->vrc_peer->filename ? session->vrc_peer->filename : "??");
		janus_recorder_free(session->vrc_peer);
	}
	session->vrc_peer = NULL;
	janus_mutex_unlock(&session->rec_mutex);
	if (session->raw_media != NULL) {
		sdp_parser_free(session->raw_media);
		session->raw_media = NULL;
	}
	/* FIXME Simulate a "hangup" coming from the browser */
	janus_sip_message *msg = g_malloc0(sizeof(janus_sip_message));
	msg->handle = handle;
	msg->message = json_pack("{ss}", "request", "hangup");
	msg->transaction = NULL;
	msg->jsep = NULL;
	g_async_queue_push(messages, msg);
}

/* Thread to handle incoming messages */
static void *janus_sip_handler(void *data) {
	JANUS_LOG(LOG_VERB, "Joining SIP handler thread\n");
	janus_sip_message *msg = NULL;
	int error_code = 0;
	char error_cause[512];
	json_t *root = NULL;
	while(g_atomic_int_get(&initialized) && !g_atomic_int_get(&stopping)) {
		msg = g_async_queue_pop(messages);
		if(msg == NULL)
			continue;
		if(msg == &exit_message)
			break;
		if(msg->handle == NULL) {
			janus_sip_message_free(msg);
			continue;
		}
		janus_sip_session *session = NULL;
		janus_mutex_lock(&sessions_mutex);
		if(g_hash_table_lookup(sessions, msg->handle) != NULL ) {
			session = (janus_sip_session *)msg->handle->plugin_handle;
		}
		janus_mutex_unlock(&sessions_mutex);
		if(!session) {
			JANUS_LOG(LOG_ERR, "No session associated with this handle...\n");
			janus_sip_message_free(msg);
			continue;
		}
		if(session->destroyed) {
			janus_sip_message_free(msg);
			continue;
		}
		/* Handle request */
		error_code = 0;
		root = msg->message;
		if(msg->message == NULL) {
			JANUS_LOG(LOG_ERR, "No message??\n");
			error_code = JANUS_SIP_ERROR_NO_MESSAGE;
			g_snprintf(error_cause, 512, "%s", "No message??");
			goto error;
		}
		if(!json_is_object(root)) {
			JANUS_LOG(LOG_ERR, "JSON error: not an object\n");
			error_code = JANUS_SIP_ERROR_INVALID_JSON;
			g_snprintf(error_cause, 512, "JSON error: not an object");
			goto error;
		}
		JANUS_VALIDATE_JSON_OBJECT(root, request_parameters,
			error_code, error_cause, TRUE,
			JANUS_SIP_ERROR_MISSING_ELEMENT, JANUS_SIP_ERROR_INVALID_ELEMENT);
		if(error_code != 0)
			goto error;
		json_t *request = json_object_get(root, "request");
		const char *request_text = json_string_value(request);
		json_t *result = NULL;

		if(!strcasecmp(request_text, "register")) {
			/* Send a REGISTER */
			if(session->account.registration_status > janus_sip_registration_status_unregistered) {
				JANUS_LOG(LOG_ERR, "Already registered (%s)\n", session->account.username);
				error_code = JANUS_SIP_ERROR_ALREADY_REGISTERED;
				g_snprintf(error_cause, 512, "Already registered (%s)", session->account.username);
				goto error;
			}

			/* Cleanup old values */
			if(session->account.identity != NULL) {
				g_hash_table_remove(identities, session->account.identity);
				g_free(session->account.identity);
			}
			session->account.identity = NULL;
			session->account.sips = TRUE;
			if(session->account.username != NULL)
				g_free(session->account.username);
			session->account.username = NULL;
			if(session->account.display_name != NULL)
				g_free(session->account.display_name);
			session->account.display_name = NULL;
			if(session->account.authuser != NULL)
				g_free(session->account.authuser);
			session->account.authuser = NULL;
			if(session->account.secret != NULL)
				g_free(session->account.secret);
			session->account.secret = NULL;
			session->account.secret_type = janus_sip_secret_type_unknown;
			if(session->account.proxy != NULL)
				g_free(session->account.proxy);
			session->account.proxy = NULL;
			if(session->account.user_agent != NULL)
				g_free(session->account.user_agent);
			session->account.user_agent = NULL;
			session->account.registration_status = janus_sip_registration_status_unregistered;

			gboolean guest = FALSE;
			JANUS_VALIDATE_JSON_OBJECT(root, register_parameters,
				error_code, error_cause, TRUE,
				JANUS_SIP_ERROR_MISSING_ELEMENT, JANUS_SIP_ERROR_INVALID_ELEMENT);
			if(error_code != 0)
				goto error;
			json_t *type = json_object_get(root, "type");
			if(type != NULL) {
				const char *type_text = json_string_value(type);
				if(!strcmp(type_text, "guest")) {
					JANUS_LOG(LOG_INFO, "Registering as a guest\n");
					guest = TRUE;
				} else {
					JANUS_LOG(LOG_WARN, "Unknown type '%s', ignoring...\n", type_text);
				}
			}

			gboolean send_register = TRUE;
			json_t *do_register = json_object_get(root, "send_register");
			if(do_register != NULL) {
				if(guest) {
					JANUS_LOG(LOG_ERR, "Conflicting elements: send_register cannot be true if guest is true\n");
					error_code = JANUS_SIP_ERROR_INVALID_ELEMENT;
					g_snprintf(error_cause, 512, "Conflicting elements: send_register cannot be true if guest is true");
					goto error;
				}
				send_register = json_is_true(do_register);
			}

			gboolean sips = TRUE;
			json_t *do_sips = json_object_get(root, "sips");
			if(do_sips != NULL) {
				sips = json_is_true(do_sips);
			}

			/* Parse address */
			json_t *proxy = json_object_get(root, "proxy");
			const char *proxy_text = NULL;

			if (proxy && !json_is_null(proxy)) {
				/* Has to be validated separately because it could be null */
				JANUS_VALIDATE_JSON_OBJECT(root, proxy_parameters,
					error_code, error_cause, TRUE,
					JANUS_SIP_ERROR_MISSING_ELEMENT, JANUS_SIP_ERROR_INVALID_ELEMENT);
				if(error_code != 0)
					goto error;
				proxy_text = json_string_value(proxy);
				janus_sip_uri_t proxy_uri;
				if (janus_sip_parse_proxy_uri(&proxy_uri, proxy_text) < 0) {
					JANUS_LOG(LOG_ERR, "Invalid proxy address %s\n", proxy_text);
					error_code = JANUS_SIP_ERROR_INVALID_ADDRESS;
					g_snprintf(error_cause, 512, "Invalid proxy address %s\n", proxy_text);
					goto error;
				}
			}

			/* Parse register TTL */
			int ttl = register_ttl;
			json_t *reg_ttl = json_object_get(root, "register_ttl");
			if (reg_ttl && json_is_integer(reg_ttl))
				ttl = json_integer_value(reg_ttl);
			if (ttl <= 0)
				ttl = JANUS_DEFAULT_REGISTER_TTL;

			/* Parse display name */
			const char* display_name_text = NULL;
			json_t *display_name = json_object_get(root, "display_name");
			if (display_name && json_is_string(display_name))
				display_name_text = json_string_value(display_name);

			/* Parse user agent */
			const char* user_agent_text = NULL;
			json_t *user_agent = json_object_get(root, "user_agent");
			if (user_agent && json_is_string(user_agent))
				user_agent_text = json_string_value(user_agent);

			/* Now the user part, if needed */
			json_t *username = json_object_get(root, "username");
			if(!guest && !username) {
				/* The username is mandatory if we're not registering as guests */
				JANUS_LOG(LOG_ERR, "Missing element (username)\n");
				error_code = JANUS_SIP_ERROR_MISSING_ELEMENT;
				g_snprintf(error_cause, 512, "Missing element (username)");
				goto error;
			}
			const char *username_text = NULL;
			janus_sip_uri_t username_uri;
			char user_id[256];
			if(username) {
				/* Parse address */
				username_text = json_string_value(username);
				if (janus_sip_parse_uri(&username_uri, username_text) < 0) {
					JANUS_LOG(LOG_ERR, "Invalid user address %s\n", username_text);
					error_code = JANUS_SIP_ERROR_INVALID_ADDRESS;
					g_snprintf(error_cause, 512, "Invalid user address %s\n", username_text);
					goto error;
				}
				g_strlcpy(user_id, username_uri.url->url_user, sizeof(user_id));
			}
			if(guest) {
				/* Not needed, we can stop here: just pick a random username if it wasn't provided and say we're registered */
				if(!username)
					g_snprintf(user_id, 255, "janus-sip-%"SCNu32"", janus_random_uint32());
				JANUS_LOG(LOG_INFO, "Guest will have username %s\n", user_id);
				send_register = FALSE;
			} else {
				json_t *secret = json_object_get(root, "secret");
				json_t *ha1_secret = json_object_get(root, "ha1_secret");
				json_t *authuser = json_object_get(root, "authuser");
				if(!secret && !ha1_secret) {
					JANUS_LOG(LOG_ERR, "Missing element (secret or ha1_secret)\n");
					error_code = JANUS_SIP_ERROR_MISSING_ELEMENT;
					g_snprintf(error_cause, 512, "Missing element (secret or ha1_secret)");
					goto error;
				}
				if(secret && ha1_secret) {
					JANUS_LOG(LOG_ERR, "Conflicting elements specified (secret and ha1_secret)\n");
					error_code = JANUS_SIP_ERROR_INVALID_ELEMENT;
					g_snprintf(error_cause, 512, "Conflicting elements specified (secret and ha1_secret)");
					goto error;
				}
				const char *secret_text;
				if(secret) {
					secret_text = json_string_value(secret);
					session->account.secret = g_strdup(secret_text);
					session->account.secret_type = janus_sip_secret_type_plaintext;
				} else {
					secret_text = json_string_value(ha1_secret);
					session->account.secret = g_strdup(secret_text);
					session->account.secret_type = janus_sip_secret_type_hashed;
				}
				if (authuser) {
					const char *authuser_text;
					authuser_text = json_string_value(authuser);
					session->account.authuser = g_strdup(authuser_text);
				} else {
					session->account.authuser = g_strdup(user_id);
				}
				/* Got the values, try registering now */
				JANUS_LOG(LOG_VERB, "Registering user %s (secret %s) @ %s through %s\n",
					username_text, secret_text, username_uri.url->url_host, proxy_text != NULL ? proxy_text : "(null)");
			}

			session->account.identity = g_strdup(username_text);
			g_hash_table_insert(identities, session->account.identity, session);
			session->account.sips = sips;
			session->account.username = g_strdup(user_id);
			if (display_name_text) {
				session->account.display_name = g_strdup(display_name_text);
			}
			if (user_agent_text) {
				session->account.user_agent = g_strdup(user_agent_text);
			}
			if (proxy_text) {
				session->account.proxy = g_strdup(proxy_text);
			}

			session->account.registration_status = janus_sip_registration_status_registering;
			if(session->stack == NULL) {
				/* Start the thread first */
				GError *error = NULL;
				char tname[16];
				g_snprintf(tname, sizeof(tname), "sip %s", session->account.username);
				g_thread_try_new(tname, janus_sip_sofia_thread, session, &error);
				if(error != NULL) {
					JANUS_LOG(LOG_ERR, "Got error %d (%s) trying to launch the SIP Sofia thread...\n", error->code, error->message ? error->message : "??");
					error_code = JANUS_SIP_ERROR_UNKNOWN_ERROR;
					g_snprintf(error_cause, 512, "Got error %d (%s) trying to launch the SIP Sofia thread", error->code, error->message ? error->message : "??");
					goto error;
				}
				long int timeout = 0;
				while(session->stack == NULL || session->stack->s_nua == NULL) {
					g_usleep(100000);
					timeout += 100000;
					if(timeout >= 2000000) {
						break;
					}
				}
				if(timeout >= 2000000) {
					JANUS_LOG(LOG_ERR, "Two seconds passed and still no NUA, problems with the thread?\n");
					error_code = JANUS_SIP_ERROR_UNKNOWN_ERROR;
					g_snprintf(error_cause, 512, "Two seconds passed and still no NUA, problems with the thread?");
					goto error;
				}
			}
			if(session->stack->s_nh_r != NULL) {
				nua_handle_destroy(session->stack->s_nh_r);
				session->stack->s_nh_r = NULL;
			}

			if (send_register) {
				session->stack->s_nh_r = nua_handle(session->stack->s_nua, session, TAG_END());
				if(session->stack->s_nh_r == NULL) {
					JANUS_LOG(LOG_ERR, "NUA Handle for REGISTER still null??\n");
					error_code = JANUS_SIP_ERROR_LIBSOFIA_ERROR;
					g_snprintf(error_cause, 512, "Invalid NUA Handle");
					goto error;
				}
				char ttl_text[20];
				g_snprintf(ttl_text, sizeof(ttl_text), "%d", ttl);
				nua_register(session->stack->s_nh_r,
					NUTAG_M_USERNAME(session->account.username),
					SIPTAG_FROM_STR(username_text),
					SIPTAG_TO_STR(username_text),
					SIPTAG_EXPIRES_STR(ttl_text),
					NUTAG_PROXY(proxy_text),
					TAG_END());
				result = json_object();
				json_object_set_new(result, "event", json_string("registering"));
			} else {
				JANUS_LOG(LOG_VERB, "Not sending a SIP REGISTER: either send_register was set to false or guest mode was enabled\n");
				session->account.registration_status = janus_sip_registration_status_disabled;
				result = json_object();
				json_object_set_new(result, "event", json_string("registered"));
				json_object_set_new(result, "username", json_string(session->account.username));
<<<<<<< HEAD
				json_object_set_new(result, "register_sent", json_string("false"));
				/* Also notify event handlers */
				if(notify_events && gateway->events_is_enabled()) {
					json_t *info = json_object();
					json_object_set_new(info, "event", json_string("registered"));
					json_object_set_new(info, "identity", json_string(session->account.identity));
					json_object_set_new(info, "type", json_string("guest"));
					gateway->notify_event(session->handle, info);
				}
=======
				json_object_set_new(result, "register_sent", json_false());
>>>>>>> 0d537c71
			}
		} else if(!strcasecmp(request_text, "call")) {
			/* Call another peer */
			if(session->stack == NULL) {
				JANUS_LOG(LOG_ERR, "Wrong state (register first)\n");
				error_code = JANUS_SIP_ERROR_WRONG_STATE;
				g_snprintf(error_cause, 512, "Wrong state (register first)");
				goto error;
			}
			if(session->status >= janus_sip_call_status_inviting) {
				JANUS_LOG(LOG_ERR, "Wrong state (already in a call? status=%s)\n", janus_sip_call_status_string(session->status));
				error_code = JANUS_SIP_ERROR_WRONG_STATE;
				g_snprintf(error_cause, 512, "Wrong state (already in a call? status=%s)", janus_sip_call_status_string(session->status));
				goto error;
			}
			JANUS_VALIDATE_JSON_OBJECT(root, call_parameters,
				error_code, error_cause, TRUE,
				JANUS_SIP_ERROR_MISSING_ELEMENT, JANUS_SIP_ERROR_INVALID_ELEMENT);
			if(error_code != 0)
				goto error;
			json_t *uri = json_object_get(root, "uri");
			/* Check if we need to ACK manually (e.g., for the Record-Route hack) */
			json_t *autoack = json_object_get(root, "autoack");
			gboolean do_autoack = autoack ? json_is_true(autoack) : TRUE;
			/* Check if the INVITE needs to be enriched with custom headers */
			char custom_headers[2048];
			custom_headers[0] = '\0';
			json_t *headers = json_object_get(root, "headers");
			if(headers) {
				if(json_object_size(headers) > 0) {
					/* Parse custom headers */
					const char *key = NULL;
					json_t *value = NULL;
					void *iter = json_object_iter(headers);
					while(iter != NULL) {
						key = json_object_iter_key(iter);
						value = json_object_get(headers, key);
						if(value == NULL || !json_is_string(value)) {
							JANUS_LOG(LOG_WARN, "Skipping header '%s': value is not a string\n", key);
							iter = json_object_iter_next(headers, iter);
							continue;
						}
						char h[255];
						g_snprintf(h, 255, "%s: %s\r\n", key, json_string_value(value));
						JANUS_LOG(LOG_VERB, "Adding custom header, %s", h);
						g_strlcat(custom_headers, h, 2048);
						iter = json_object_iter_next(headers, iter);
					}
				}
			}
			/* SDES-SRTP is disabled by default, let's see if we need to enable it */
			gboolean offer_srtp = FALSE, require_srtp = FALSE;
			json_t *srtp = json_object_get(root, "srtp");
			if(srtp) {
				const char *srtp_text = json_string_value(srtp);
				if(!strcasecmp(srtp_text, "sdes_optional")) {
					/* Negotiate SDES, but make it optional */
					offer_srtp = TRUE;
				} else if(!strcasecmp(srtp_text, "sdes_mandatory")) {
					/* Negotiate SDES, and require it */
					offer_srtp = TRUE;
					require_srtp = TRUE;
				} else {
					JANUS_LOG(LOG_ERR, "Invalid element (srtp can only be sdes_optional or sdes_mandatory)\n");
					error_code = JANUS_SIP_ERROR_INVALID_ELEMENT;
					g_snprintf(error_cause, 512, "Invalid element (srtp can only be sdes_optional or sdes_mandatory)");
					goto error;
				}
			}
			/* Parse address */
			const char *uri_text = json_string_value(uri);
			janus_sip_uri_t target_uri;
			if (janus_sip_parse_uri(&target_uri, uri_text) < 0) {
				JANUS_LOG(LOG_ERR, "Invalid user address %s\n", uri_text);
				error_code = JANUS_SIP_ERROR_INVALID_ADDRESS;
				g_snprintf(error_cause, 512, "Invalid user address %s\n", uri_text);
				goto error;
			}
			/* Any SDP to handle? if not, something's wrong */
			const char *msg_sdp_type = json_string_value(json_object_get(msg->jsep, "type"));
			const char *msg_sdp = json_string_value(json_object_get(msg->jsep, "sdp"));
			if(!msg_sdp) {
				JANUS_LOG(LOG_ERR, "Missing SDP\n");
				error_code = JANUS_SIP_ERROR_MISSING_SDP;
				g_snprintf(error_cause, 512, "Missing SDP");
				goto error;
			}
			if(strstr(msg_sdp, "m=application")) {
				JANUS_LOG(LOG_ERR, "The SIP plugin does not support DataChannels\n");
				error_code = JANUS_SIP_ERROR_MISSING_SDP;
				g_snprintf(error_cause, 512, "The SIP plugin does not support DataChannels");
				goto error;
			}
			JANUS_LOG(LOG_VERB, "%s is calling %s\n", session->account.username, uri_text);
			JANUS_LOG(LOG_VERB, "This is involving a negotiation (%s) as well:\n%s\n", msg_sdp_type, msg_sdp);
			/* Clean up SRTP stuff from before first, in case it's still needed */
			janus_sip_srtp_cleanup(session);
			session->media.require_srtp = require_srtp;
			session->media.has_srtp_local = offer_srtp;
			if(offer_srtp) {
				JANUS_LOG(LOG_VERB, "Going to negotiate SDES-SRTP (%s)...\n", require_srtp ? "mandatory" : "optional");
			}
			/* Parse the SDP we got, manipulate some things, and generate a new one */
			sdp_parser_t *parser = sdp_parse(session->stack->s_home, msg_sdp, strlen(msg_sdp), 0);
			sdp_session_t *parsed_sdp = sdp_session(parser);
			if(!parsed_sdp) {
				JANUS_LOG(LOG_ERR, "Error parsing SDP");
				sdp_parser_free(parser);
				error_code = JANUS_SIP_ERROR_MISSING_SDP;
				g_snprintf(error_cause, 512, "Error parsing SDP");
				goto error;
			}
			/* Allocate RTP ports and merge them with the anonymized SDP */
			if(strstr(msg_sdp, "m=audio") && !strstr(msg_sdp, "m=audio 0")) {
				JANUS_LOG(LOG_VERB, "Going to negotiate audio...\n");
				session->media.has_audio = 1;	/* FIXME Maybe we need a better way to signal this */
			}
			if(strstr(msg_sdp, "m=video") && !strstr(msg_sdp, "m=video 0")) {
				JANUS_LOG(LOG_VERB, "Going to negotiate video...\n");
				session->media.has_video = 1;	/* FIXME Maybe we need a better way to signal this */
			}
			if(janus_sip_allocate_local_ports(session) < 0) {
				JANUS_LOG(LOG_ERR, "Could not allocate RTP/RTCP ports\n");
				sdp_parser_free(parser);
				error_code = JANUS_SIP_ERROR_IO_ERROR;
				g_snprintf(error_cause, 512, "Could not allocate RTP/RTCP ports");
				goto error;
			}
			char *sdp = janus_sip_sdp_manipulate(session, parsed_sdp, FALSE);
			if(sdp == NULL) {
				JANUS_LOG(LOG_ERR, "Could not allocate RTP/RTCP ports\n");
				sdp_parser_free(parser);
				error_code = JANUS_SIP_ERROR_IO_ERROR;
				g_snprintf(error_cause, 512, "Could not allocate RTP/RTCP ports");
				goto error;
			}
			JANUS_LOG(LOG_VERB, "Prepared SDP for INVITE:\n%s", sdp);
			/* Prepare the From header */
			char from_hdr[1024];
			if (session->account.display_name) {
				g_snprintf(from_hdr, sizeof(from_hdr), "\"%s\" <%s>", session->account.display_name, session->account.identity);
			} else {
				g_snprintf(from_hdr, sizeof(from_hdr), "%s", session->account.identity);
			}
			/* Prepare the stack */
			if(session->stack->s_nh_i != NULL)
				nua_handle_destroy(session->stack->s_nh_i);
			session->stack->s_nh_i = nua_handle(session->stack->s_nua, session, TAG_END());
			if(session->stack->s_nh_i == NULL) {
				JANUS_LOG(LOG_WARN, "NUA Handle for INVITE still null??\n");
				g_free(sdp);
				sdp_parser_free(parser);
				error_code = JANUS_SIP_ERROR_LIBSOFIA_ERROR;
				g_snprintf(error_cause, 512, "Invalid NUA Handle");
				goto error;
			}
			g_atomic_int_set(&session->hangingup, 0);
			session->status = janus_sip_call_status_inviting;
			/* Create a random call-id */
			char callid[24];
			janus_sip_random_string(24, (char *)&callid);
			/* Also notify event handlers */
			if(notify_events && gateway->events_is_enabled()) {
				json_t *info = json_object();
				json_object_set_new(info, "event", json_string("calling"));
				json_object_set_new(info, "callee", json_string(uri_text));
				json_object_set_new(info, "call-id", json_string(callid));
				json_object_set_new(info, "sdp", json_string(sdp));
				gateway->notify_event(session->handle, info);
			}
			/* Send INVITE */
			session->callee = g_strdup(uri_text);
			session->callid = g_strdup(callid);
			g_hash_table_insert(callids, session->callid, session);
			session->media.autoack = do_autoack;
			nua_invite(session->stack->s_nh_i,
				SIPTAG_FROM_STR(from_hdr),
				SIPTAG_TO_STR(uri_text),
				SIPTAG_CALL_ID_STR(callid),
				SOATAG_USER_SDP_STR(sdp),
				NUTAG_PROXY(session->account.proxy),
				TAG_IF(strlen(custom_headers) > 0, SIPTAG_HEADER_STR(custom_headers)),
				NUTAG_AUTOANSWER(0),
				NUTAG_AUTOACK(do_autoack),
				TAG_END());
			g_free(sdp);
			sdp_parser_free(parser);
			if(session->transaction)
				g_free(session->transaction);
			session->transaction = msg->transaction ? g_strdup(msg->transaction) : NULL;
			/* Send an ack back */
			result = json_object();
			json_object_set_new(result, "event", json_string("calling"));
		} else if(!strcasecmp(request_text, "accept")) {
			if(session->status != janus_sip_call_status_invited) {
				JANUS_LOG(LOG_ERR, "Wrong state (not invited? status=%s)\n", janus_sip_call_status_string(session->status));
				error_code = JANUS_SIP_ERROR_WRONG_STATE;
				g_snprintf(error_cause, 512, "Wrong state (not invited? status=%s)", janus_sip_call_status_string(session->status));
				goto error;
			}
			if(session->callee == NULL) {
				JANUS_LOG(LOG_ERR, "Wrong state (no caller?)\n");
				error_code = JANUS_SIP_ERROR_WRONG_STATE;
				g_snprintf(error_cause, 512, "Wrong state (no caller?)");
				goto error;
			}
			JANUS_VALIDATE_JSON_OBJECT(root, accept_parameters,
				error_code, error_cause, TRUE,
				JANUS_SIP_ERROR_MISSING_ELEMENT, JANUS_SIP_ERROR_INVALID_ELEMENT);
			if(error_code != 0)
				goto error;
			json_t *srtp = json_object_get(root, "srtp");
			gboolean answer_srtp = FALSE;
			if(srtp) {
				const char *srtp_text = json_string_value(srtp);
				if(!strcasecmp(srtp_text, "sdes_optional")) {
					/* Negotiate SDES, but make it optional */
					answer_srtp = TRUE;
				} else if(!strcasecmp(srtp_text, "sdes_mandatory")) {
					/* Negotiate SDES, and require it */
					answer_srtp = TRUE;
					session->media.require_srtp = TRUE;
				} else {
					JANUS_LOG(LOG_ERR, "Invalid element (srtp can only be sdes_optional or sdes_mandatory)\n");
					error_code = JANUS_SIP_ERROR_INVALID_ELEMENT;
					g_snprintf(error_cause, 512, "Invalid element (srtp can only be sdes_optional or sdes_mandatory)");
					goto error;
				}
			}
			if(session->media.require_srtp && !session->media.has_srtp_remote) {
				JANUS_LOG(LOG_ERR, "Can't accept the call: SDES-SRTP required, but caller didn't offer it\n");
				error_code = JANUS_SIP_ERROR_TOO_STRICT;
				g_snprintf(error_cause, 512, "Can't accept the call: SDES-SRTP required, but caller didn't offer it");
				goto error;
			}
			answer_srtp = answer_srtp || session->media.has_srtp_remote;
			/* Any SDP to handle? if not, something's wrong */
			const char *msg_sdp_type = json_string_value(json_object_get(msg->jsep, "type"));
			const char *msg_sdp = json_string_value(json_object_get(msg->jsep, "sdp"));
			if(!msg_sdp) {
				JANUS_LOG(LOG_ERR, "Missing SDP\n");
				error_code = JANUS_SIP_ERROR_MISSING_SDP;
				g_snprintf(error_cause, 512, "Missing SDP");
				goto error;
			}
			/* Accept a call from another peer */
			JANUS_LOG(LOG_VERB, "We're accepting the call from %s\n", session->callee);
			JANUS_LOG(LOG_VERB, "This is involving a negotiation (%s) as well:\n%s\n", msg_sdp_type, msg_sdp);
			session->media.has_srtp_local = answer_srtp;
			if(answer_srtp) {
				JANUS_LOG(LOG_VERB, "Going to negotiate SDES-SRTP (%s)...\n", session->media.require_srtp ? "mandatory" : "optional");
			}
			/* Parse the SDP we got, manipulate some things, and generate a new one */
			sdp_parser_t *parser = sdp_parse(session->stack->s_home, msg_sdp, strlen(msg_sdp), 0);
			sdp_session_t *parsed_sdp = sdp_session(parser);
			if(!parsed_sdp) {
				JANUS_LOG(LOG_ERR, "Error parsing SDP");
				sdp_parser_free(parser);
				error_code = JANUS_SIP_ERROR_MISSING_SDP;
				g_snprintf(error_cause, 512, "Error parsing SDP");
				goto error;
			}
			/* Allocate RTP ports and merge them with the anonymized SDP */
			if(strstr(msg_sdp, "m=audio") && !strstr(msg_sdp, "m=audio 0")) {
				JANUS_LOG(LOG_VERB, "Going to negotiate audio...\n");
				session->media.has_audio = 1;	/* FIXME Maybe we need a better way to signal this */
			}
			if(strstr(msg_sdp, "m=video") && !strstr(msg_sdp, "m=video 0")) {
				JANUS_LOG(LOG_VERB, "Going to negotiate video...\n");
				session->media.has_video = 1;	/* FIXME Maybe we need a better way to signal this */
			}
			if(janus_sip_allocate_local_ports(session) < 0) {
				JANUS_LOG(LOG_ERR, "Could not allocate RTP/RTCP ports\n");
				sdp_parser_free(parser);
				error_code = JANUS_SIP_ERROR_IO_ERROR;
				g_snprintf(error_cause, 512, "Could not allocate RTP/RTCP ports");
				goto error;
			}
			char *sdp = janus_sip_sdp_manipulate(session, parsed_sdp, TRUE);
			if(sdp == NULL) {
				JANUS_LOG(LOG_ERR, "Could not allocate RTP/RTCP ports\n");
				sdp_parser_free(parser);
				error_code = JANUS_SIP_ERROR_IO_ERROR;
				g_snprintf(error_cause, 512, "Could not allocate RTP/RTCP ports");
				goto error;
			}
			if(session->media.audio_pt > -1) {
				session->media.audio_pt_name = janus_get_codec_from_pt(sdp, session->media.audio_pt);
				JANUS_LOG(LOG_VERB, "Detected audio codec: %d (%s)\n", session->media.audio_pt, session->media.audio_pt_name);
			}
			if(session->media.video_pt > -1) {
				session->media.video_pt_name = janus_get_codec_from_pt(sdp, session->media.video_pt);
				JANUS_LOG(LOG_VERB, "Detected video codec: %d (%s)\n", session->media.video_pt, session->media.video_pt_name);
			}
			JANUS_LOG(LOG_VERB, "Prepared SDP for 200 OK:\n%s", sdp);
			/* Also notify event handlers */
			if(notify_events && gateway->events_is_enabled()) {
				json_t *info = json_object();
				json_object_set_new(info, "event", json_string("accepted"));
				if(session->callid)
					json_object_set_new(info, "call-id", json_string(session->callid));
				gateway->notify_event(session->handle, info);
			}
			/* Send 200 OK */
			g_atomic_int_set(&session->hangingup, 0);
			session->status = janus_sip_call_status_incall;
			if(session->stack->s_nh_i == NULL) {
				JANUS_LOG(LOG_WARN, "NUA Handle for 200 OK still null??\n");
			}
			nua_respond(session->stack->s_nh_i,
				200, sip_status_phrase(200),
				SOATAG_USER_SDP_STR(sdp),
				NUTAG_AUTOANSWER(0),
				TAG_END());
			g_free(sdp);
			sdp_parser_free(parser);
			/* Send an ack back */
			result = json_object();
			json_object_set_new(result, "event", json_string("accepted"));
			/* Start the media */
			session->media.ready = 1;	/* FIXME Maybe we need a better way to signal this */
			GError *error = NULL;
			char tname[16];
			g_snprintf(tname, sizeof(tname), "siprtp %s", session->account.username);
			g_thread_try_new(tname, janus_sip_relay_thread, session, &error);
			if(error != NULL) {
				JANUS_LOG(LOG_ERR, "Got error %d (%s) trying to launch the RTP/RTCP thread...\n", error->code, error->message ? error->message : "??");
			}
		} else if(!strcasecmp(request_text, "decline")) {
			/* Reject an incoming call */
			if(session->status != janus_sip_call_status_invited) {
				JANUS_LOG(LOG_ERR, "Wrong state (not invited? status=%s)\n", janus_sip_call_status_string(session->status));
				/* Ignore */
				janus_sip_message_free(msg);
				continue;
				//~ g_snprintf(error_cause, 512, "Wrong state (not in a call?)");
				//~ goto error;
			}
			if(session->callee == NULL) {
				JANUS_LOG(LOG_ERR, "Wrong state (no callee?)\n");
				error_code = JANUS_SIP_ERROR_WRONG_STATE;
				g_snprintf(error_cause, 512, "Wrong state (no callee?)");
				goto error;
			}
			session->status = janus_sip_call_status_closing;
			if(session->stack->s_nh_i == NULL) {
				JANUS_LOG(LOG_WARN, "NUA Handle for 200 OK still null??\n");
			}
			int response_code = 486;
			json_t *code_json = json_object_get(root, "code");
			if (code_json && json_is_integer(code_json))
				response_code = json_integer_value(code_json);
			if (response_code <= 399) {
				JANUS_LOG(LOG_WARN, "Invalid SIP response code specified, using 486 to decline call\n");
				response_code = 486;
			}
			nua_respond(session->stack->s_nh_i, response_code, sip_status_phrase(response_code), TAG_END());
			/* Also notify event handlers */
			if(notify_events && gateway->events_is_enabled()) {
				json_t *info = json_object();
				json_object_set_new(info, "event", json_string("declined"));
				json_object_set_new(info, "callee", json_string(session->callee));
				if(session->callid)
					json_object_set_new(info, "call-id", json_string(session->callid));
				json_object_set_new(info, "code", json_integer(response_code));
				gateway->notify_event(session->handle, info);
			}
			g_free(session->callee);
			session->callee = NULL;
			/* Notify the operation */
			result = json_object();
			json_object_set_new(result, "event", json_string("declining"));
			json_object_set_new(result, "code", json_integer(response_code));
		} else if(!strcasecmp(request_text, "hangup")) {
			/* Hangup an ongoing call */
			if(!(session->status == janus_sip_call_status_inviting || session->status == janus_sip_call_status_incall)) {
				JANUS_LOG(LOG_ERR, "Wrong state (not in a call? status=%s)\n", janus_sip_call_status_string(session->status));
				/* Ignore */
				janus_sip_message_free(msg);
				continue;
				//~ g_snprintf(error_cause, 512, "Wrong state (not in a call?)");
				//~ goto error;
			}
			if(session->callee == NULL) {
				JANUS_LOG(LOG_ERR, "Wrong state (no callee?)\n");
				error_code = JANUS_SIP_ERROR_WRONG_STATE;
				g_snprintf(error_cause, 512, "Wrong state (no callee?)");
				goto error;
			}
			session->status = janus_sip_call_status_closing;
			nua_bye(session->stack->s_nh_i, TAG_END());
			g_free(session->callee);
			session->callee = NULL;
			/* Notify the operation */
			result = json_object();
			json_object_set_new(result, "event", json_string("hangingup"));
		} else if(!strcasecmp(request_text, "recording")) {
			/* Start or stop recording */
			if(!(session->status == janus_sip_call_status_inviting || session->status == janus_sip_call_status_incall)) {
				JANUS_LOG(LOG_ERR, "Wrong state (not in a call? status=%s)\n", janus_sip_call_status_string(session->status));
				g_snprintf(error_cause, 512, "Wrong state (not in a call?)");
				goto error;
			}
			if(session->callee == NULL) {
				JANUS_LOG(LOG_ERR, "Wrong state (no callee?)\n");
				error_code = JANUS_SIP_ERROR_WRONG_STATE;
				g_snprintf(error_cause, 512, "Wrong state (no callee?)");
				goto error;
			}
			JANUS_VALIDATE_JSON_OBJECT(root, recording_parameters,
				error_code, error_cause, TRUE,
				JANUS_SIP_ERROR_MISSING_ELEMENT, JANUS_SIP_ERROR_INVALID_ELEMENT);
			if(error_code != 0)
				goto error;
			json_t *action = json_object_get(root, "action");
			const char *action_text = json_string_value(action);
			if(strcasecmp(action_text, "start") && strcasecmp(action_text, "stop")) {
				JANUS_LOG(LOG_ERR, "Invalid action (should be start|stop)\n");
				error_code = JANUS_SIP_ERROR_INVALID_ELEMENT;
				g_snprintf(error_cause, 512, "Invalid action (should be start|stop)");
				goto error;
			}
			gboolean record_audio = FALSE, record_video = FALSE,	/* No media is recorded by default */
				record_peer_audio = FALSE, record_peer_video = FALSE;
			json_t *audio = json_object_get(root, "audio");
			record_audio = audio ? json_is_true(audio) : FALSE;
			json_t *video = json_object_get(root, "video");
			record_video = video ? json_is_true(video) : FALSE;
			json_t *peer_audio = json_object_get(root, "peer_audio");
			record_peer_audio = peer_audio ? json_is_true(peer_audio) : FALSE;
			json_t *peer_video = json_object_get(root, "peer_video");
			record_peer_video = peer_video ? json_is_true(peer_video) : FALSE;
			if(!record_audio && !record_video && !record_peer_audio && !record_peer_video) {
				JANUS_LOG(LOG_ERR, "Invalid request (at least one of audio, video, peer_audio and peer_video should be true)\n");
				error_code = JANUS_SIP_ERROR_RECORDING_ERROR;
				g_snprintf(error_cause, 512, "Invalid request (at least one of audio, video, peer_audio and peer_video should be true)");
				goto error;
			}
			json_t *recfile = json_object_get(root, "filename");
			const char *recording_base = json_string_value(recfile);
			janus_mutex_lock(&session->rec_mutex);
			if(!strcasecmp(action_text, "start")) {
				/* Start recording something */
				char filename[255];
				gint64 now = janus_get_real_time();
				if(record_peer_audio || record_peer_video) {
					JANUS_LOG(LOG_INFO, "Starting recording of peer's %s (user %s, call %s)\n",
						(record_peer_audio && record_peer_video ? "audio and video" : (record_peer_audio ? "audio" : "video")),
						session->account.username, session->transaction);
					/* Start recording this peer's audio and/or video */
					if(record_peer_audio) {
						memset(filename, 0, 255);
						if(recording_base) {
							/* Use the filename and path we have been provided */
							g_snprintf(filename, 255, "%s-peer-audio", recording_base);
							/* FIXME This only works if offer/answer happened */
							session->arc_peer = janus_recorder_create(NULL, session->media.audio_pt_name, filename);
							if(session->arc_peer == NULL) {
								/* FIXME We should notify the fact the recorder could not be created */
								JANUS_LOG(LOG_ERR, "Couldn't open an audio recording file for this peer!\n");
							}
						} else {
							/* Build a filename */
							g_snprintf(filename, 255, "sip-%s-%s-%"SCNi64"-peer-audio",
								session->account.username ? session->account.username : "unknown",
								session->transaction ? session->transaction : "unknown",
								now);
							/* FIXME This only works if offer/answer happened */
							session->arc_peer = janus_recorder_create(NULL, session->media.audio_pt_name, filename);
							if(session->arc_peer == NULL) {
								/* FIXME We should notify the fact the recorder could not be created */
								JANUS_LOG(LOG_ERR, "Couldn't open an audio recording file for this peer!\n");
							}
						}
					}
					if(record_peer_video) {
						memset(filename, 0, 255);
						if(recording_base) {
							/* Use the filename and path we have been provided */
							g_snprintf(filename, 255, "%s-peer-video", recording_base);
							/* FIXME This only works if offer/answer happened */
							session->vrc_peer = janus_recorder_create(NULL, session->media.video_pt_name, filename);
							if(session->vrc_peer == NULL) {
								/* FIXME We should notify the fact the recorder could not be created */
								JANUS_LOG(LOG_ERR, "Couldn't open an video recording file for this peer!\n");
							}
						} else {
							/* Build a filename */
							g_snprintf(filename, 255, "sip-%s-%s-%"SCNi64"-peer-video",
								session->account.username ? session->account.username : "unknown",
								session->transaction ? session->transaction : "unknown",
								now);
							/* FIXME This only works if offer/answer happened */
							session->vrc_peer = janus_recorder_create(NULL, session->media.video_pt_name, filename);
							if(session->vrc_peer == NULL) {
								/* FIXME We should notify the fact the recorder could not be created */
								JANUS_LOG(LOG_ERR, "Couldn't open an video recording file for this peer!\n");
							}
						}
						/* TODO We should send a FIR/PLI to this peer... */
					}
				}
				if(record_audio || record_video) {
					/* Start recording the user's audio and/or video */
					JANUS_LOG(LOG_INFO, "Starting recording of user's %s (user %s, call %s)\n",
						(record_audio && record_video ? "audio and video" : (record_audio ? "audio" : "video")),
						session->account.username, session->transaction);
					if(record_audio) {
						memset(filename, 0, 255);
						if(recording_base) {
							/* Use the filename and path we have been provided */
							g_snprintf(filename, 255, "%s-user-audio", recording_base);
							/* FIXME This only works if offer/answer happened */
							session->arc = janus_recorder_create(NULL, session->media.audio_pt_name, filename);
							if(session->arc == NULL) {
								/* FIXME We should notify the fact the recorder could not be created */
								JANUS_LOG(LOG_ERR, "Couldn't open an audio recording file for this peer!\n");
							}
						} else {
							/* Build a filename */
							g_snprintf(filename, 255, "sip-%s-%s-%"SCNi64"-own-audio",
								session->account.username ? session->account.username : "unknown",
								session->transaction ? session->transaction : "unknown",
								now);
							/* FIXME This only works if offer/answer happened */
							session->arc = janus_recorder_create(NULL, session->media.audio_pt_name, filename);
							if(session->arc == NULL) {
								/* FIXME We should notify the fact the recorder could not be created */
								JANUS_LOG(LOG_ERR, "Couldn't open an audio recording file for this peer!\n");
							}
						}
					}
					if(record_video) {
						memset(filename, 0, 255);
						if(recording_base) {
							/* Use the filename and path we have been provided */
							g_snprintf(filename, 255, "%s-user-video", recording_base);
							/* FIXME This only works if offer/answer happened */
							session->vrc = janus_recorder_create(NULL, session->media.video_pt_name, filename);
							if(session->vrc == NULL) {
								/* FIXME We should notify the fact the recorder could not be created */
								JANUS_LOG(LOG_ERR, "Couldn't open an video recording file for this user!\n");
							}
						} else {
							/* Build a filename */
							g_snprintf(filename, 255, "sip-%s-%s-%"SCNi64"-own-video",
								session->account.username ? session->account.username : "unknown",
								session->transaction ? session->transaction : "unknown",
								now);
							/* FIXME This only works if offer/answer happened */
							session->vrc = janus_recorder_create(NULL, session->media.video_pt_name, filename);
							if(session->vrc == NULL) {
								/* FIXME We should notify the fact the recorder could not be created */
								JANUS_LOG(LOG_ERR, "Couldn't open an video recording file for this user!\n");
							}
						}
						/* Send a PLI */
						JANUS_LOG(LOG_VERB, "Recording video, sending a PLI to kickstart it\n");
						char buf[12];
						memset(buf, 0, 12);
						janus_rtcp_pli((char *)&buf, 12);
						gateway->relay_rtcp(session->handle, 1, buf, 12);
					}
				}
			} else {
				/* Stop recording something: notice that this never returns an error, even when we were not recording anything */
				if(record_audio) {
					if(session->arc) {
						janus_recorder_close(session->arc);
						JANUS_LOG(LOG_INFO, "Closed user's audio recording %s\n", session->arc->filename ? session->arc->filename : "??");
						janus_recorder_free(session->arc);
					}
					session->arc = NULL;
				}
				if(record_video) {
					if(session->vrc) {
						janus_recorder_close(session->vrc);
						JANUS_LOG(LOG_INFO, "Closed user's video recording %s\n", session->vrc->filename ? session->vrc->filename : "??");
						janus_recorder_free(session->vrc);
					}
					session->vrc = NULL;
				}
				if(record_peer_audio) {
					if(session->arc_peer) {
						janus_recorder_close(session->arc_peer);
						JANUS_LOG(LOG_INFO, "Closed peer's audio recording %s\n", session->arc_peer->filename ? session->arc_peer->filename : "??");
						janus_recorder_free(session->arc_peer);
					}
					session->arc_peer = NULL;
				}
				if(record_peer_video) {
					if(session->vrc_peer) {
						janus_recorder_close(session->vrc_peer);
						JANUS_LOG(LOG_INFO, "Closed peer's video recording %s\n", session->vrc_peer->filename ? session->vrc_peer->filename : "??");
						janus_recorder_free(session->vrc_peer);
					}
					session->vrc_peer = NULL;
				}
			}
			janus_mutex_unlock(&session->rec_mutex);
			/* Notify the result */
			result = json_object();
			json_object_set_new(result, "event", json_string("recordingupdated"));
		} else if(!strcasecmp(request_text, "dtmf_info")) {
			/* Send DMTF tones using SIP INFO
			 * (https://tools.ietf.org/html/draft-kaplan-dispatch-info-dtmf-package-00)
			 */
			if(!(session->status == janus_sip_call_status_inviting || session->status == janus_sip_call_status_incall)) {
				JANUS_LOG(LOG_ERR, "Wrong state (not in a call? status=%s)\n", janus_sip_call_status_string(session->status));
				g_snprintf(error_cause, 512, "Wrong state (not in a call?)");
				goto error;
			}
			if(session->callee == NULL) {
				JANUS_LOG(LOG_ERR, "Wrong state (no callee?)\n");
				error_code = JANUS_SIP_ERROR_WRONG_STATE;
				g_snprintf(error_cause, 512, "Wrong state (no callee?)");
				goto error;
			}
			JANUS_VALIDATE_JSON_OBJECT(root, dtmf_info_parameters,
				error_code, error_cause, TRUE,
				JANUS_SIP_ERROR_MISSING_ELEMENT, JANUS_SIP_ERROR_INVALID_ELEMENT);
			if(error_code != 0)
				goto error;
			json_t *digit = json_object_get(root, "digit");
			const char *digit_text = json_string_value(digit);
			if(strlen(digit_text) != 1) {
				JANUS_LOG(LOG_ERR, "Invalid element (digit should be one character))\n");
				error_code = JANUS_SIP_ERROR_INVALID_ELEMENT;
				g_snprintf(error_cause, 512, "Invalid element (digit should be one character)");
				goto error;
			}
			int duration_ms = 0;
			json_t *duration = json_object_get(root, "duration");
			duration_ms = duration ? json_integer_value(duration) : 0;
			if (duration_ms <= 0 || duration_ms > 5000) {
				duration_ms = 160; /* default value */
			}

			char payload[64];
			g_snprintf(payload, sizeof(payload), "Signal=%s\r\nDuration=%d", digit_text, duration_ms);
			nua_info(session->stack->s_nh_i,
				SIPTAG_CONTENT_TYPE_STR("application/dtmf-relay"),
				SIPTAG_PAYLOAD_STR(payload),
				TAG_END());
		} else {
			JANUS_LOG(LOG_ERR, "Unknown request (%s)\n", request_text);
			error_code = JANUS_SIP_ERROR_INVALID_REQUEST;
			g_snprintf(error_cause, 512, "Unknown request (%s)", request_text);
			goto error;
		}

		/* Prepare JSON event */
		json_t *event = json_object();
		json_object_set_new(event, "sip", json_string("event"));
		if(result != NULL)
			json_object_set_new(event, "result", result);
		int ret = gateway->push_event(msg->handle, &janus_sip_plugin, msg->transaction, event, NULL);
		JANUS_LOG(LOG_VERB, "  >> Pushing event: %d (%s)\n", ret, janus_get_api_error(ret));
		json_decref(event);
		janus_sip_message_free(msg);
		continue;

error:
		{
			/* Prepare JSON error event */
			json_t *event = json_object();
			json_object_set_new(event, "sip", json_string("event"));
			json_object_set_new(event, "error_code", json_integer(error_code));
			json_object_set_new(event, "error", json_string(error_cause));
			int ret = gateway->push_event(msg->handle, &janus_sip_plugin, msg->transaction, event, NULL);
			JANUS_LOG(LOG_VERB, "  >> Pushing event: %d (%s)\n", ret, janus_get_api_error(ret));
			json_decref(event);
			janus_sip_message_free(msg);
		}
	}
	JANUS_LOG(LOG_VERB, "Leaving SIP handler thread\n");
	return NULL;
}


/* Sofia callbacks */
void janus_sip_sofia_callback(nua_event_t event, int status, char const *phrase, nua_t *nua, nua_magic_t *magic, nua_handle_t *nh, nua_hmagic_t *hmagic, sip_t const *sip, tagi_t tags[])
{
	janus_sip_session *session = (janus_sip_session *)magic;
	ssip_t *ssip = session->stack;

	/* Notify event handlers about the content of the whole incoming SIP message, if any */
	if(gateway->events_is_enabled() && ssip) {
		/* Print the incoming message */
		size_t msg_size = 0;
		msg_t* msg = nua_current_request(nua);
		if(msg) {
			char *msg_str = msg_as_string(ssip->s_home, msg, NULL, 0, &msg_size);
			json_t *info = json_object();
			json_object_set_new(info, "event", json_string("sip-in"));
			json_object_set_new(info, "sip", json_string(msg_str));
			gateway->notify_event(session->handle, info);
		}
	}

	switch (event) {
	/* Status or Error Indications */
		case nua_i_active:
			JANUS_LOG(LOG_VERB, "[%s][%s]: %d %s\n", session->account.username, nua_event_name(event), status, phrase ? phrase : "??");
			break;
		case nua_i_error:
			JANUS_LOG(LOG_VERB, "[%s][%s]: %d %s\n", session->account.username, nua_event_name(event), status, phrase ? phrase : "??");
			break;
		case nua_i_fork:
			JANUS_LOG(LOG_VERB, "[%s][%s]: %d %s\n", session->account.username, nua_event_name(event), status, phrase ? phrase : "??");
			break;
		case nua_i_media_error:
			JANUS_LOG(LOG_VERB, "[%s][%s]: %d %s\n", session->account.username, nua_event_name(event), status, phrase ? phrase : "??");
			break;
		case nua_i_subscription:
			JANUS_LOG(LOG_VERB, "[%s][%s]: %d %s\n", session->account.username, nua_event_name(event), status, phrase ? phrase : "??");
			break;
		case nua_i_state:
			JANUS_LOG(LOG_VERB, "[%s][%s]: %d %s\n", session->account.username, nua_event_name(event), status, phrase ? phrase : "??");
			tagi_t const *ti = tl_find(tags, nutag_callstate);
			enum nua_callstate callstate = ti ? ti->t_value : -1;
			/* There are several call states, but we care about the terminated state in order to send the 'hangup' event
			 * and the proceeding state in order to send the 'proceeding' event so the client can play a ringback tone for
			 * the user since we don't send early media. (assuming this is the right session, of course).
			 * http://sofia-sip.sourceforge.net/refdocs/nua/nua__tag_8h.html#a516dc237722dc8ca4f4aa3524b2b444b
			 */
			if (callstate == nua_callstate_proceeding &&
				    (session->stack->s_nh_i == nh || session->stack->s_nh_i == NULL)) {
				json_t *call = json_object();
				json_object_set_new(call, "sip", json_string("event"));
				json_t *calling = json_object();
				json_object_set_new(calling, "event", json_string("proceeding"));
				json_object_set_new(calling, "code", json_integer(status));
				json_object_set_new(call, "result", calling);
				int ret = gateway->push_event(session->handle, &janus_sip_plugin, session->transaction, call, NULL);
				JANUS_LOG(LOG_VERB, "  >> Pushing event: %d (%s)\n", ret, janus_get_api_error(ret));
				json_decref(call);
<<<<<<< HEAD
				JANUS_LOG(LOG_VERB, "Pushing event: %s\n", call_text);
				int ret = gateway->push_event(session->handle, &janus_sip_plugin, session->transaction, call_text, NULL, NULL);
				JANUS_LOG(LOG_VERB, "  >> %d (%s)\n", ret, janus_get_api_error(ret));
				g_free(call_text);
				/* Also notify event handlers */
				if(notify_events && gateway->events_is_enabled()) {
					json_t *info = json_object();
					json_object_set_new(info, "event", json_string("proceeding"));
					if(session->callid)
						json_object_set_new(info, "call-id", json_string(session->callid));
					json_object_set_new(info, "code", json_integer(status));
					gateway->notify_event(session->handle, info);
				}
=======
>>>>>>> 0d537c71
			} else if(callstate == nua_callstate_terminated &&
					(session->stack->s_nh_i == nh || session->stack->s_nh_i == NULL)) {
				session->status = janus_sip_call_status_idle;
				session->stack->s_nh_i = NULL;
				json_t *call = json_object();
				json_object_set_new(call, "sip", json_string("event"));
				json_t *calling = json_object();
				json_object_set_new(calling, "event", json_string("hangup"));
				json_object_set_new(calling, "code", json_integer(status));
				json_object_set_new(calling, "reason", json_string(phrase ? phrase : ""));
				json_object_set_new(call, "result", calling);
				int ret = gateway->push_event(session->handle, &janus_sip_plugin, session->transaction, call, NULL);
				JANUS_LOG(LOG_VERB, "  >> Pushing event: %d (%s)\n", ret, janus_get_api_error(ret));
				json_decref(call);
<<<<<<< HEAD
				JANUS_LOG(LOG_VERB, "Pushing event: %s\n", call_text);
				int ret = gateway->push_event(session->handle, &janus_sip_plugin, session->transaction, call_text, NULL, NULL);
				JANUS_LOG(LOG_VERB, "  >> %d (%s)\n", ret, janus_get_api_error(ret));
				g_free(call_text);
				/* Also notify event handlers */
				if(notify_events && gateway->events_is_enabled()) {
					json_t *info = json_object();
					json_object_set_new(info, "event", json_string("hangup"));
					if(session->callid)
						json_object_set_new(info, "call-id", json_string(session->callid));
					json_object_set_new(info, "code", json_integer(status));
					if(phrase)
						json_object_set_new(info, "reason", json_string(phrase));
					gateway->notify_event(session->handle, info);
				}
=======
>>>>>>> 0d537c71
				/* Get rid of any PeerConnection that may have been set up */
				if(session->callid)
					g_hash_table_remove(callids, session->callid);
				g_free(session->callid);
				session->callid = NULL;
				g_free(session->transaction);
				session->transaction = NULL;
				gateway->close_pc(session->handle);
			}
			break;
		case nua_i_terminated:
			JANUS_LOG(LOG_VERB, "[%s][%s]: %d %s\n", session->account.username, nua_event_name(event), status, phrase ? phrase : "??");
			break;
	/* SIP requests */
		case nua_i_ack:
			JANUS_LOG(LOG_VERB, "[%s][%s]: %d %s\n", session->account.username, nua_event_name(event), status, phrase ? phrase : "??");
			break;
		case nua_i_outbound:
			JANUS_LOG(LOG_VERB, "[%s][%s]: %d %s\n", session->account.username, nua_event_name(event), status, phrase ? phrase : "??");
			break;
		case nua_i_bye: {
			JANUS_LOG(LOG_VERB, "[%s][%s]: %d %s\n", session->account.username, nua_event_name(event), status, phrase ? phrase : "??");
			break;
		}
		case nua_i_cancel: {
			JANUS_LOG(LOG_VERB, "[%s][%s]: %d %s\n", session->account.username, nua_event_name(event), status, phrase ? phrase : "??");
			break;
		}
		case nua_i_invite: {
			JANUS_LOG(LOG_VERB, "[%s][%s]: %d %s\n", session->account.username, nua_event_name(event), status, phrase ? phrase : "??");
			if(ssip == NULL) {
				JANUS_LOG(LOG_ERR, "\tInvalid SIP stack\n");
				nua_respond(nh, 500, sip_status_phrase(500), TAG_END());
				break;
			}
			sdp_parser_t *parser = sdp_parse(ssip->s_home, sip->sip_payload->pl_data, sip->sip_payload->pl_len, 0);
			if(!sdp_session(parser)) {
				JANUS_LOG(LOG_ERR, "\tError parsing SDP!\n");
				nua_respond(nh, 488, sip_status_phrase(488), TAG_END());
				sdp_parser_free(parser);
				break;
			}
			if(session->stack->s_nh_i != NULL) {
				if(session->stack->s_nh_i == nh) {
					if (sdp_session_cmp(sdp_session(session->raw_media), sdp_session(parser)) == 0) {
						/* re-INVITE that is basically a session-refresh (no media-change needed), accept. */
						nua_respond(nh, 200, sip_status_phrase(200), TAG_END());
					} else {
						/* re-INVITE, we don't support those. */
						nua_respond(nh, 488, sip_status_phrase(488), TAG_END());
					}
				} else if(session->status >= janus_sip_call_status_inviting) {
					/* Busy with another call */
					JANUS_LOG(LOG_VERB, "\tAlready in a call (busy, status=%s)\n", janus_sip_call_status_string(session->status));
					nua_respond(nh, 486, sip_status_phrase(486), TAG_END());
					/* Notify the web app about the missed invite */
					json_t *missed = json_object();
					json_object_set_new(missed, "sip", json_string("event"));
					json_t *result = json_object();
					json_object_set_new(result, "event", json_string("missed_call"));
					char *caller_text = url_as_string(session->stack->s_home, sip->sip_from->a_url);
					json_object_set_new(result, "caller", json_string(caller_text));
					su_free(session->stack->s_home, caller_text);
					if (sip->sip_from && sip->sip_from->a_display) {
						json_object_set_new(result, "displayname", json_string(sip->sip_from->a_display));
					}
					json_object_set_new(missed, "result", result);
					int ret = gateway->push_event(session->handle, &janus_sip_plugin, session->transaction, missed, NULL);
					JANUS_LOG(LOG_VERB, "  >> Pushing event to peer: %d (%s)\n", ret, janus_get_api_error(ret));
					json_decref(missed);
<<<<<<< HEAD
					JANUS_LOG(LOG_VERB, "Pushing event to peer: %s\n", missed_text);
					int ret = gateway->push_event(session->handle, &janus_sip_plugin, session->transaction, missed_text, NULL, NULL);
					JANUS_LOG(LOG_VERB, "  >> %d (%s)\n", ret, janus_get_api_error(ret));
					g_free(missed_text);
					/* Also notify event handlers */
					if(notify_events && gateway->events_is_enabled()) {
						json_t *info = json_object();
						json_object_set_new(info, "event", json_string("missed_call"));
						json_object_set_new(info, "caller", json_string(caller_text));
						gateway->notify_event(session->handle, info);
					}
=======
>>>>>>> 0d537c71
				}
				sdp_parser_free(parser);
				break;
			}
			/* New incoming call */
			session->callee = g_strdup(url_as_string(session->stack->s_home, sip->sip_from->a_url));
			session->callid = sip && sip->sip_call_id ? g_strdup(sip->sip_call_id->i_id) : NULL;
			if(session->callid)
				g_hash_table_insert(callids, session->callid, session);
			session->status = janus_sip_call_status_invited;
			/* Clean up SRTP stuff from before first, in case it's still needed */
			janus_sip_srtp_cleanup(session);
			/* Parse SDP */
			char *fixed_sdp = g_strdup(sip->sip_payload->pl_data);
			JANUS_LOG(LOG_VERB, "Someone is inviting us in a call:\n%s", sip->sip_payload->pl_data);
			sdp_session_t *sdp = sdp_session(parser);
			janus_sip_sdp_process(session, sdp, FALSE);
			/* Send SDP to the browser */
			json_t *jsep = json_pack("{ssss}", "type", "offer", "sdp", fixed_sdp);
			json_t *call = json_object();
			json_object_set_new(call, "sip", json_string("event"));
			json_t *calling = json_object();
			json_object_set_new(calling, "event", json_string("incomingcall"));
			json_object_set_new(calling, "username", json_string(session->callee));
			if(sip->sip_from && sip->sip_from->a_display) {
				json_object_set_new(calling, "displayname", json_string(sip->sip_from->a_display));
			}
			if(session->media.has_srtp_remote) {
				/* FIXME Maybe a true/false instead? */
				json_object_set_new(calling, "srtp", json_string(session->media.require_srtp ? "sdes_mandatory" : "sdes_optional"));
			}
			json_object_set_new(call, "result", calling);
			int ret = gateway->push_event(session->handle, &janus_sip_plugin, session->transaction, call, jsep);
			JANUS_LOG(LOG_VERB, "  >> Pushing event to peer: %d (%s)\n", ret, janus_get_api_error(ret));
			json_decref(call);
<<<<<<< HEAD
			JANUS_LOG(LOG_VERB, "Pushing event to peer: %s\n", call_text);
			int ret = gateway->push_event(session->handle, &janus_sip_plugin, session->transaction, call_text, "offer", fixed_sdp);
			JANUS_LOG(LOG_VERB, "  >> %d (%s)\n", ret, janus_get_api_error(ret));
			g_free(call_text);
			/* Also notify event handlers */
			if(notify_events && gateway->events_is_enabled()) {
				json_t *info = json_object();
				json_object_set_new(info, "event", json_string("incomingcall"));
				if(session->callid)
					json_object_set_new(info, "call-id", json_string(session->callid));
				json_object_set_new(info, "username", json_string(session->callee));
				if(sip->sip_from && sip->sip_from->a_display)
					json_object_set_new(info, "displayname", json_string(sip->sip_from->a_display));
				gateway->notify_event(session->handle, info);
			}
=======
			json_decref(jsep);
>>>>>>> 0d537c71
			g_free(fixed_sdp);
			sdp_parser_free(parser);
			/* Send a Ringing back */
			nua_respond(nh, 180, sip_status_phrase(180), TAG_END());
			session->stack->s_nh_i = nh;
			break;
		}
		case nua_i_options:
			JANUS_LOG(LOG_VERB, "[%s][%s]: %d %s\n", session->account.username, nua_event_name(event), status, phrase ? phrase : "??");
			/* FIXME Should we handle this message? for now we reply with a 405 Method Not Implemented */
			nua_respond(nh, 405, sip_status_phrase(405), TAG_END());
			break;
	/* Responses */
		case nua_r_get_params:
			JANUS_LOG(LOG_VERB, "[%s][%s]: %d %s\n", session->account.username, nua_event_name(event), status, phrase ? phrase : "??");
			break;
		case nua_r_set_params:
			JANUS_LOG(LOG_VERB, "[%s][%s]: %d %s\n", session->account.username, nua_event_name(event), status, phrase ? phrase : "??");
			break;
		case nua_r_notifier:
			JANUS_LOG(LOG_VERB, "[%s][%s]: %d %s\n", session->account.username, nua_event_name(event), status, phrase ? phrase : "??");
			break;
		case nua_r_shutdown:
			JANUS_LOG(LOG_VERB, "[%s][%s]: %d %s\n", session->account.username, nua_event_name(event), status, phrase ? phrase : "??");
			if(status < 200 && !g_atomic_int_get(&stopping)) {
				/* shutdown in progress -> return */
				break;
			}
			if(ssip != NULL) {
				/* end the event loop. su_root_run() will return */
				su_root_break(ssip->s_root);
			}
			break;
		case nua_r_terminate:
			JANUS_LOG(LOG_VERB, "[%s][%s]: %d %s\n", session->account.username, nua_event_name(event), status, phrase ? phrase : "??");
			break;
	/* SIP responses */
		case nua_r_bye:
			JANUS_LOG(LOG_VERB, "[%s][%s]: %d %s\n", session->account.username, nua_event_name(event), status, phrase ? phrase : "??");
			break;
		case nua_r_cancel:
			JANUS_LOG(LOG_VERB, "[%s][%s]: %d %s\n", session->account.username, nua_event_name(event), status, phrase ? phrase : "??");
			break;
		case nua_r_info:
			JANUS_LOG(LOG_VERB, "[%s][%s]: %d %s\n", session->account.username, nua_event_name(event), status, phrase ? phrase : "??");
			break;
		case nua_r_invite: {
			JANUS_LOG(LOG_VERB, "[%s][%s]: %d %s\n", session->account.username, nua_event_name(event), status, phrase ? phrase : "??");

			if(status < 200) {
				/* Not ready yet (FIXME May this be pranswer?? we don't handle it yet...) */
				break;
			} else if(status == 401 || status == 407) {
				char auth[256];
				const char* scheme;
				const char* realm;
				if(status == 401) {
 					/* Get scheme/realm from 401 error */
					sip_www_authenticate_t const* www_auth = sip->sip_www_authenticate;
					scheme = www_auth->au_scheme;
					realm = msg_params_find(www_auth->au_params, "realm=");
				} else {
 					/* Get scheme/realm from 407 error, proxy-auth */
					sip_proxy_authenticate_t const* proxy_auth = sip->sip_proxy_authenticate;
					scheme = proxy_auth->au_scheme;
					realm = msg_params_find(proxy_auth->au_params, "realm=");
				}
				memset(auth, 0, sizeof(auth));
				g_snprintf(auth, sizeof(auth), "%s%s:%s:%s:%s%s",
					session->account.secret_type == janus_sip_secret_type_hashed ? "HA1+" : "",
					scheme,
					realm,
					session->account.authuser ? session->account.authuser : "null",
					session->account.secret_type == janus_sip_secret_type_hashed ? "HA1+" : "",
					session->account.secret ? session->account.secret : "null");
				JANUS_LOG(LOG_VERB, "\t%s\n", auth);
				/* Authenticate */
				nua_authenticate(nh,
					NUTAG_AUTH(auth),
					TAG_END());
				break;
			} else if(status >= 400) {
				break;
			}
			if(ssip == NULL) {
				JANUS_LOG(LOG_ERR, "\tInvalid SIP stack\n");
				nua_respond(nh, 500, sip_status_phrase(500), TAG_END());
				break;
			}
			sdp_parser_t *parser = sdp_parse(ssip->s_home, sip->sip_payload->pl_data, sip->sip_payload->pl_len, 0);
			if(!sdp_session(parser)) {
				JANUS_LOG(LOG_ERR, "\tError parsing SDP!\n");
				nua_respond(nh, 488, sip_status_phrase(488), TAG_END());
				sdp_parser_free(parser);
				break;
			}
			/* Send an ACK, if needed */
			if(!session->media.autoack) {
				char *route = sip->sip_record_route ? url_as_string(session->stack->s_home, sip->sip_record_route->r_url) : NULL;
				JANUS_LOG(LOG_INFO, "Sending ACK (route=%s)\n", route ? route : "none");
				nua_ack(nh,
					TAG_IF(route, NTATAG_DEFAULT_PROXY(route)),
					TAG_END());
			}
			/* Parse SDP */
			JANUS_LOG(LOG_VERB, "Peer accepted our call:\n%s", sip->sip_payload->pl_data);
			session->status = janus_sip_call_status_incall;
			char *fixed_sdp = g_strdup(sip->sip_payload->pl_data);
			sdp_session_t *sdp = sdp_session(parser);
			janus_sip_sdp_process(session, sdp, TRUE);
			/* If we asked for SRTP and are not getting it, fail */
			if(session->media.require_srtp && !session->media.has_srtp_remote) {
				JANUS_LOG(LOG_ERR, "\tWe asked for mandatory SRTP but didn't get any in the reply!\n");
				sdp_parser_free(parser);
				g_free(fixed_sdp);
				/* Hangup immediately */
				session->status = janus_sip_call_status_closing;
				nua_bye(nh, TAG_END());
				g_free(session->callee);
				session->callee = NULL;
				break;
			}
			if(session->media.audio_pt > -1) {
				session->media.audio_pt_name = janus_get_codec_from_pt(fixed_sdp, session->media.audio_pt);
				JANUS_LOG(LOG_VERB, "Detected audio codec: %d (%s)\n", session->media.audio_pt, session->media.audio_pt_name);
			}
			if(session->media.video_pt > -1) {
				session->media.video_pt_name = janus_get_codec_from_pt(fixed_sdp, session->media.video_pt);
				JANUS_LOG(LOG_VERB, "Detected video codec: %d (%s)\n", session->media.video_pt, session->media.video_pt_name);
			}
			session->media.ready = 1;	/* FIXME Maybe we need a better way to signal this */
			if(session->raw_media != NULL)
				sdp_parser_free(session->raw_media);
			session->raw_media = parser;
			GError *error = NULL;
			char tname[16];
			g_snprintf(tname, sizeof(tname), "siprtp %s", session->account.username);
			g_thread_try_new(tname, janus_sip_relay_thread, session, &error);
			if(error != NULL) {
				JANUS_LOG(LOG_ERR, "Got error %d (%s) trying to launch the RTP/RTCP thread...\n", error->code, error->message ? error->message : "??");
			}
			/* Send SDP to the browser */
			json_t *jsep = json_pack("{ssss}", "type", "answer", "sdp", fixed_sdp);
			json_t *call = json_object();
			json_object_set_new(call, "sip", json_string("event"));
			json_t *calling = json_object();
			json_object_set_new(calling, "event", json_string("accepted"));
			json_object_set_new(calling, "username", json_string(session->callee));
			json_object_set_new(call, "result", calling);
			int ret = gateway->push_event(session->handle, &janus_sip_plugin, session->transaction, call, jsep);
			JANUS_LOG(LOG_VERB, "  >> Pushing event to peer: %d (%s)\n", ret, janus_get_api_error(ret));
			json_decref(call);
<<<<<<< HEAD
			JANUS_LOG(LOG_VERB, "Pushing event to peer: %s\n", call_text);
			int ret = gateway->push_event(session->handle, &janus_sip_plugin, session->transaction, call_text, "answer", fixed_sdp);
			JANUS_LOG(LOG_VERB, "  >> %d (%s)\n", ret, janus_get_api_error(ret));
			g_free(call_text);
			/* Also notify event handlers */
			if(notify_events && gateway->events_is_enabled()) {
				json_t *info = json_object();
				json_object_set_new(info, "event", json_string("accepted"));
				if(session->callid)
					json_object_set_new(info, "call-id", json_string(session->callid));
				json_object_set_new(info, "username", json_string(session->callee));
				gateway->notify_event(session->handle, info);
			}
=======
			json_decref(jsep);
>>>>>>> 0d537c71
			g_free(fixed_sdp);
			break;
		}
		case nua_r_register: {
			JANUS_LOG(LOG_VERB, "[%s][%s]: %d %s\n", session->account.username, nua_event_name(event), status, phrase ? phrase : "??");
			if(status == 200) {
				if(session->account.registration_status < janus_sip_registration_status_registered)
					session->account.registration_status = janus_sip_registration_status_registered;
				JANUS_LOG(LOG_VERB, "Successfully registered\n");
				/* Notify the browser */
				json_t *call = json_object();
				json_object_set_new(call, "sip", json_string("event"));
				json_t *calling = json_object();
				json_object_set_new(calling, "event", json_string("registered"));
				json_object_set_new(calling, "username", json_string(session->account.username));
				json_object_set_new(calling, "register_sent", json_true());
				json_object_set_new(call, "result", calling);
				int ret = gateway->push_event(session->handle, &janus_sip_plugin, session->transaction, call, NULL);
				JANUS_LOG(LOG_VERB, "  >> Pushing event to peer: %d (%s)\n", ret, janus_get_api_error(ret));
				json_decref(call);
<<<<<<< HEAD
				JANUS_LOG(LOG_VERB, "Pushing event: %s\n", call_text);
				int ret = gateway->push_event(session->handle, &janus_sip_plugin, session->transaction, call_text, NULL, NULL);
				JANUS_LOG(LOG_VERB, "  >> %d (%s)\n", ret, janus_get_api_error(ret));
				g_free(call_text);
				/* Also notify event handlers */
				if(notify_events && gateway->events_is_enabled()) {
					json_t *info = json_object();
					json_object_set_new(info, "event", json_string("registered"));
					json_object_set_new(info, "identity", json_string(session->account.identity));
					if(session->account.proxy)
						json_object_set_new(info, "proxy", json_string(session->account.proxy));
					gateway->notify_event(session->handle, info);
				}
=======
>>>>>>> 0d537c71
			} else if(status == 401) {
				/* Get scheme/realm from 401 error */
				sip_www_authenticate_t const* www_auth = sip->sip_www_authenticate;
				char const* scheme = www_auth->au_scheme;
				const char* realm = msg_params_find(www_auth->au_params, "realm=");
				char auth[256];
				memset(auth, 0, sizeof(auth));
				g_snprintf(auth, sizeof(auth), "%s%s:%s:%s:%s%s",
					session->account.secret_type == janus_sip_secret_type_hashed ? "HA1+" : "",
					scheme,
					realm,
					session->account.authuser ? session->account.authuser : "null",
					session->account.secret_type == janus_sip_secret_type_hashed ? "HA1+" : "",
					session->account.secret);
				JANUS_LOG(LOG_VERB, "\t%s\n", auth);
				/* Authenticate */
				nua_authenticate(nh,
					NUTAG_AUTH(auth),
					TAG_END());
			} else if(status >= 400) {
				/* Authentication failed? */
				session->account.registration_status = janus_sip_registration_status_failed;
				/* Tell the browser... */
				json_t *event = json_object();
				json_object_set_new(event, "sip", json_string("event"));
				json_t *result = json_object();
				json_object_set_new(result, "event", json_string("registration_failed"));
				json_object_set_new(result, "code", json_integer(status));
				json_object_set_new(result, "reason", json_string(phrase ? phrase : ""));
<<<<<<< HEAD
				json_object_set_new(event, "result", result);
				char *event_text = json_dumps(event, JSON_INDENT(3) | JSON_PRESERVE_ORDER);
				json_decref(event);
				JANUS_LOG(LOG_VERB, "Pushing event: %s\n", event_text);
				int ret = gateway->push_event(session->handle, &janus_sip_plugin, session->transaction, event_text, NULL, NULL);
				JANUS_LOG(LOG_VERB, "  >> %d (%s)\n", ret, janus_get_api_error(ret));
				g_free(event_text);
				/* Also notify event handlers */
				if(notify_events && gateway->events_is_enabled()) {
					json_t *info = json_object();
					json_object_set_new(info, "event", json_string("registration_failed"));
					json_object_set_new(info, "code", json_integer(status));
					if(phrase)
						json_object_set_new(info, "reason", json_string(phrase ? phrase : ""));
					gateway->notify_event(session->handle, info);
				}
=======
			        json_object_set_new(event, "result", result);
				int ret = gateway->push_event(session->handle, &janus_sip_plugin, session->transaction, event, NULL);
				JANUS_LOG(LOG_VERB, "  >> Pushing event to peer: %d (%s)\n", ret, janus_get_api_error(ret));
				json_decref(event);
>>>>>>> 0d537c71
			}
			break;
		}
		default:
			/* unknown event -> print out error message */
			JANUS_LOG(LOG_ERR, "Unknown event %d (%s)\n", event, nua_event_name(event));
			break;
	}
}

void janus_sip_sdp_process(janus_sip_session *session, sdp_session_t *sdp, gboolean answer) {
	if(!session || !sdp)
		return;
	/* c= */
	if(sdp->sdp_connection && sdp->sdp_connection->c_address) {
		g_free(session->media.remote_ip);
		session->media.remote_ip = g_strdup(sdp->sdp_connection->c_address);
		JANUS_LOG(LOG_VERB, "  >> Media connection:\n");
		JANUS_LOG(LOG_VERB, "       %s\n", session->media.remote_ip);
	}
	JANUS_LOG(LOG_VERB, "  >> Media lines:\n");
	sdp_media_t *m = sdp->sdp_media;
	while(m) {
		session->media.require_srtp = session->media.require_srtp || (m->m_proto_name && !strcasecmp(m->m_proto_name, "RTP/SAVP"));
		if(m->m_type == sdp_media_audio) {
			JANUS_LOG(LOG_VERB, "       Audio: %lu\n", m->m_port);
			if(m->m_port) {
				session->media.has_audio = 1;
				session->media.remote_audio_rtp_port = m->m_port;
				session->media.remote_audio_rtcp_port = m->m_port+1;	/* FIXME We're assuming RTCP is on the next port */
			}
		} else if(m->m_type == sdp_media_video) {
			JANUS_LOG(LOG_VERB, "       Video: %lu\n", m->m_port);
			if(m->m_port) {
				session->media.has_video = 1;
				session->media.remote_video_rtp_port = m->m_port;
				session->media.remote_video_rtcp_port = m->m_port+1;	/* FIXME We're assuming RTCP is on the next port */
			}
		} else {
			JANUS_LOG(LOG_WARN, "       Unsupported media line (not audio/video)\n");
			m = m->m_next;
			continue;
		}
		JANUS_LOG(LOG_VERB, "       Media connections:\n");
		if(m->m_connections) {
			sdp_connection_t *c = m->m_connections;
			while(c) {
				if(c->c_address) {
					g_free(session->media.remote_ip);
					session->media.remote_ip = g_strdup(c->c_address);
					JANUS_LOG(LOG_VERB, "         [%s]\n", session->media.remote_ip);
				}
				c = c->c_next;
			}
		}
		JANUS_LOG(LOG_VERB, "       Media RTP maps:\n");
		sdp_rtpmap_t *r = m->m_rtpmaps;
		while(r) {
			JANUS_LOG(LOG_VERB, "         [%u] %s\n", r->rm_pt, r->rm_encoding);
			r = r->rm_next;
		}
		JANUS_LOG(LOG_VERB, "       Media attributes:\n");
		sdp_attribute_t *a = m->m_attributes;
		while(a) {
			if(a->a_name) {
				if(!strcasecmp(a->a_name, "rtpmap")) {
					JANUS_LOG(LOG_VERB, "         RTP Map:     %s\n", a->a_value);
				} else if(!strcasecmp(a->a_name, "crypto")) {
					JANUS_LOG(LOG_VERB, "         Crypto:      %s\n", a->a_value);
					if(m->m_type == sdp_media_audio || m->m_type == sdp_media_video) {
						gint32 tag = 0;
						int suite;
						char crypto[40];
						/* FIXME inline can be more complex than that, and we're currently only offering SHA1_80 */
						int res = sscanf(a->a_value, "%"SCNi32" AES_CM_128_HMAC_SHA1_%2d inline:%40s",
							&tag, &suite, crypto);
						if(res != 3) {
							JANUS_LOG(LOG_WARN, "Failed to parse crypto line, ignoring... %s\n", a->a_value);
						} else {
							gboolean video = (m->m_type == sdp_media_video);
							int current_suite = video ? session->media.video_srtp_suite_in : session->media.audio_srtp_suite_in;
							if(current_suite == 0) {
								if(video)
									session->media.video_srtp_suite_in = suite;
								else
									session->media.audio_srtp_suite_in = suite;
								janus_sip_srtp_set_remote(session, video, crypto, suite);
								session->media.has_srtp_remote = TRUE;
							} else {
								JANUS_LOG(LOG_WARN, "We already configured a %s crypto context (AES_CM_128_HMAC_SHA1_%d), skipping additional crypto line\n",
									video ? "video" : "audio", current_suite);
							}
						}
					}
				}
			}
			a = a->a_next;
		}
		if(answer && (m->m_type == sdp_media_audio || m->m_type == sdp_media_video)) {
			/* Check which codec was negotiated eventually */
			int pt = -1;
			if(!m->m_rtpmaps) {
				JANUS_LOG(LOG_VERB, "No RTP maps?? trying formats...\n");
				if(m->m_format) {
					sdp_list_t *fmt = m->m_format;
					pt = atoi(fmt->l_text);
				}
			} else {
				sdp_rtpmap_t *r = m->m_rtpmaps;
				pt = r->rm_pt;
			}
			if(pt > -1) {
				if(m->m_type == sdp_media_audio) {
					session->media.audio_pt = pt;
				} else {
					session->media.video_pt = pt;
				}
			}
		}
		m = m->m_next;
	}
}

char *janus_sip_sdp_manipulate(janus_sip_session *session, sdp_session_t *sdp, gboolean answer) {
	if(!session || !session->stack || !sdp)
		return NULL;
	/* Placeholders for later */
	sdp_attribute_t crypto_audio = {
		.a_size = sizeof(sdp_attribute_t),
		.a_name = "crypto",
		.a_value = "audio"
	};
	sdp_attribute_t crypto_video = {
		.a_size = sizeof(sdp_attribute_t),
		.a_name = "crypto",
		.a_value = "video"
	};
	/* Start replacing stuff */
	if(sdp->sdp_connection && sdp->sdp_connection->c_address) {
		sdp->sdp_connection->c_address = local_ip;
	}
	JANUS_LOG(LOG_VERB, "Setting protocol to %s\n", session->media.require_srtp ? "RTP/SAVP" : "RTP/AVP");
	sdp_media_t *m = sdp->sdp_media;
	while(m) {
		m->m_proto = session->media.require_srtp ? sdp_proto_srtp : sdp_proto_rtp;
		m->m_proto_name = session->media.require_srtp ? "RTP/SAVP" : "RTP/AVP";
		if(m->m_type == sdp_media_audio) {
			m->m_port = session->media.local_audio_rtp_port;
			if(session->media.has_srtp_local) {
				sdp_attribute_append(&m->m_attributes, &crypto_audio);
			}
		} else if(m->m_type == sdp_media_video) {
			m->m_port = session->media.local_video_rtp_port;
			if(session->media.has_srtp_local) {
				sdp_attribute_append(&m->m_attributes, &crypto_video);
			}
		}
		if(m->m_connections) {
			sdp_connection_t *c = m->m_connections;
			while(c) {
				c->c_address = local_ip;
				c = c->c_next;
			}
		}
		if(answer && (m->m_type == sdp_media_audio || m->m_type == sdp_media_video)) {
			/* Check which codec was negotiated eventually */
			int pt = -1;
			if(!m->m_rtpmaps) {
				JANUS_LOG(LOG_VERB, "No RTP maps?? trying formats...\n");
				if(m->m_format) {
					sdp_list_t *fmt = m->m_format;
					pt = atoi(fmt->l_text);
				}
			} else {
				sdp_rtpmap_t *r = m->m_rtpmaps;
				pt = r->rm_pt;
			}
			if(pt > -1) {
				if(m->m_type == sdp_media_audio) {
					session->media.audio_pt = pt;
				} else {
					session->media.video_pt = pt;
				}
			}
		}
		m = m->m_next;
	}
	/* Generate a SDP string out of our changes */
	char buf[2048];
	sdp_printer_t *printer = sdp_print(session->stack->s_home, sdp, buf, 2048, 0);
	if(!sdp_message(printer)) {
		sdp_printer_free(printer);
		return NULL;
	}
	sdp_printer_free(printer);
	char *new_sdp = g_strdup(buf);
	/* If any crypto placeholer was there, fix that */
	if(session->media.has_srtp_local) {
		if(session->media.has_audio) {
			char *crypto = NULL;
			session->media.audio_srtp_suite_out = 80;
			janus_sip_srtp_set_local(session, FALSE, &crypto);
			/* FIXME 32? 80? Both? */
			char cryptoline[100];
			g_snprintf(cryptoline, 100, "a=crypto:1 AES_CM_128_HMAC_SHA1_80 inline:%s", crypto);
			g_free(crypto);
			new_sdp = janus_string_replace(new_sdp, "a=crypto:audio", cryptoline);
		}
		if(session->media.has_video) {
			char *crypto = NULL;
			session->media.video_srtp_suite_out = 80;
			janus_sip_srtp_set_local(session, TRUE, &crypto);
			/* FIXME 32? 80? Both? */
			char cryptoline[100];
			g_snprintf(cryptoline, 100, "a=crypto:1 AES_CM_128_HMAC_SHA1_80 inline:%s", crypto);
			g_free(crypto);
			new_sdp = janus_string_replace(new_sdp, "a=crypto:video", cryptoline);
		}
	}
	return new_sdp;
}

/* Bind local RTP/RTCP sockets */
static int janus_sip_allocate_local_ports(janus_sip_session *session) {
	if(session == NULL) {
		JANUS_LOG(LOG_ERR, "Invalid session\n");
		return -1;
	}
	/* Reset status */
	if(session->media.audio_rtp_fd != -1) {
		close(session->media.audio_rtp_fd);
		session->media.audio_rtp_fd = -1;
	}
	if(session->media.audio_rtcp_fd != -1) {
		close(session->media.audio_rtcp_fd);
		session->media.audio_rtcp_fd = -1;
	}
	session->media.local_audio_rtp_port = 0;
	session->media.local_audio_rtcp_port = 0;
	session->media.audio_ssrc = 0;
	if(session->media.video_rtp_fd != -1) {
		close(session->media.video_rtp_fd);
		session->media.video_rtp_fd = -1;
	}
	if(session->media.video_rtcp_fd != -1) {
		close(session->media.video_rtcp_fd);
		session->media.video_rtcp_fd = -1;
	}
	session->media.local_video_rtp_port = 0;
	session->media.local_video_rtcp_port = 0;
	session->media.video_ssrc = 0;
	/* Start */
	int attempts = 100;	/* FIXME Don't retry forever */
	if(session->media.has_audio) {
		JANUS_LOG(LOG_VERB, "Allocating audio ports:\n");
		struct sockaddr_in audio_rtp_address, audio_rtcp_address;
		while(session->media.local_audio_rtp_port == 0 || session->media.local_audio_rtcp_port == 0) {
			if(attempts == 0)	/* Too many failures */
				return -1;
			if(session->media.audio_rtp_fd == -1) {
				session->media.audio_rtp_fd = socket(AF_INET, SOCK_DGRAM, 0);
			}
			if(session->media.audio_rtcp_fd == -1) {
				session->media.audio_rtcp_fd = socket(AF_INET, SOCK_DGRAM, 0);
			}
			int rtp_port = g_random_int_range(10000, 60000);	/* FIXME Should this be configurable? */
			if(rtp_port % 2)
				rtp_port++;	/* Pick an even port for RTP */
			audio_rtp_address.sin_family = AF_INET;
			audio_rtp_address.sin_port = htons(rtp_port);
			inet_pton(AF_INET, local_ip, &audio_rtp_address.sin_addr.s_addr);
			if(bind(session->media.audio_rtp_fd, (struct sockaddr *)(&audio_rtp_address), sizeof(struct sockaddr)) < 0) {
				JANUS_LOG(LOG_ERR, "Bind failed for audio RTP (port %d), trying a different one...\n", rtp_port);
				attempts--;
				continue;
			}
			JANUS_LOG(LOG_VERB, "Audio RTP listener bound to port %d\n", rtp_port);
			int rtcp_port = rtp_port+1;
			audio_rtcp_address.sin_family = AF_INET;
			audio_rtcp_address.sin_port = htons(rtcp_port);
			inet_pton(AF_INET, local_ip, &audio_rtcp_address.sin_addr.s_addr);
			if(bind(session->media.audio_rtcp_fd, (struct sockaddr *)(&audio_rtcp_address), sizeof(struct sockaddr)) < 0) {
				JANUS_LOG(LOG_ERR, "Bind failed for audio RTCP (port %d), trying a different one...\n", rtcp_port);
				/* RTP socket is not valid anymore, reset it */
				close(session->media.audio_rtp_fd);
				session->media.audio_rtp_fd = -1;
				attempts--;
				continue;
			}
			JANUS_LOG(LOG_VERB, "Audio RTCP listener bound to port %d\n", rtcp_port);
			session->media.local_audio_rtp_port = rtp_port;
			session->media.local_audio_rtcp_port = rtcp_port;
		}
	}
	if(session->media.has_video) {
		JANUS_LOG(LOG_VERB, "Allocating video ports:\n");
		struct sockaddr_in video_rtp_address, video_rtcp_address;
		while(session->media.local_video_rtp_port == 0 || session->media.local_video_rtcp_port == 0) {
			if(attempts == 0)	/* Too many failures */
				return -1;
			if(session->media.video_rtp_fd == -1) {
				session->media.video_rtp_fd = socket(AF_INET, SOCK_DGRAM, 0);
			}
			if(session->media.video_rtcp_fd == -1) {
				session->media.video_rtcp_fd = socket(AF_INET, SOCK_DGRAM, 0);
			}
			int rtp_port = g_random_int_range(10000, 60000);	/* FIXME Should this be configurable? */
			if(rtp_port % 2)
				rtp_port++;	/* Pick an even port for RTP */
			video_rtp_address.sin_family = AF_INET;
			video_rtp_address.sin_port = htons(rtp_port);
			inet_pton(AF_INET, local_ip, &video_rtp_address.sin_addr.s_addr);
			if(bind(session->media.video_rtp_fd, (struct sockaddr *)(&video_rtp_address), sizeof(struct sockaddr)) < 0) {
				JANUS_LOG(LOG_ERR, "Bind failed for video RTP (port %d), trying a different one...\n", rtp_port);
				attempts--;
				continue;
			}
			JANUS_LOG(LOG_VERB, "Video RTP listener bound to port %d\n", rtp_port);
			int rtcp_port = rtp_port+1;
			video_rtcp_address.sin_family = AF_INET;
			video_rtcp_address.sin_port = htons(rtcp_port);
			inet_pton(AF_INET, local_ip, &video_rtcp_address.sin_addr.s_addr);
			if(bind(session->media.video_rtcp_fd, (struct sockaddr *)(&video_rtcp_address), sizeof(struct sockaddr)) < 0) {
				JANUS_LOG(LOG_ERR, "Bind failed for video RTCP (port %d), trying a different one...\n", rtcp_port);
				/* RTP socket is not valid anymore, reset it */
				close(session->media.video_rtp_fd);
				session->media.video_rtp_fd = -1;
				attempts--;
				continue;
			}
			JANUS_LOG(LOG_VERB, "Video RTCP listener bound to port %d\n", rtcp_port);
			session->media.local_video_rtp_port = rtp_port;
			session->media.local_video_rtcp_port = rtcp_port;
		}
	}
	return 0;
}

/* Thread to relay RTP/RTCP frames coming from the SIP peer */
static void *janus_sip_relay_thread(void *data) {
	janus_sip_session *session = (janus_sip_session *)data;
	if(!session || !session->account.username || !session->callee) {
		g_thread_unref(g_thread_self());
		return NULL;
	}
	JANUS_LOG(LOG_VERB, "Starting relay thread (%s <--> %s)\n", session->account.username, session->callee);

	gboolean have_server_ip = TRUE;
	struct sockaddr_in server_addr;
	memset(&server_addr, 0, sizeof(server_addr));
	server_addr.sin_family = AF_INET;
	if((inet_aton(session->media.remote_ip, &server_addr.sin_addr)) <= 0) {	/* Not a numeric IP... */
		struct hostent *host = gethostbyname(session->media.remote_ip);	/* ...resolve name */
		if(!host) {
			JANUS_LOG(LOG_ERR, "[SIP-%s] Couldn't get host (%s)\n", session->account.username, session->media.remote_ip);
			have_server_ip = FALSE;
		} else {
			server_addr.sin_addr = *(struct in_addr *)host->h_addr_list;
		}
	}

	/* Connect peers (FIXME This pretty much sucks right now) */
	if(have_server_ip && session->media.remote_audio_rtp_port) {
		server_addr.sin_port = htons(session->media.remote_audio_rtp_port);
		if(connect(session->media.audio_rtp_fd, (struct sockaddr *)&server_addr, sizeof(struct sockaddr)) == -1) {
			JANUS_LOG(LOG_ERR, "[SIP-%s] Couldn't connect audio RTP? (%s:%d)\n", session->account.username, session->media.remote_ip, session->media.remote_audio_rtp_port);
			JANUS_LOG(LOG_ERR, "[SIP-%s]   -- %d (%s)\n", session->account.username, errno, strerror(errno));
		}
	}
	if(have_server_ip && session->media.remote_audio_rtcp_port) {
		server_addr.sin_port = htons(session->media.remote_audio_rtcp_port);
		if(connect(session->media.audio_rtcp_fd, (struct sockaddr *)&server_addr, sizeof(struct sockaddr)) == -1) {
			JANUS_LOG(LOG_ERR, "[SIP-%s] Couldn't connect audio RTCP? (%s:%d)\n", session->account.username, session->media.remote_ip, session->media.remote_audio_rtcp_port);
			JANUS_LOG(LOG_ERR, "[SIP-%s]   -- %d (%s)\n", session->account.username, errno, strerror(errno));
		}
	}
	if(have_server_ip && session->media.remote_video_rtp_port) {
		server_addr.sin_port = htons(session->media.remote_video_rtp_port);
		if(connect(session->media.video_rtp_fd, (struct sockaddr *)&server_addr, sizeof(struct sockaddr)) == -1) {
			JANUS_LOG(LOG_ERR, "[SIP-%s] Couldn't connect video RTP? (%s:%d)\n", session->account.username, session->media.remote_ip, session->media.remote_video_rtp_port);
			JANUS_LOG(LOG_ERR, "[SIP-%s]   -- %d (%s)\n", session->account.username, errno, strerror(errno));
		}
	}
	if(have_server_ip && session->media.remote_video_rtcp_port) {
		server_addr.sin_port = htons(session->media.remote_video_rtcp_port);
		if(connect(session->media.video_rtcp_fd, (struct sockaddr *)&server_addr, sizeof(struct sockaddr)) == -1) {
			JANUS_LOG(LOG_ERR, "[SIP-%s] Couldn't connect video RTCP? (%s:%d)\n", session->account.username, session->media.remote_ip, session->media.remote_video_rtcp_port);
			JANUS_LOG(LOG_ERR, "[SIP-%s]   -- %d (%s)\n", session->account.username, errno, strerror(errno));
		}
	}

	if(!session->callee) {
		JANUS_LOG(LOG_VERB, "[SIP-%s] Leaving thread, no callee...\n", session->account.username);
		g_thread_unref(g_thread_self());
		return NULL;
	}
	/* File descriptors */
	socklen_t addrlen;
	struct sockaddr_in remote;
	int resfd = 0, bytes = 0;
	struct pollfd fds[4];
	char buffer[1500];
	memset(buffer, 0, 1500);
	/* Loop */
	int num = 0;
	gboolean goon = TRUE;
	while(goon && session != NULL && !session->destroyed &&
			session->status > janus_sip_call_status_idle &&
			session->status < janus_sip_call_status_closing) {	/* FIXME We need a per-call watchdog as well */
		/* Prepare poll */
		num = 0;
		if(session->media.audio_rtp_fd != -1) {
			fds[num].fd = session->media.audio_rtp_fd;
			fds[num].events = POLLIN;
			fds[num].revents = 0;
			num++;
		}
		if(session->media.audio_rtcp_fd != -1) {
			fds[num].fd = session->media.audio_rtcp_fd;
			fds[num].events = POLLIN;
			fds[num].revents = 0;
			num++;
		}
		if(session->media.video_rtp_fd != -1) {
			fds[num].fd = session->media.video_rtp_fd;
			fds[num].events = POLLIN;
			fds[num].revents = 0;
			num++;
		}
		if(session->media.video_rtcp_fd != -1) {
			fds[num].fd = session->media.video_rtcp_fd;
			fds[num].events = POLLIN;
			fds[num].revents = 0;
			num++;
		}
		/* Wait for some data */
		resfd = poll(fds, num, 1000);
		if(resfd < 0) {
			JANUS_LOG(LOG_ERR, "[SIP-%s] Error polling...\n", session->account.username);
			JANUS_LOG(LOG_ERR, "[SIP-%s]   -- %d (%s)\n", session->account.username, errno, strerror(errno));
			break;
		} else if(resfd == 0) {
			/* No data, keep going */
			continue;
		}
		if(session == NULL || session->destroyed ||
				session->status <= janus_sip_call_status_idle ||
				session->status >= janus_sip_call_status_closing)
			break;
		int i = 0;
		for(i=0; i<num; i++) {
			if(fds[i].revents & (POLLERR | POLLHUP)) {
				/* Socket error? */
				JANUS_LOG(LOG_ERR, "[SIP-%s] Error polling: %s...\n", session->account.username,
					fds[i].revents & POLLERR ? "POLLERR" : "POLLHUP");
				JANUS_LOG(LOG_ERR, "[SIP-%s]   -- %d (%s)\n", session->account.username, errno, strerror(errno));
				goon = FALSE;	/* Can we assume it's pretty much over, after a POLLERR? */
				/* FIXME Simulate a "hangup" coming from the browser */
				janus_sip_message *msg = g_malloc0(sizeof(janus_sip_message));
				msg->handle = session->handle;
				msg->message = json_pack("{ss}", "request", "hangup");
				msg->transaction = NULL;
				msg->jsep = NULL;
				g_async_queue_push(messages, msg);
				break;
			} else if(fds[i].revents & POLLIN) {
				/* Got an RTP/RTCP packet */
				if(session->media.audio_rtp_fd != -1 && fds[i].fd == session->media.audio_rtp_fd) {
					/* Got something audio (RTP) */
					addrlen = sizeof(remote);
					bytes = recvfrom(session->media.audio_rtp_fd, buffer, 1500, 0, (struct sockaddr*)&remote, &addrlen);
					//~ JANUS_LOG(LOG_VERB, "************************\nGot %d bytes on the audio RTP channel...\n", bytes);
					//~ rtp_header_t *rtp = (rtp_header_t *)buffer;
					//~ JANUS_LOG(LOG_VERB, " ... parsed RTP packet (ssrc=%u, pt=%u, seq=%u, ts=%u)...\n",
						//~ ntohl(rtp->ssrc), rtp->type, ntohs(rtp->seq_number), ntohl(rtp->timestamp));
					if(session->media.audio_ssrc_peer == 0) {
						rtp_header *header = (rtp_header *)buffer;
						session->media.audio_ssrc_peer = ntohl(header->ssrc);
						JANUS_LOG(LOG_VERB, "Got SIP peer audio SSRC: %"SCNu32"\n", session->media.audio_ssrc_peer);
					}
					/* Is this SRTP? */
					if(session->media.has_srtp_remote) {
						int buflen = bytes;
						err_status_t res = srtp_unprotect(session->media.audio_srtp_in, buffer, &buflen);
						if(res != err_status_ok && res != err_status_replay_fail && res != err_status_replay_old) {
							rtp_header *header = (rtp_header *)buffer;
							guint32 timestamp = ntohl(header->timestamp);
							guint16 seq = ntohs(header->seq_number);
							JANUS_LOG(LOG_ERR, "[SIP-%s] Audio SRTP unprotect error: %s (len=%d-->%d, ts=%"SCNu32", seq=%"SCNu16")\n",
								session->account.username, janus_sip_get_srtp_error(res), bytes, buflen, timestamp, seq);
							continue;
						}
						bytes = buflen;
					}
					/* Save the frame if we're recording */
					janus_recorder_save_frame(session->arc_peer, buffer, bytes);
					/* Relay to browser */
					gateway->relay_rtp(session->handle, 0, buffer, bytes);
					continue;
				} else if(session->media.audio_rtcp_fd != -1 && fds[i].fd == session->media.audio_rtcp_fd) {
					/* Got something audio (RTCP) */
					addrlen = sizeof(remote);
					bytes = recvfrom(session->media.audio_rtcp_fd, buffer, 1500, 0, (struct sockaddr*)&remote, &addrlen);
					//~ JANUS_LOG(LOG_VERB, "************************\nGot %d bytes on the audio RTCP channel...\n", bytes);
					/* Is this SRTCP? */
					if(session->media.has_srtp_remote) {
						int buflen = bytes;
						err_status_t res = srtp_unprotect_rtcp(session->media.audio_srtp_in, buffer, &buflen);
						if(res != err_status_ok && res != err_status_replay_fail && res != err_status_replay_old) {
							JANUS_LOG(LOG_ERR, "[SIP-%s] Audio SRTCP unprotect error: %s (len=%d-->%d)\n",
								session->account.username, janus_sip_get_srtp_error(res), bytes, buflen);
							continue;
						}
						bytes = buflen;
					}
					/* Relay to browser */
					gateway->relay_rtcp(session->handle, 0, buffer, bytes);
					continue;
				} else if(session->media.video_rtp_fd != -1 && fds[i].fd == session->media.video_rtp_fd) {
					/* Got something video (RTP) */
					addrlen = sizeof(remote);
					bytes = recvfrom(session->media.video_rtp_fd, buffer, 1500, 0, (struct sockaddr*)&remote, &addrlen);
					//~ JANUS_LOG(LOG_VERB, "************************\nGot %d bytes on the video RTP channel...\n", bytes);
					//~ rtp_header_t *rtp = (rtp_header_t *)buffer;
					//~ JANUS_LOG(LOG_VERB, " ... parsed RTP packet (ssrc=%u, pt=%u, seq=%u, ts=%u)...\n",
						//~ ntohl(rtp->ssrc), rtp->type, ntohs(rtp->seq_number), ntohl(rtp->timestamp));
					if(session->media.video_ssrc_peer == 0) {
						rtp_header *header = (rtp_header *)buffer;
						session->media.video_ssrc_peer = ntohl(header->ssrc);
						JANUS_LOG(LOG_VERB, "Got SIP peer video SSRC: %"SCNu32"\n", session->media.video_ssrc_peer);
					}
					/* Is this SRTP? */
					if(session->media.has_srtp_remote) {
						int buflen = bytes;
						err_status_t res = srtp_unprotect(session->media.video_srtp_in, buffer, &buflen);
						if(res != err_status_ok && res != err_status_replay_fail && res != err_status_replay_old) {
							rtp_header *header = (rtp_header *)buffer;
							guint32 timestamp = ntohl(header->timestamp);
							guint16 seq = ntohs(header->seq_number);
							JANUS_LOG(LOG_ERR, "[SIP-%s] Video SRTP unprotect error: %s (len=%d-->%d, ts=%"SCNu32", seq=%"SCNu16")\n",
								session->account.username, janus_sip_get_srtp_error(res), bytes, buflen, timestamp, seq);
							continue;
						}
						bytes = buflen;
					}
					/* Save the frame if we're recording */
					janus_recorder_save_frame(session->vrc_peer, buffer, bytes);
					/* Relay to browser */
					gateway->relay_rtp(session->handle, 1, buffer, bytes);
					continue;
				} else if(session->media.video_rtcp_fd != -1 && fds[i].fd == session->media.video_rtcp_fd) {
					/* Got something video (RTCP) */
					addrlen = sizeof(remote);
					bytes = recvfrom(session->media.video_rtcp_fd, buffer, 1500, 0, (struct sockaddr*)&remote, &addrlen);
					//~ JANUS_LOG(LOG_VERB, "************************\nGot %d bytes on the video RTCP channel...\n", bytes);
					/* Is this SRTCP? */
					if(session->media.has_srtp_remote) {
						int buflen = bytes;
						err_status_t res = srtp_unprotect_rtcp(session->media.video_srtp_in, buffer, &buflen);
						if(res != err_status_ok && res != err_status_replay_fail && res != err_status_replay_old) {
							JANUS_LOG(LOG_ERR, "[SIP-%s] Video SRTP unprotect error: %s (len=%d-->%d)\n",
								session->account.username, janus_sip_get_srtp_error(res), bytes, buflen);
							continue;
						}
						bytes = buflen;
					}
					/* Relay to browser */
					gateway->relay_rtcp(session->handle, 1, buffer, bytes);
					continue;
				}
			}
		}
	}
	if(session->media.audio_rtp_fd != -1) {
		close(session->media.audio_rtp_fd);
		session->media.audio_rtp_fd = -1;
	}
	if(session->media.audio_rtcp_fd != -1) {
		close(session->media.audio_rtcp_fd);
		session->media.audio_rtcp_fd = -1;
	}
	session->media.local_audio_rtp_port = 0;
	session->media.local_audio_rtcp_port = 0;
	session->media.audio_ssrc = 0;
	if(session->media.video_rtp_fd != -1) {
		close(session->media.video_rtp_fd);
		session->media.video_rtp_fd = -1;
	}
	if(session->media.video_rtcp_fd != -1) {
		close(session->media.video_rtcp_fd);
		session->media.video_rtcp_fd = -1;
	}
	session->media.local_video_rtp_port = 0;
	session->media.local_video_rtcp_port = 0;
	session->media.video_ssrc = 0;
	/* Clean up SRTP stuff, if needed */
	janus_sip_srtp_cleanup(session);
	/* Done */
	JANUS_LOG(LOG_VERB, "Leaving SIP relay thread\n");
	g_thread_unref(g_thread_self());
	return NULL;
}


/* Sofia Event thread */
gpointer janus_sip_sofia_thread(gpointer user_data) {
	janus_sip_session *session = (janus_sip_session *)user_data;
	if(session == NULL || session->account.username == NULL) {
		g_thread_unref(g_thread_self());
		return NULL;
	}
	JANUS_LOG(LOG_VERB, "Joining sofia loop thread (%s)...\n", session->account.username);
	session->stack = g_malloc0(sizeof(ssip_t));
	session->stack->session = session;
	session->stack->s_nua = NULL;
	session->stack->s_nh_r = NULL;
	session->stack->s_nh_i = NULL;
	session->stack->s_root = su_root_create(session->stack);
	su_home_init(session->stack->s_home);
	JANUS_LOG(LOG_VERB, "Setting up sofia stack (sip:%s@%s)\n", session->account.username, local_ip);
	char sip_url[128];
	char sips_url[128];
	char *ipv6;
	ipv6 = strstr(local_ip, ":");
	g_snprintf(sip_url, sizeof(sip_url), "sip:%s%s%s:*", ipv6 ? "[" : "", local_ip, ipv6 ? "]" : "");
	g_snprintf(sips_url, sizeof(sips_url), "sips:%s%s%s:*", ipv6 ? "[" : "", local_ip, ipv6 ? "]" : "");
	char outbound_options[256] = "use-rport no-validate";
	if(keepalive_interval > 0)
		g_strlcat(outbound_options, " options-keepalive", sizeof(outbound_options));
	if(!behind_nat)
		g_strlcat(outbound_options, " no-natify", sizeof(outbound_options));
	session->stack->s_nua = nua_create(session->stack->s_root,
				janus_sip_sofia_callback,
				session,
				SIPTAG_ALLOW_STR("INVITE, ACK, BYE, CANCEL, OPTIONS"),
				NUTAG_M_USERNAME(session->account.username),
				NUTAG_URL(sip_url),
				TAG_IF(session->account.sips, NUTAG_SIPS_URL(sips_url)),
				SIPTAG_USER_AGENT_STR(session->account.user_agent ? session->account.user_agent : user_agent),
				NUTAG_KEEPALIVE(keepalive_interval * 1000),	/* Sofia expects it in milliseconds */
				NUTAG_OUTBOUND(outbound_options),
				SIPTAG_SUPPORTED(NULL),
				TAG_NULL());
	su_root_run(session->stack->s_root);
	/* When we get here, we're done */
	nua_destroy(session->stack->s_nua);
	su_root_destroy(session->stack->s_root);
	session->stack->s_root = NULL;
	su_home_deinit(session->stack->s_home);
	su_home_unref(session->stack->s_home);
	su_deinit();
	if (session->stack) {
		g_free(session->stack);
		session->stack = NULL;
	}
	//~ stop = 1;
	JANUS_LOG(LOG_VERB, "Leaving sofia loop thread...\n");
	g_thread_unref(g_thread_self());
	/* Cleaning up and removing the session is done in a lazy way */
	janus_mutex_lock(&sessions_mutex);
	old_sessions = g_list_append(old_sessions, session);
	janus_mutex_unlock(&sessions_mutex);
	return NULL;
}<|MERGE_RESOLUTION|>--- conflicted
+++ resolved
@@ -1669,8 +1669,7 @@
 				result = json_object();
 				json_object_set_new(result, "event", json_string("registered"));
 				json_object_set_new(result, "username", json_string(session->account.username));
-<<<<<<< HEAD
-				json_object_set_new(result, "register_sent", json_string("false"));
+				json_object_set_new(result, "register_sent", json_false());
 				/* Also notify event handlers */
 				if(notify_events && gateway->events_is_enabled()) {
 					json_t *info = json_object();
@@ -1679,9 +1678,6 @@
 					json_object_set_new(info, "type", json_string("guest"));
 					gateway->notify_event(session->handle, info);
 				}
-=======
-				json_object_set_new(result, "register_sent", json_false());
->>>>>>> 0d537c71
 			}
 		} else if(!strcasecmp(request_text, "call")) {
 			/* Call another peer */
@@ -2419,11 +2415,6 @@
 				int ret = gateway->push_event(session->handle, &janus_sip_plugin, session->transaction, call, NULL);
 				JANUS_LOG(LOG_VERB, "  >> Pushing event: %d (%s)\n", ret, janus_get_api_error(ret));
 				json_decref(call);
-<<<<<<< HEAD
-				JANUS_LOG(LOG_VERB, "Pushing event: %s\n", call_text);
-				int ret = gateway->push_event(session->handle, &janus_sip_plugin, session->transaction, call_text, NULL, NULL);
-				JANUS_LOG(LOG_VERB, "  >> %d (%s)\n", ret, janus_get_api_error(ret));
-				g_free(call_text);
 				/* Also notify event handlers */
 				if(notify_events && gateway->events_is_enabled()) {
 					json_t *info = json_object();
@@ -2433,8 +2424,6 @@
 					json_object_set_new(info, "code", json_integer(status));
 					gateway->notify_event(session->handle, info);
 				}
-=======
->>>>>>> 0d537c71
 			} else if(callstate == nua_callstate_terminated &&
 					(session->stack->s_nh_i == nh || session->stack->s_nh_i == NULL)) {
 				session->status = janus_sip_call_status_idle;
@@ -2449,11 +2438,6 @@
 				int ret = gateway->push_event(session->handle, &janus_sip_plugin, session->transaction, call, NULL);
 				JANUS_LOG(LOG_VERB, "  >> Pushing event: %d (%s)\n", ret, janus_get_api_error(ret));
 				json_decref(call);
-<<<<<<< HEAD
-				JANUS_LOG(LOG_VERB, "Pushing event: %s\n", call_text);
-				int ret = gateway->push_event(session->handle, &janus_sip_plugin, session->transaction, call_text, NULL, NULL);
-				JANUS_LOG(LOG_VERB, "  >> %d (%s)\n", ret, janus_get_api_error(ret));
-				g_free(call_text);
 				/* Also notify event handlers */
 				if(notify_events && gateway->events_is_enabled()) {
 					json_t *info = json_object();
@@ -2465,8 +2449,6 @@
 						json_object_set_new(info, "reason", json_string(phrase));
 					gateway->notify_event(session->handle, info);
 				}
-=======
->>>>>>> 0d537c71
 				/* Get rid of any PeerConnection that may have been set up */
 				if(session->callid)
 					g_hash_table_remove(callids, session->callid);
@@ -2537,11 +2519,6 @@
 					int ret = gateway->push_event(session->handle, &janus_sip_plugin, session->transaction, missed, NULL);
 					JANUS_LOG(LOG_VERB, "  >> Pushing event to peer: %d (%s)\n", ret, janus_get_api_error(ret));
 					json_decref(missed);
-<<<<<<< HEAD
-					JANUS_LOG(LOG_VERB, "Pushing event to peer: %s\n", missed_text);
-					int ret = gateway->push_event(session->handle, &janus_sip_plugin, session->transaction, missed_text, NULL, NULL);
-					JANUS_LOG(LOG_VERB, "  >> %d (%s)\n", ret, janus_get_api_error(ret));
-					g_free(missed_text);
 					/* Also notify event handlers */
 					if(notify_events && gateway->events_is_enabled()) {
 						json_t *info = json_object();
@@ -2549,8 +2526,6 @@
 						json_object_set_new(info, "caller", json_string(caller_text));
 						gateway->notify_event(session->handle, info);
 					}
-=======
->>>>>>> 0d537c71
 				}
 				sdp_parser_free(parser);
 				break;
@@ -2586,11 +2561,9 @@
 			int ret = gateway->push_event(session->handle, &janus_sip_plugin, session->transaction, call, jsep);
 			JANUS_LOG(LOG_VERB, "  >> Pushing event to peer: %d (%s)\n", ret, janus_get_api_error(ret));
 			json_decref(call);
-<<<<<<< HEAD
-			JANUS_LOG(LOG_VERB, "Pushing event to peer: %s\n", call_text);
-			int ret = gateway->push_event(session->handle, &janus_sip_plugin, session->transaction, call_text, "offer", fixed_sdp);
-			JANUS_LOG(LOG_VERB, "  >> %d (%s)\n", ret, janus_get_api_error(ret));
-			g_free(call_text);
+			json_decref(jsep);
+			g_free(fixed_sdp);
+			sdp_parser_free(parser);
 			/* Also notify event handlers */
 			if(notify_events && gateway->events_is_enabled()) {
 				json_t *info = json_object();
@@ -2602,11 +2575,6 @@
 					json_object_set_new(info, "displayname", json_string(sip->sip_from->a_display));
 				gateway->notify_event(session->handle, info);
 			}
-=======
-			json_decref(jsep);
->>>>>>> 0d537c71
-			g_free(fixed_sdp);
-			sdp_parser_free(parser);
 			/* Send a Ringing back */
 			nua_respond(nh, 180, sip_status_phrase(180), TAG_END());
 			session->stack->s_nh_i = nh;
@@ -2757,11 +2725,8 @@
 			int ret = gateway->push_event(session->handle, &janus_sip_plugin, session->transaction, call, jsep);
 			JANUS_LOG(LOG_VERB, "  >> Pushing event to peer: %d (%s)\n", ret, janus_get_api_error(ret));
 			json_decref(call);
-<<<<<<< HEAD
-			JANUS_LOG(LOG_VERB, "Pushing event to peer: %s\n", call_text);
-			int ret = gateway->push_event(session->handle, &janus_sip_plugin, session->transaction, call_text, "answer", fixed_sdp);
-			JANUS_LOG(LOG_VERB, "  >> %d (%s)\n", ret, janus_get_api_error(ret));
-			g_free(call_text);
+			json_decref(jsep);
+			g_free(fixed_sdp);
 			/* Also notify event handlers */
 			if(notify_events && gateway->events_is_enabled()) {
 				json_t *info = json_object();
@@ -2771,10 +2736,6 @@
 				json_object_set_new(info, "username", json_string(session->callee));
 				gateway->notify_event(session->handle, info);
 			}
-=======
-			json_decref(jsep);
->>>>>>> 0d537c71
-			g_free(fixed_sdp);
 			break;
 		}
 		case nua_r_register: {
@@ -2794,11 +2755,6 @@
 				int ret = gateway->push_event(session->handle, &janus_sip_plugin, session->transaction, call, NULL);
 				JANUS_LOG(LOG_VERB, "  >> Pushing event to peer: %d (%s)\n", ret, janus_get_api_error(ret));
 				json_decref(call);
-<<<<<<< HEAD
-				JANUS_LOG(LOG_VERB, "Pushing event: %s\n", call_text);
-				int ret = gateway->push_event(session->handle, &janus_sip_plugin, session->transaction, call_text, NULL, NULL);
-				JANUS_LOG(LOG_VERB, "  >> %d (%s)\n", ret, janus_get_api_error(ret));
-				g_free(call_text);
 				/* Also notify event handlers */
 				if(notify_events && gateway->events_is_enabled()) {
 					json_t *info = json_object();
@@ -2808,8 +2764,6 @@
 						json_object_set_new(info, "proxy", json_string(session->account.proxy));
 					gateway->notify_event(session->handle, info);
 				}
-=======
->>>>>>> 0d537c71
 			} else if(status == 401) {
 				/* Get scheme/realm from 401 error */
 				sip_www_authenticate_t const* www_auth = sip->sip_www_authenticate;
@@ -2839,14 +2793,10 @@
 				json_object_set_new(result, "event", json_string("registration_failed"));
 				json_object_set_new(result, "code", json_integer(status));
 				json_object_set_new(result, "reason", json_string(phrase ? phrase : ""));
-<<<<<<< HEAD
 				json_object_set_new(event, "result", result);
-				char *event_text = json_dumps(event, JSON_INDENT(3) | JSON_PRESERVE_ORDER);
+				int ret = gateway->push_event(session->handle, &janus_sip_plugin, session->transaction, event, NULL);
+				JANUS_LOG(LOG_VERB, "  >> Pushing event to peer: %d (%s)\n", ret, janus_get_api_error(ret));
 				json_decref(event);
-				JANUS_LOG(LOG_VERB, "Pushing event: %s\n", event_text);
-				int ret = gateway->push_event(session->handle, &janus_sip_plugin, session->transaction, event_text, NULL, NULL);
-				JANUS_LOG(LOG_VERB, "  >> %d (%s)\n", ret, janus_get_api_error(ret));
-				g_free(event_text);
 				/* Also notify event handlers */
 				if(notify_events && gateway->events_is_enabled()) {
 					json_t *info = json_object();
@@ -2856,12 +2806,6 @@
 						json_object_set_new(info, "reason", json_string(phrase ? phrase : ""));
 					gateway->notify_event(session->handle, info);
 				}
-=======
-			        json_object_set_new(event, "result", result);
-				int ret = gateway->push_event(session->handle, &janus_sip_plugin, session->transaction, event, NULL);
-				JANUS_LOG(LOG_VERB, "  >> Pushing event to peer: %d (%s)\n", ret, janus_get_api_error(ret));
-				json_decref(event);
->>>>>>> 0d537c71
 			}
 			break;
 		}
