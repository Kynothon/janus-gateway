/*! \file   janus_voicemail.c
 * \author Lorenzo Miniero <lorenzo@meetecho.com>
 * \copyright GNU General Public License v3
 * \brief  Janus VoiceMail plugin
 * \details  This is a plugin implementing a very simple VoiceMail service
 * for Janus, specifically recording Opus streams. This means that it replies
 * by providing in the SDP only support for Opus, and disabling video.
 * When a peer contacts the plugin, the plugin starts recording the audio
 * frames it receives and, after 10 seconds, it shuts the PeerConnection
 * down and returns an URL to the recorded file.
 * 
 * Since an URL is returned, the plugin allows you to configure where the
 * recordings whould be stored (e.g., a folder in your web server, writable
 * by the plugin) and the base path to use when returning URLs (e.g.,
 * /my/recordings/ or http://www.example.com/my/recordings).
 * 
 * By default the plugin saves the recordings in the \c html folder of
 * this project, meaning that it can work out of the box with the VoiceMail
 * demo we provide in the same folder.
 *
 * \section vmailapi VoiceMail API
 * 
 * The VoiceMail API supports just two requests, \c record and \c stop 
 * and they're both asynchronous, which means all responses (successes
 * and errors) will be delivered as events with the same transaction. 
 * 
 * \c record will instruct the plugin to start recording, while \c stop
 * will make the recording stop before the 10 seconds have passed.
 * Never send a JSEP offer with any of these requests: it's always the
 * VoiceMail plugin that originates a JSEP offer, in response to a
 * \c record request, which means your application will only have to
 * send a JSEP answer when that happens.
 * 
 * The \c record request has to be formatted as follows:
 *
\verbatim
{
	"request" : "record"
}
\endverbatim
 *
 * A successful request will result in an \c starting status event:
 * 
\verbatim
{
	"voicemail" : "event",
	"status": "starting"
}
\endverbatim
 * 
 * which will be followed by a \c started as soon as the associated
 * PeerConnection has been made available to the plugin: 
 * 
\verbatim
{
	"voicemail" : "event",
	"status": "started"
}
\endverbatim
 * 
 * An error instead would provide both an error code and a more verbose
 * description of the cause of the issue:
 * 
\verbatim
{
	"voicemail" : "event",
	"error_code" : <numeric ID, check Macros below>,
	"error" : "<error description as a string>"
}
\endverbatim
 * 
 * The \c stop request instead has to be formatted as follows:
 *
\verbatim
{
	"request" : "stop"
}
\endverbatim
 *
 * If the plugin detects a loss of the associated PeerConnection, whether
 * as a result of a \c stop request or because the 10 seconds passed, a
 * \c done status notification is triggered to inform the application
 * the recording session is over, together with the path to the
 * recording file itself:
 * 
\verbatim
{
	"voicemail" : "event",
	"status" : "done",
	"recording : "<path to the .opus file>"
}
\endverbatim
 *
 * \ingroup plugins
 * \ref plugins
 */

#include "plugin.h"

#include <jansson.h>
#include <sys/stat.h>
#include <sys/time.h>

#include <ogg/ogg.h>

#include "../debug.h"
#include "../apierror.h"
#include "../config.h"
#include "../mutex.h"
#include "../rtp.h"
#include "../utils.h"


/* Plugin information */
#define JANUS_VOICEMAIL_VERSION			6
#define JANUS_VOICEMAIL_VERSION_STRING	"0.0.6"
#define JANUS_VOICEMAIL_DESCRIPTION		"This is a plugin implementing a very simple VoiceMail service for Janus, recording Opus streams."
#define JANUS_VOICEMAIL_NAME			"JANUS VoiceMail plugin"
#define JANUS_VOICEMAIL_AUTHOR			"Meetecho s.r.l."
#define JANUS_VOICEMAIL_PACKAGE			"janus.plugin.voicemail"

/* Plugin methods */
janus_plugin *create(void);
int janus_voicemail_init(janus_callbacks *callback, const char *config_path);
void janus_voicemail_destroy(void);
int janus_voicemail_get_api_compatibility(void);
int janus_voicemail_get_version(void);
const char *janus_voicemail_get_version_string(void);
const char *janus_voicemail_get_description(void);
const char *janus_voicemail_get_name(void);
const char *janus_voicemail_get_author(void);
const char *janus_voicemail_get_package(void);
void janus_voicemail_create_session(janus_plugin_session *handle, int *error);
struct janus_plugin_result *janus_voicemail_handle_message(janus_plugin_session *handle, char *transaction, json_t *message, json_t *jsep);
void janus_voicemail_setup_media(janus_plugin_session *handle);
void janus_voicemail_incoming_rtp(janus_plugin_session *handle, int video, char *buf, int len);
void janus_voicemail_incoming_rtcp(janus_plugin_session *handle, int video, char *buf, int len);
void janus_voicemail_hangup_media(janus_plugin_session *handle);
void janus_voicemail_destroy_session(janus_plugin_session *handle, int *error);
json_t *janus_voicemail_query_session(janus_plugin_session *handle);

/* Plugin setup */
static janus_plugin janus_voicemail_plugin =
	JANUS_PLUGIN_INIT (
		.init = janus_voicemail_init,
		.destroy = janus_voicemail_destroy,

		.get_api_compatibility = janus_voicemail_get_api_compatibility,
		.get_version = janus_voicemail_get_version,
		.get_version_string = janus_voicemail_get_version_string,
		.get_description = janus_voicemail_get_description,
		.get_name = janus_voicemail_get_name,
		.get_author = janus_voicemail_get_author,
		.get_package = janus_voicemail_get_package,
		
		.create_session = janus_voicemail_create_session,
		.handle_message = janus_voicemail_handle_message,
		.setup_media = janus_voicemail_setup_media,
		.incoming_rtp = janus_voicemail_incoming_rtp,
		.incoming_rtcp = janus_voicemail_incoming_rtcp,
		.hangup_media = janus_voicemail_hangup_media,
		.destroy_session = janus_voicemail_destroy_session,
		.query_session = janus_voicemail_query_session,
	);

/* Plugin creator */
janus_plugin *create(void) {
	JANUS_LOG(LOG_VERB, "%s created!\n", JANUS_VOICEMAIL_NAME);
	return &janus_voicemail_plugin;
}

/* Parameter validation */
static struct janus_json_parameter request_parameters[] = {
	{"request", JSON_STRING, JANUS_JSON_PARAM_REQUIRED}
};

/* Useful stuff */
static volatile gint initialized = 0, stopping = 0;
static janus_callbacks *gateway = NULL;
static GThread *handler_thread;
static GThread *watchdog;
static void *janus_voicemail_handler(void *data);

typedef struct janus_voicemail_message {
	janus_plugin_session *handle;
	char *transaction;
	json_t *message;
	json_t *jsep;
} janus_voicemail_message;
static GAsyncQueue *messages = NULL;
static janus_voicemail_message exit_message;

static void janus_voicemail_message_free(janus_voicemail_message *msg) {
	if(!msg || msg == &exit_message)
		return;

	msg->handle = NULL;

	g_free(msg->transaction);
	msg->transaction = NULL;
	if(msg->message)
		json_decref(msg->message);
	msg->message = NULL;
	if(msg->jsep)
		json_decref(msg->jsep);
	msg->jsep = NULL;

	g_free(msg);
}


typedef struct janus_voicemail_session {
	janus_plugin_session *handle;
	guint64 recording_id;
	gint64 start_time;
	char *filename;
	FILE *file;
	ogg_stream_state *stream;
	int seq;
	gboolean started;
	gboolean stopping;
	volatile gint hangingup;
	gint64 destroyed;	/* Time at which this session was marked as destroyed */
} janus_voicemail_session;
static GHashTable *sessions;
static GList *old_sessions;
static janus_mutex sessions_mutex;

static char *recordings_path = NULL;
static char *recordings_base = NULL;

/* SDP offer/answer template */
#define sdp_template \
		"v=0\r\n" \
		"o=- %"SCNu64" %"SCNu64" IN IP4 127.0.0.1\r\n"	/* We need current time here */ \
		"s=VoiceMail %"SCNu64"\r\n"						/* VoiceMail recording ID */ \
		"t=0 0\r\n" \
		"m=audio 1 RTP/SAVPF %d\r\n"		/* Opus payload type */ \
		"c=IN IP4 1.1.1.1\r\n" \
		"a=rtpmap:%d opus/48000/2\r\n"		/* Opus payload type */ \
		"a=recvonly\r\n"					/* This plugin doesn't send any frames */


/* OGG/Opus helpers */
void le32(unsigned char *p, int v);
void le16(unsigned char *p, int v);
ogg_packet *op_opushead(void);
ogg_packet *op_opustags(void);
ogg_packet *op_from_pkt(const unsigned char *pkt, int len);
void op_free(ogg_packet *op);
int ogg_write(janus_voicemail_session *session);
int ogg_flush(janus_voicemail_session *session);


/* Error codes */
#define JANUS_VOICEMAIL_ERROR_UNKNOWN_ERROR		499
#define JANUS_VOICEMAIL_ERROR_NO_MESSAGE		460
#define JANUS_VOICEMAIL_ERROR_INVALID_JSON		461
#define JANUS_VOICEMAIL_ERROR_INVALID_REQUEST	462
#define JANUS_VOICEMAIL_ERROR_MISSING_ELEMENT	463
#define JANUS_VOICEMAIL_ERROR_INVALID_ELEMENT	464
#define JANUS_VOICEMAIL_ERROR_ALREADY_RECORDING	465
#define JANUS_VOICEMAIL_ERROR_IO_ERROR			466
#define JANUS_VOICEMAIL_ERROR_LIBOGG_ERROR		467


/* VoiceMail watchdog/garbage collector (sort of) */
void *janus_voicemail_watchdog(void *data);
void *janus_voicemail_watchdog(void *data) {
	JANUS_LOG(LOG_INFO, "VoiceMail watchdog started\n");
	gint64 now = 0;
	while(g_atomic_int_get(&initialized) && !g_atomic_int_get(&stopping)) {
		janus_mutex_lock(&sessions_mutex);
		/* Iterate on all the sessions */
		now = janus_get_monotonic_time();
		if(old_sessions != NULL) {
			GList *sl = old_sessions;
			JANUS_LOG(LOG_HUGE, "Checking %d old VoiceMail sessions...\n", g_list_length(old_sessions));
			while(sl) {
				janus_voicemail_session *session = (janus_voicemail_session *)sl->data;
				if(!session) {
					sl = sl->next;
					continue;
				}
				if(now-session->destroyed >= 5*G_USEC_PER_SEC) {
					/* We're lazy and actually get rid of the stuff only after a few seconds */
					JANUS_LOG(LOG_VERB, "Freeing old VoiceMail session\n");
					GList *rm = sl->next;
					old_sessions = g_list_delete_link(old_sessions, sl);
					sl = rm;
					session->handle = NULL;
					g_free(session);
					session = NULL;
					continue;
				}
				sl = sl->next;
			}
		}
		janus_mutex_unlock(&sessions_mutex);
		g_usleep(500000);
	}
	JANUS_LOG(LOG_INFO, "VoiceMail watchdog stopped\n");
	return NULL;
}


/* Plugin implementation */
int janus_voicemail_init(janus_callbacks *callback, const char *config_path) {
	if(g_atomic_int_get(&stopping)) {
		/* Still stopping from before */
		return -1;
	}
	if(callback == NULL || config_path == NULL) {
		/* Invalid arguments */
		return -1;
	}

	/* Read configuration */
	char filename[255];
	g_snprintf(filename, 255, "%s/%s.cfg", config_path, JANUS_VOICEMAIL_PACKAGE);
	JANUS_LOG(LOG_VERB, "Configuration file: %s\n", filename);
	janus_config *config = janus_config_parse(filename);
	if(config != NULL)
		janus_config_print(config);
	
	sessions = g_hash_table_new(NULL, NULL);
	janus_mutex_init(&sessions_mutex);
	messages = g_async_queue_new_full((GDestroyNotify) janus_voicemail_message_free);
	/* This is the callback we'll need to invoke to contact the gateway */
	gateway = callback;

	/* Parse configuration */
	if(config != NULL) {
		janus_config_item *path = janus_config_get_item_drilldown(config, "general", "path");
		if(path && path->value)
			recordings_path = g_strdup(path->value);
		janus_config_item *base = janus_config_get_item_drilldown(config, "general", "base");
		if(base && base->value)
			recordings_base = g_strdup(base->value);
		/* Done */
		janus_config_destroy(config);
		config = NULL;
	}
	if(recordings_path == NULL)
		recordings_path = g_strdup("./html/recordings/");
	if(recordings_base == NULL)
		recordings_base = g_strdup("/recordings/");
	JANUS_LOG(LOG_VERB, "Recordings path: %s\n", recordings_path);
	JANUS_LOG(LOG_VERB, "Recordings base: %s\n", recordings_base);
	/* Create the folder, if needed */
	struct stat st = {0};
	if(stat(recordings_path, &st) == -1) {
		int res = janus_mkdir(recordings_path, 0755);
		JANUS_LOG(LOG_VERB, "Creating folder: %d\n", res);
		if(res != 0) {
			JANUS_LOG(LOG_ERR, "%s", strerror(res));
			return -1;	/* No point going on... */
		}
	}
	
	g_atomic_int_set(&initialized, 1);

	GError *error = NULL;
	/* Start the sessions watchdog */
	watchdog = g_thread_try_new("vmail watchdog", &janus_voicemail_watchdog, NULL, &error);
	if(error != NULL) {
		g_atomic_int_set(&initialized, 0);
		JANUS_LOG(LOG_ERR, "Got error %d (%s) trying to launch the VoiceMail watchdog thread...\n", error->code, error->message ? error->message : "??");
		return -1;
	}
	/* Launch the thread that will handle incoming messages */
	handler_thread = g_thread_try_new("janus voicemail handler", janus_voicemail_handler, NULL, &error);
	if(error != NULL) {
		g_atomic_int_set(&initialized, 0);
		JANUS_LOG(LOG_ERR, "Got error %d (%s) trying to launch the VoiceMail handler thread...\n", error->code, error->message ? error->message : "??");
		return -1;
	}
	JANUS_LOG(LOG_INFO, "%s initialized!\n", JANUS_VOICEMAIL_NAME);
	return 0;
}

void janus_voicemail_destroy(void) {
	if(!g_atomic_int_get(&initialized))
		return;
	g_atomic_int_set(&stopping, 1);

	g_async_queue_push(messages, &exit_message);
	if(handler_thread != NULL) {
		g_thread_join(handler_thread);
		handler_thread = NULL;
	}
	if(watchdog != NULL) {
		g_thread_join(watchdog);
		watchdog = NULL;
	}
	/* FIXME We should destroy the sessions cleanly */
	janus_mutex_lock(&sessions_mutex);
	g_hash_table_destroy(sessions);
	janus_mutex_unlock(&sessions_mutex);
	g_async_queue_unref(messages);
	messages = NULL;
	sessions = NULL;
	g_atomic_int_set(&initialized, 0);
	g_atomic_int_set(&stopping, 0);
	JANUS_LOG(LOG_INFO, "%s destroyed!\n", JANUS_VOICEMAIL_NAME);
}

int janus_voicemail_get_api_compatibility(void) {
	/* Important! This is what your plugin MUST always return: don't lie here or bad things will happen */
	return JANUS_PLUGIN_API_VERSION;
}

int janus_voicemail_get_version(void) {
	return JANUS_VOICEMAIL_VERSION;
}

const char *janus_voicemail_get_version_string(void) {
	return JANUS_VOICEMAIL_VERSION_STRING;
}

const char *janus_voicemail_get_description(void) {
	return JANUS_VOICEMAIL_DESCRIPTION;
}

const char *janus_voicemail_get_name(void) {
	return JANUS_VOICEMAIL_NAME;
}

const char *janus_voicemail_get_author(void) {
	return JANUS_VOICEMAIL_AUTHOR;
}

const char *janus_voicemail_get_package(void) {
	return JANUS_VOICEMAIL_PACKAGE;
}

void janus_voicemail_create_session(janus_plugin_session *handle, int *error) {
	if(g_atomic_int_get(&stopping) || !g_atomic_int_get(&initialized)) {
		*error = -1;
		return;
	}	
	janus_voicemail_session *session = (janus_voicemail_session *)g_malloc0(sizeof(janus_voicemail_session));
	session->handle = handle;
	session->recording_id = g_random_int();
	session->start_time = 0;
	session->stream = NULL;
	char f[255];
	g_snprintf(f, 255, "%s/janus-voicemail-%"SCNu64".opus", recordings_path, session->recording_id);
	session->filename = g_strdup(f);
	session->file = NULL;
	session->seq = 0;
	session->started = FALSE;
	session->stopping = FALSE;
	session->destroyed = 0;
	g_atomic_int_set(&session->hangingup, 0);
	handle->plugin_handle = session;
	janus_mutex_lock(&sessions_mutex);
	g_hash_table_insert(sessions, handle, session);
	janus_mutex_unlock(&sessions_mutex);

	return;
}

void janus_voicemail_destroy_session(janus_plugin_session *handle, int *error) {
	if(g_atomic_int_get(&stopping) || !g_atomic_int_get(&initialized)) {
		*error = -1;
		return;
	}	
	janus_voicemail_session *session = (janus_voicemail_session *)handle->plugin_handle; 
	if(!session) {
		JANUS_LOG(LOG_ERR, "No VoiceMail session associated with this handle...\n");
		*error = -2;
		return;
	}
	janus_mutex_lock(&sessions_mutex);
	if(!session->destroyed) {
		JANUS_LOG(LOG_VERB, "Removing VoiceMail session...\n");
		g_hash_table_remove(sessions, handle);
		janus_voicemail_hangup_media(handle);
		session->destroyed = janus_get_monotonic_time();
		/* Cleaning up and removing the session is done in a lazy way */
		old_sessions = g_list_append(old_sessions, session);
	}
	janus_mutex_unlock(&sessions_mutex);

	return;
}

json_t *janus_voicemail_query_session(janus_plugin_session *handle) {
	if(g_atomic_int_get(&stopping) || !g_atomic_int_get(&initialized)) {
		return NULL;
	}	
	janus_voicemail_session *session = (janus_voicemail_session *)handle->plugin_handle;
	if(!session) {
		JANUS_LOG(LOG_ERR, "No session associated with this handle...\n");
		return NULL;
	}
	/* In the echo test, every session is the same: we just provide some configure info */
	json_t *info = json_object();
	json_object_set_new(info, "state", json_string(session->stream ? "recording" : "idle"));
	if(session->stream) {
		json_object_set_new(info, "id", json_integer(session->recording_id));
		json_object_set_new(info, "start_time", json_integer(session->start_time));
		json_object_set_new(info, "filename", session->filename ? json_string(session->filename) : NULL);
	}
	json_object_set_new(info, "destroyed", json_integer(session->destroyed));
	return info;
}

struct janus_plugin_result *janus_voicemail_handle_message(janus_plugin_session *handle, char *transaction, json_t *message, json_t *jsep) {
	if(g_atomic_int_get(&stopping) || !g_atomic_int_get(&initialized))
		return janus_plugin_result_new(JANUS_PLUGIN_ERROR, g_atomic_int_get(&stopping) ? "Shutting down" : "Plugin not initialized", NULL);
	janus_voicemail_message *msg = g_malloc0(sizeof(janus_voicemail_message));
	msg->handle = handle;
	msg->transaction = transaction;
	msg->message = message;
	msg->jsep = jsep;
	g_async_queue_push(messages, msg);

	/* All the requests to this plugin are handled asynchronously */
	return janus_plugin_result_new(JANUS_PLUGIN_OK_WAIT, NULL, NULL);
}

void janus_voicemail_setup_media(janus_plugin_session *handle) {
	JANUS_LOG(LOG_INFO, "WebRTC media is now available\n");
	if(g_atomic_int_get(&stopping) || !g_atomic_int_get(&initialized))
		return;
	janus_voicemail_session *session = (janus_voicemail_session *)handle->plugin_handle;	
	if(!session) {
		JANUS_LOG(LOG_ERR, "No session associated with this handle...\n");
		return;
	}
	if(session->destroyed)
		return;
	g_atomic_int_set(&session->hangingup, 0);
	/* Only start recording this peer when we get this event */
	session->start_time = janus_get_monotonic_time();
	session->started = TRUE;
	/* Prepare JSON event */
	json_t *event = json_object();
	json_object_set_new(event, "voicemail", json_string("event"));
	json_object_set_new(event, "status", json_string("started"));
	int ret = gateway->push_event(handle, &janus_voicemail_plugin, NULL, event, NULL);
	JANUS_LOG(LOG_VERB, "  >> Pushing event: %d (%s)\n", ret, janus_get_api_error(ret));
	json_decref(event);
}

void janus_voicemail_incoming_rtp(janus_plugin_session *handle, int video, char *buf, int len) {
	if(handle == NULL || handle->stopped || g_atomic_int_get(&stopping) || !g_atomic_int_get(&initialized))
		return;
	janus_voicemail_session *session = (janus_voicemail_session *)handle->plugin_handle;	
	if(!session || session->destroyed || session->stopping || !session->started || session->start_time == 0)
		return;
	gint64 now = janus_get_monotonic_time();
	/* Have 10 seconds passed? */
	if((now-session->start_time) >= 10*G_USEC_PER_SEC) {
		/* FIXME Simulate a "stop" coming from the browser */
		session->started = FALSE;
		janus_voicemail_message *msg = g_malloc0(sizeof(janus_voicemail_message));
		msg->handle = handle;
		msg->message = json_pack("{ss}", "request", "stop");
		msg->transaction = NULL;
		msg->jsep = NULL;
		g_async_queue_push(messages, msg);
		return;
	}
	/* Save the frame */
	rtp_header *rtp = (rtp_header *)buf;
	uint16_t seq = ntohs(rtp->seq_number);
	if(session->seq == 0)
		session->seq = seq;
	ogg_packet *op = op_from_pkt((const unsigned char *)(buf+12), len-12);	/* TODO Check RTP extensions... */
	//~ JANUS_LOG(LOG_VERB, "\tWriting at position %d (%d)\n", seq-session->seq+1, 960*(seq-session->seq+1));
	op->granulepos = 960*(seq-session->seq+1); // FIXME: get this from the toc byte
	ogg_stream_packetin(session->stream, op);
	g_free(op);
	ogg_write(session);
}

void janus_voicemail_incoming_rtcp(janus_plugin_session *handle, int video, char *buf, int len) {
	if(handle == NULL || handle->stopped || g_atomic_int_get(&stopping) || !g_atomic_int_get(&initialized))
		return;
	/* FIXME Should we care? */
}

void janus_voicemail_hangup_media(janus_plugin_session *handle) {
	JANUS_LOG(LOG_INFO, "No WebRTC media anymore\n");
	if(g_atomic_int_get(&stopping) || !g_atomic_int_get(&initialized))
		return;
	janus_voicemail_session *session = (janus_voicemail_session *)handle->plugin_handle;
	if(!session) {
		JANUS_LOG(LOG_ERR, "No session associated with this handle...\n");
		return;
	}
	session->started = FALSE;
	if(session->destroyed)
		return;
	if(g_atomic_int_add(&session->hangingup, 1))
		return;
	/* Close and reset stuff */
	if(session->file)
		fclose(session->file);
	session->file = NULL;
	if(session->stream)
		ogg_stream_destroy(session->stream);
	session->stream = NULL;
}

/* Thread to handle incoming messages */
static void *janus_voicemail_handler(void *data) {
	JANUS_LOG(LOG_VERB, "Joining VoiceMail handler thread\n");
	janus_voicemail_message *msg = NULL;
	int error_code = 0;
	char error_cause[512];
	json_t *root = NULL;
	while(g_atomic_int_get(&initialized) && !g_atomic_int_get(&stopping)) {
		msg = g_async_queue_pop(messages);
		if(msg == NULL)
			continue;
		if(msg == &exit_message)
			break;
		if(msg->handle == NULL) {
			janus_voicemail_message_free(msg);
			continue;
		}
		janus_voicemail_session *session = NULL;
		janus_mutex_lock(&sessions_mutex);
		if(g_hash_table_lookup(sessions, msg->handle) != NULL ) {
			session = (janus_voicemail_session *)msg->handle->plugin_handle;
		}
		janus_mutex_unlock(&sessions_mutex);
		if(!session) {
			JANUS_LOG(LOG_ERR, "No session associated with this handle...\n");
			janus_voicemail_message_free(msg);
			continue;
		}
		if(session->destroyed) {
			janus_voicemail_message_free(msg);
			continue;
		}
		/* Handle request */
		error_code = 0;
		root = msg->message;
		if(msg->message == NULL) {
			JANUS_LOG(LOG_ERR, "No message??\n");
			error_code = JANUS_VOICEMAIL_ERROR_NO_MESSAGE;
			g_snprintf(error_cause, 512, "%s", "No message??");
			goto error;
		}
		if(!json_is_object(root)) {
			JANUS_LOG(LOG_ERR, "JSON error: not an object\n");
			error_code = JANUS_VOICEMAIL_ERROR_INVALID_JSON;
			g_snprintf(error_cause, 512, "JSON error: not an object");
			goto error;
		}
		/* Get the request first */
		JANUS_VALIDATE_JSON_OBJECT(root, request_parameters,
			error_code, error_cause, TRUE,
			JANUS_VOICEMAIL_ERROR_MISSING_ELEMENT, JANUS_VOICEMAIL_ERROR_INVALID_ELEMENT);
		if(error_code != 0)
			goto error;
		json_t *request = json_object_get(root, "request");
		const char *request_text = json_string_value(request);
		json_t *event = NULL;
		if(!strcasecmp(request_text, "record")) {
			JANUS_LOG(LOG_VERB, "Starting new recording\n");
			if(session->file != NULL) {
				JANUS_LOG(LOG_ERR, "Already recording (%s)\n", session->filename ? session->filename : "??");
				error_code = JANUS_VOICEMAIL_ERROR_ALREADY_RECORDING;
				g_snprintf(error_cause, 512, "Already recording");
				goto error;
			}
			session->stream = g_malloc0(sizeof(ogg_stream_state));
			if(session->stream == NULL) {
				JANUS_LOG(LOG_ERR, "Couldn't allocate stream struct\n");
				error_code = JANUS_VOICEMAIL_ERROR_UNKNOWN_ERROR;
				g_snprintf(error_cause, 512, "Couldn't allocate stream struct");
				goto error;
			}
			if(ogg_stream_init(session->stream, rand()) < 0) {
				JANUS_LOG(LOG_ERR, "Couldn't initialize Ogg stream state\n");
				error_code = JANUS_VOICEMAIL_ERROR_LIBOGG_ERROR;
				g_snprintf(error_cause, 512, "Couldn't initialize Ogg stream state\n");
				goto error;
			}
			session->file = fopen(session->filename, "wb");
			if(session->file == NULL) {
				JANUS_LOG(LOG_ERR, "Couldn't open output file\n");
				error_code = JANUS_VOICEMAIL_ERROR_IO_ERROR;
				g_snprintf(error_cause, 512, "Couldn't open output file");
				goto error;
			}
			session->seq = 0;
			/* Write stream headers */
			ogg_packet *op = op_opushead();
			ogg_stream_packetin(session->stream, op);
			op_free(op);
			op = op_opustags();
			ogg_stream_packetin(session->stream, op);
			op_free(op);
			ogg_flush(session);
			/* Done: now wait for the setup_media callback to be called */
			event = json_object();
			json_object_set_new(event, "voicemail", json_string("event"));
			json_object_set_new(event, "status", json_string(session->started ? "started" : "starting"));
		} else if(!strcasecmp(request_text, "stop")) {
			/* Stop the recording */
			session->started = FALSE;
			session->stopping = TRUE;
			if(session->file)
				fclose(session->file);
			session->file = NULL;
			if(session->stream)
				ogg_stream_destroy(session->stream);
			session->stream = NULL;
			/* Done: send the event and close the handle */
			event = json_object();
			json_object_set_new(event, "voicemail", json_string("event"));
			json_object_set_new(event, "status", json_string("done"));
			char url[1024];
			g_snprintf(url, 1024, "%s/janus-voicemail-%"SCNu64".opus", recordings_base, session->recording_id);
			json_object_set_new(event, "recording", json_string(url));
		} else {
			JANUS_LOG(LOG_ERR, "Unknown request '%s'\n", request_text);
			error_code = JANUS_VOICEMAIL_ERROR_INVALID_REQUEST;
			g_snprintf(error_cause, 512, "Unknown request '%s'", request_text);
			goto error;
		}

		/* Prepare JSON event */
		JANUS_LOG(LOG_VERB, "Preparing JSON event as a reply\n");
		/* Any SDP to handle? */
		const char *msg_sdp_type = json_string_value(json_object_get(msg->jsep, "type"));
		const char *msg_sdp = json_string_value(json_object_get(msg->jsep, "sdp"));
		if(!msg_sdp) {
			int ret = gateway->push_event(msg->handle, &janus_voicemail_plugin, msg->transaction, event, NULL);
			JANUS_LOG(LOG_VERB, "  >> %d (%s)\n", ret, janus_get_api_error(ret));
			json_decref(event);
		} else {
			JANUS_LOG(LOG_VERB, "This is involving a negotiation (%s) as well:\n%s\n", msg_sdp_type, msg_sdp);
			const char *type = NULL;
			if(!strcasecmp(msg_sdp_type, "offer"))
				type = "answer";
			if(!strcasecmp(msg_sdp_type, "answer"))
				type = "offer";
			/* Fill the SDP template and use that as our answer */
			char sdp[1024];
			/* What is the Opus payload type? */
<<<<<<< HEAD
			int opus_pt = janus_get_opus_pt(msg_sdp);
=======
			int opus_pt = janus_get_codec_pt(msg->sdp, "opus");
>>>>>>> 8a3ac742
			JANUS_LOG(LOG_VERB, "Opus payload type is %d\n", opus_pt);
			g_snprintf(sdp, 1024, sdp_template,
				janus_get_real_time(),			/* We need current time here */
				janus_get_real_time(),			/* We need current time here */
				session->recording_id,			/* Recording ID */
				opus_pt,						/* Opus payload type */
				opus_pt							/* Opus payload type */);
			/* Did the peer negotiate video? */
			if(strstr(msg_sdp, "m=video") != NULL) {
				/* If so, reject it */
				g_strlcat(sdp, "m=video 0 RTP/SAVPF 0\r\n", 1024);				
			}
			json_t *jsep = json_pack("{ssss}", "type", type, "sdp", sdp);
			/* How long will the gateway take to push the event? */
			g_atomic_int_set(&session->hangingup, 0);
			gint64 start = janus_get_monotonic_time();
			int res = gateway->push_event(msg->handle, &janus_voicemail_plugin, msg->transaction, event, jsep);
			JANUS_LOG(LOG_VERB, "  >> Pushing event: %d (took %"SCNu64" us)\n", res, janus_get_monotonic_time()-start);
			json_decref(event);
			json_decref(jsep);
			if(res != JANUS_OK) {
				/* TODO Failed to negotiate? We should remove this participant */
			}
		}
		janus_voicemail_message_free(msg);
		
		if(session->stopping) {
			gateway->end_session(session->handle);
		}

		continue;
		
error:
		{
			/* Prepare JSON error event */
			json_t *event = json_object();
			json_object_set_new(event, "voicemail", json_string("event"));
			json_object_set_new(event, "error_code", json_integer(error_code));
			json_object_set_new(event, "error", json_string(error_cause));
			int ret = gateway->push_event(msg->handle, &janus_voicemail_plugin, msg->transaction, event, NULL);
			JANUS_LOG(LOG_VERB, "  >> Pushing event: %d (%s)\n", ret, janus_get_api_error(ret));
			json_decref(event);
			janus_voicemail_message_free(msg);
		}
	}
	JANUS_LOG(LOG_VERB, "Leaving VoiceMail handler thread\n");
	return NULL;
}


/* OGG/Opus helpers */
/* Write a little-endian 32 bit int to memory */
void le32(unsigned char *p, int v) {
	p[0] = v & 0xff;
	p[1] = (v >> 8) & 0xff;
	p[2] = (v >> 16) & 0xff;
	p[3] = (v >> 24) & 0xff;
}


/* Write a little-endian 16 bit int to memory */
void le16(unsigned char *p, int v) {
	p[0] = v & 0xff;
	p[1] = (v >> 8) & 0xff;
}

/* ;anufacture a generic OpusHead packet */
ogg_packet *op_opushead(void) {
	int size = 19;
	unsigned char *data = g_malloc0(size);
	ogg_packet *op = g_malloc0(sizeof(*op));

	if(!data) {
		JANUS_LOG(LOG_ERR, "Couldn't allocate data buffer...\n");
		return NULL;
	}
	if(!op) {
		JANUS_LOG(LOG_ERR, "Couldn't allocate Ogg packet...\n");
		return NULL;
	}

	memcpy(data, "OpusHead", 8);  /* identifier */
	data[8] = 1;                  /* version */
	data[9] = 2;                  /* channels */
	le16(data+10, 0);             /* pre-skip */
	le32(data + 12, 48000);       /* original sample rate */
	le16(data + 16, 0);           /* gain */
	data[18] = 0;                 /* channel mapping family */

	op->packet = data;
	op->bytes = size;
	op->b_o_s = 1;
	op->e_o_s = 0;
	op->granulepos = 0;
	op->packetno = 0;

	return op;
}

/* Manufacture a generic OpusTags packet */
ogg_packet *op_opustags(void) {
	const char *identifier = "OpusTags";
	const char *vendor = "Janus VoiceMail plugin";
	int size = strlen(identifier) + 4 + strlen(vendor) + 4;
	unsigned char *data = g_malloc0(size);
	ogg_packet *op = g_malloc0(sizeof(*op));

	if(!data) {
		JANUS_LOG(LOG_ERR, "Couldn't allocate data buffer...\n");
		return NULL;
	}
	if(!op) {
		JANUS_LOG(LOG_ERR, "Couldn't allocate Ogg packet...\n");
		return NULL;
	}

	memcpy(data, identifier, 8);
	le32(data + 8, strlen(vendor));
	memcpy(data + 12, vendor, strlen(vendor));
	le32(data + 12 + strlen(vendor), 0);

	op->packet = data;
	op->bytes = size;
	op->b_o_s = 0;
	op->e_o_s = 0;
	op->granulepos = 0;
	op->packetno = 1;

	return op;
}

/* Allocate an ogg_packet */
ogg_packet *op_from_pkt(const unsigned char *pkt, int len) {
	ogg_packet *op = g_malloc0(sizeof(*op));
	if(!op) {
		JANUS_LOG(LOG_ERR, "Couldn't allocate Ogg packet.\n");
		return NULL;
	}

	op->packet = (unsigned char *)pkt;
	op->bytes = len;
	op->b_o_s = 0;
	op->e_o_s = 0;

	return op;
}

/* Free a packet and its contents */
void op_free(ogg_packet *op) {
	if(op) {
		if(op->packet) {
			g_free(op->packet);
		}
		g_free(op);
	}
}

/* Write out available ogg pages */
int ogg_write(janus_voicemail_session *session) {
	ogg_page page;
	size_t written;

	if(!session || !session->stream || !session->file) {
		return -1;
	}

	while (ogg_stream_pageout(session->stream, &page)) {
		written = fwrite(page.header, 1, page.header_len, session->file);
		if(written != (size_t)page.header_len) {
			JANUS_LOG(LOG_ERR, "Error writing Ogg page header\n");
			return -2;
		}
		written = fwrite(page.body, 1, page.body_len, session->file);
		if(written != (size_t)page.body_len) {
			JANUS_LOG(LOG_ERR, "Error writing Ogg page body\n");
			return -3;
		}
	}
	return 0;
}

/* Flush remaining ogg data */
int ogg_flush(janus_voicemail_session *session) {
	ogg_page page;
	size_t written;

	if(!session || !session->stream || !session->file) {
		return -1;
	}

	while (ogg_stream_flush(session->stream, &page)) {
		written = fwrite(page.header, 1, page.header_len, session->file);
		if(written != (size_t)page.header_len) {
			JANUS_LOG(LOG_ERR, "Error writing Ogg page header\n");
			return -2;
		}
		written = fwrite(page.body, 1, page.body_len, session->file);
		if(written != (size_t)page.body_len) {
			JANUS_LOG(LOG_ERR, "Error writing Ogg page body\n");
			return -3;
		}
	}
	return 0;
}<|MERGE_RESOLUTION|>--- conflicted
+++ resolved
@@ -746,11 +746,7 @@
 			/* Fill the SDP template and use that as our answer */
 			char sdp[1024];
 			/* What is the Opus payload type? */
-<<<<<<< HEAD
-			int opus_pt = janus_get_opus_pt(msg_sdp);
-=======
-			int opus_pt = janus_get_codec_pt(msg->sdp, "opus");
->>>>>>> 8a3ac742
+			int opus_pt = janus_get_codec_pt(msg_sdp, "opus");
 			JANUS_LOG(LOG_VERB, "Opus payload type is %d\n", opus_pt);
 			g_snprintf(sdp, 1024, sdp_template,
 				janus_get_real_time(),			/* We need current time here */
