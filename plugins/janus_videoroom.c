/*! \file   janus_videoroom.c
 * \author Lorenzo Miniero <lorenzo@meetecho.com>
 * \copyright GNU General Public License v3
 * \brief  Janus VideoRoom plugin
 * \details  This is a plugin implementing a videoconferencing SFU
 * (Selective Forwarding Unit) for Janus, that is an audio/video router.
 * This means that the plugin implements a virtual conferencing room peers
 * can join and leave at any time. This room is based on a Publish/Subscribe
 * pattern. Each peer can publish his/her own live audio/video feeds: this
 * feed becomes an available stream in the room the other participants can
 * attach to. This means that this plugin allows the realization of several
 * different scenarios, ranging from a simple webinar (one speaker, several
 * listeners) to a fully meshed video conference (each peer sending and
 * receiving to and from all the others).
 * 
 * For what concerns the subscriber side, there are two different ways to
 * attach to a publisher's feed: a generic 'listener', which can attach to
 * a single feed, and a more complex 'Multiplexed listener', which instead can
 * attach to more feeds using the same PeerConnection. The generic 'listener'
 * is the default, which means that if you want to watch more feeds at the
 * same time, you'll need to create multiple 'listeners' to attach at any
 * of them. The 'Multiplexed listener', instead, is a more complex alternative
 * that exploits the so called RTCWEB 'Plan B', which multiplexes more
 * streams on a single PeerConnection and in the SDP: while more efficient in terms of
 * resources, though, this approach is experimental, and currently only
 * available on Google Chrome, so use it wisely.
 * \note As of now, work on Plan B is still going on, and as such its support in Janus
 * is flaky to say the least. Don't try to attach as a Multiplexed listener or bad
 * things will probably happen!
 * 
 * Considering that this plugin allows for several different WebRTC PeerConnections
 * to be on at the same time for the same peer (specifically, each peer
 * potentially has 1 PeerConnection on for publishing and N on for subscriptions
 * from other peers), each peer may need to attach several times to the same
 * plugin for every stream: this means that each peer needs to have at least one
 * handle active for managing its relation with the plugin (joining a room,
 * leaving a room, muting/unmuting, publishing, receiving events), and needs
 * to open a new one each time he/she wants to subscribe to a feed from
 * another participant (or a single one in case a 'Multiplexed listener is used).
 * The handle used for a subscription, however, would be logically a "slave"
 * to the master one used for managing the room: this means that it cannot
 * be used, for instance, to unmute in the room, as its only purpose would
 * be to provide a context in which creating the sendonly PeerConnection
 * for the subscription to the active participant.
 * 
 * Rooms to make available are listed in the plugin configuration file.
 * A pre-filled configuration file is provided in \c conf/janus.plugin.videoroom.cfg
 * and includes a demo room for testing. The same plugin is also used
 * dynamically (that is, with rooms created on the fly via API) in the
 * Screen Sharing demo as well.
 * 
 * To add more rooms or modify the existing one, you can use the following
 * syntax:
 * 
 * \verbatim
[<unique room ID>]
description = This is my awesome room
is_private = yes|no (private rooms don't appear when you do a 'list' request)
secret = <optional password needed for manipulating (e.g. destroying) the room>
pin = <optional password needed for joining the room>
perc = yes|no (whether this room will be for PERC participants, meaning
             payloads will be encrypted and so will recordings, default=no)
require_pvtid = yes|no (whether subscriptions are required to provide a valid
             a valid private_id to associate with a publisher, default=no)
publishers = <max number of concurrent senders> (e.g., 6 for a video
             conference or 1 for a webinar, default=3)
bitrate = <max video bitrate for senders> (e.g., 128000)
fir_freq = <send a FIR to publishers every fir_freq seconds> (0=disable)
audiocodec = opus|g722|pcmu|pcma|isac32|isac16 (audio codec to force on publishers, default=opus
			can be a comma separated list in order of preference, e.g., opus,pcmu)
videocodec = vp8|vp9|h264 (video codec to force on publishers, default=vp8
			can be a comma separated list in order of preference, e.g., vp9,vp8,h264)
video_svc = yes|no (whether SVC support must be enabled; works only for VP9, default=no)
audiolevel_ext = yes|no (whether the ssrc-audio-level RTP extension must be
	negotiated/used or not for new publishers, default=yes)
audiolevel_event = yes|no (whether to emit event to other users or not)
audio_active_packets = 100 (number of packets with audio level, default=100, 2 seconds)
audio_level_average = 25 (average value of audio level, 127=muted, 0='too loud', default=25)
videoorient_ext = yes|no (whether the video-orientation RTP extension must be
	negotiated/used or not for new publishers, default=yes)
playoutdelay_ext = yes|no (whether the playout-delay RTP extension must be
	negotiated/used or not for new publishers, default=yes)
record = true|false (whether this room should be recorded, default=false)
rec_dir = <folder where recordings should be stored, when enabled>
notify_joining = true|false (optional, whether to notify all participants when a new
            participant joins the room. The Videoroom plugin by design only notifies
            new feeds (publishers), and enabling this may result extra notification
            traffic. This flag is particularly useful when enabled with \c require_pvtid
            for admin to manage listening only participants. default=false)
\endverbatim
 *
 * Note that recording will work with all codecs except iSAC.
 *
 * \section sfuapi Video Room API
 * 
 * The Video Room API supports several requests, some of which are
 * synchronous and some asynchronous. There are some situations, though,
 * (invalid JSON, invalid request) which will always result in a
 * synchronous error response even for asynchronous requests. 
 * 
 * \c create , \c destroy , \c edit , \c exists, \c list, \c allowed, \c kick and
 * and \c listparticipants are synchronous requests, which means you'll
 * get a response directly within the context of the transaction.
 * \c create allows you to create a new video room dynamically, as an
 * alternative to using the configuration file; \c edit allows you to
 * dynamically edit some room properties (e.g., the PIN); \c destroy removes a
 * video room and destroys it, kicking all the users out as part of the
 * process; \c exists allows you to check whether a specific video room
 * exists; finally, \c list lists all the available rooms, while \c
 * listparticipants lists all the participants of a specific room and
 * their details.
 * 
 * The \c join , \c joinandconfigure , \c configure , \c publish ,
 * \c unpublish , \c start , \c pause , \c switch , \c stop , \c add ,
 * \c remove and \c leave requests instead are all asynchronous, which
 * means you'll get a notification about their success or failure in
 * an event. \c join allows you to join a specific video room, specifying
 * whether that specific PeerConnection will be used for publishing or
 * watching; \c configure can be used to modify some of the participation
 * settings (e.g., bitrate cap); \c joinandconfigure combines the previous
 * two requests in a single one (just for publishers); \c publish can be
 * used to start sending media to broadcast to the other participants,
 * while \c unpublish does the opposite; \c start allows you to start
 * receiving media from a publisher you've subscribed to previously by
 * means of a \c join , while \c pause pauses the delivery of the media;
 * the \c switch request can be used to change the source of the media
 * flowing over a specific PeerConnection (e.g., I was watching Alice,
 * I want to watch Bob now) without having to create a new handle for
 * that; \c stop interrupts a viewer instance; finally, \c leave allows
 * you to leave a video room for good.
 * 
 * Notice that, in general, all users can create rooms. If you want to
 * limit this functionality, you can configure an admin \c admin_key in
 * the plugin settings. When configured, only "create" requests that
 * include the correct \c admin_key value in an "admin_key" property
 * will succeed, and will be rejected otherwise.
 * 
 * Actual API docs: TBD.
 * 
 * \ingroup plugins
 * \ref plugins
 */

#include "plugin.h"

#include <jansson.h>

#include "../debug.h"
#include "../apierror.h"
#include "../config.h"
#include "../mutex.h"
#include "../rtp.h"
#include "../rtcp.h"
#include "../record.h"
#include "../sdp-utils.h"
#include "../utils.h"
#include <sys/types.h>
#include <sys/socket.h>


/* Plugin information */
#define JANUS_VIDEOROOM_VERSION			9
#define JANUS_VIDEOROOM_VERSION_STRING	"0.0.9"
#define JANUS_VIDEOROOM_DESCRIPTION		"This is a plugin implementing a videoconferencing SFU (Selective Forwarding Unit) for Janus, that is an audio/video router."
#define JANUS_VIDEOROOM_NAME			"JANUS VideoRoom plugin"
#define JANUS_VIDEOROOM_AUTHOR			"Meetecho s.r.l."
#define JANUS_VIDEOROOM_PACKAGE			"janus.plugin.videoroom"

/* Plugin methods */
janus_plugin *create(void);
int janus_videoroom_init(janus_callbacks *callback, const char *config_path);
void janus_videoroom_destroy(void);
int janus_videoroom_get_api_compatibility(void);
int janus_videoroom_get_version(void);
const char *janus_videoroom_get_version_string(void);
const char *janus_videoroom_get_description(void);
const char *janus_videoroom_get_name(void);
const char *janus_videoroom_get_author(void);
const char *janus_videoroom_get_package(void);
void janus_videoroom_create_session(janus_plugin_session *handle, int *error);
struct janus_plugin_result *janus_videoroom_handle_message(janus_plugin_session *handle, char *transaction, json_t *message, json_t *jsep);
void janus_videoroom_setup_media(janus_plugin_session *handle);
void janus_videoroom_incoming_rtp(janus_plugin_session *handle, int video, char *buf, int len);
void janus_videoroom_incoming_rtcp(janus_plugin_session *handle, int video, char *buf, int len);
void janus_videoroom_incoming_data(janus_plugin_session *handle, char *buf, int len);
void janus_videoroom_slow_link(janus_plugin_session *handle, int uplink, int video);
void janus_videoroom_hangup_media(janus_plugin_session *handle);
void janus_videoroom_destroy_session(janus_plugin_session *handle, int *error);
json_t *janus_videoroom_query_session(janus_plugin_session *handle);

/* Plugin setup */
static janus_plugin janus_videoroom_plugin =
	JANUS_PLUGIN_INIT (
		.init = janus_videoroom_init,
		.destroy = janus_videoroom_destroy,

		.get_api_compatibility = janus_videoroom_get_api_compatibility,
		.get_version = janus_videoroom_get_version,
		.get_version_string = janus_videoroom_get_version_string,
		.get_description = janus_videoroom_get_description,
		.get_name = janus_videoroom_get_name,
		.get_author = janus_videoroom_get_author,
		.get_package = janus_videoroom_get_package,
		
		.create_session = janus_videoroom_create_session,
		.handle_message = janus_videoroom_handle_message,
		.setup_media = janus_videoroom_setup_media,
		.incoming_rtp = janus_videoroom_incoming_rtp,
		.incoming_rtcp = janus_videoroom_incoming_rtcp,
		.incoming_data = janus_videoroom_incoming_data,
		.slow_link = janus_videoroom_slow_link,
		.hangup_media = janus_videoroom_hangup_media,
		.destroy_session = janus_videoroom_destroy_session,
		.query_session = janus_videoroom_query_session,
	);

/* Plugin creator */
janus_plugin *create(void) {
	JANUS_LOG(LOG_VERB, "%s created!\n", JANUS_VIDEOROOM_NAME);
	return &janus_videoroom_plugin;
}

/* Parameter validation */
static struct janus_json_parameter request_parameters[] = {
	{"request", JSON_STRING, JANUS_JSON_PARAM_REQUIRED}
};
static struct janus_json_parameter adminkey_parameters[] = {
	{"admin_key", JSON_STRING, JANUS_JSON_PARAM_REQUIRED}
};
static struct janus_json_parameter create_parameters[] = {
	{"room", JSON_INTEGER, JANUS_JSON_PARAM_POSITIVE},
	{"description", JSON_STRING, 0},
	{"is_private", JANUS_JSON_BOOL, 0},
	{"allowed", JSON_ARRAY, 0},
	{"secret", JSON_STRING, 0},
	{"pin", JSON_STRING, 0},
	{"perc", JANUS_JSON_BOOL, 0},
	{"require_pvtid", JANUS_JSON_BOOL, 0},
	{"bitrate", JSON_INTEGER, JANUS_JSON_PARAM_POSITIVE},
	{"fir_freq", JSON_INTEGER, JANUS_JSON_PARAM_POSITIVE},
	{"publishers", JSON_INTEGER, JANUS_JSON_PARAM_POSITIVE},
	{"audiocodec", JSON_STRING, 0},
	{"videocodec", JSON_STRING, 0},
	{"video_svc", JANUS_JSON_BOOL, 0},
	{"audiolevel_ext", JANUS_JSON_BOOL, 0},
	{"audiolevel_event", JANUS_JSON_BOOL, 0},
	{"audio_active_packets", JSON_INTEGER, JANUS_JSON_PARAM_POSITIVE},
	{"audio_level_average", JSON_INTEGER, JANUS_JSON_PARAM_POSITIVE},
	{"videoorient_ext", JANUS_JSON_BOOL, 0},
	{"playoutdelay_ext", JANUS_JSON_BOOL, 0},
	{"record", JANUS_JSON_BOOL, 0},
	{"rec_dir", JSON_STRING, 0},
	{"permanent", JANUS_JSON_BOOL, 0},
	{"notify_joining", JANUS_JSON_BOOL, 0},
};
static struct janus_json_parameter edit_parameters[] = {
	{"room", JSON_INTEGER, JANUS_JSON_PARAM_REQUIRED | JANUS_JSON_PARAM_POSITIVE},
	{"secret", JSON_STRING, 0},
	{"new_description", JSON_STRING, 0},
	{"new_is_private", JANUS_JSON_BOOL, 0},
	{"new_secret", JSON_STRING, 0},
	{"new_pin", JSON_STRING, 0},
	{"new_require_pvtid", JANUS_JSON_BOOL, 0},
	{"new_bitrate", JSON_INTEGER, JANUS_JSON_PARAM_POSITIVE},
	{"new_fir_freq", JSON_INTEGER, JANUS_JSON_PARAM_POSITIVE},
	{"new_publishers", JSON_INTEGER, JANUS_JSON_PARAM_POSITIVE},
	{"permanent", JANUS_JSON_BOOL, 0}
};
static struct janus_json_parameter room_parameters[] = {
	{"room", JSON_INTEGER, JANUS_JSON_PARAM_REQUIRED | JANUS_JSON_PARAM_POSITIVE}
};
static struct janus_json_parameter destroy_parameters[] = {
	{"room", JSON_INTEGER, JANUS_JSON_PARAM_REQUIRED | JANUS_JSON_PARAM_POSITIVE},
	{"permanent", JANUS_JSON_BOOL, 0}
};
static struct janus_json_parameter allowed_parameters[] = {
	{"room", JSON_INTEGER, JANUS_JSON_PARAM_REQUIRED | JANUS_JSON_PARAM_POSITIVE},
	{"secret", JSON_STRING, 0},
	{"action", JSON_STRING, JANUS_JSON_PARAM_REQUIRED},
	{"allowed", JSON_ARRAY, 0}
};
static struct janus_json_parameter kick_parameters[] = {
	{"room", JSON_INTEGER, JANUS_JSON_PARAM_REQUIRED | JANUS_JSON_PARAM_POSITIVE},
	{"secret", JSON_STRING, 0},
	{"id", JSON_INTEGER, JANUS_JSON_PARAM_REQUIRED | JANUS_JSON_PARAM_POSITIVE}
};
static struct janus_json_parameter join_parameters[] = {
	{"room", JSON_INTEGER, JANUS_JSON_PARAM_REQUIRED | JANUS_JSON_PARAM_POSITIVE},
	{"ptype", JSON_STRING, JANUS_JSON_PARAM_REQUIRED},
	{"audio", JANUS_JSON_BOOL, 0},
	{"video", JANUS_JSON_BOOL, 0},
	{"data", JANUS_JSON_BOOL, 0},
	{"bitrate", JSON_INTEGER, JANUS_JSON_PARAM_POSITIVE},
	{"record", JANUS_JSON_BOOL, 0},
	{"filename", JSON_STRING, 0}
};
static struct janus_json_parameter publish_parameters[] = {
	{"audio", JANUS_JSON_BOOL, 0},
	{"audiocodec", JSON_STRING, 0},
	{"video", JANUS_JSON_BOOL, 0},
	{"videocodec", JSON_STRING, 0},
	{"data", JANUS_JSON_BOOL, 0},
	{"bitrate", JSON_INTEGER, JANUS_JSON_PARAM_POSITIVE},
	{"record", JANUS_JSON_BOOL, 0},
	{"filename", JSON_STRING, 0},
	{"display", JSON_STRING, 0}
};
static struct janus_json_parameter rtp_forward_parameters[] = {
	{"room", JSON_INTEGER, JANUS_JSON_PARAM_REQUIRED | JANUS_JSON_PARAM_POSITIVE},
	{"publisher_id", JSON_INTEGER, JANUS_JSON_PARAM_REQUIRED | JANUS_JSON_PARAM_POSITIVE},
	{"video_port", JSON_INTEGER, JANUS_JSON_PARAM_POSITIVE},
	{"video_ssrc", JSON_INTEGER, JANUS_JSON_PARAM_POSITIVE},
	{"video_pt", JSON_INTEGER, JANUS_JSON_PARAM_POSITIVE},
	{"video_port_2", JSON_INTEGER, JANUS_JSON_PARAM_POSITIVE},
	{"video_ssrc_2", JSON_INTEGER, JANUS_JSON_PARAM_POSITIVE},
	{"video_pt_2", JSON_INTEGER, JANUS_JSON_PARAM_POSITIVE},
	{"video_port_3", JSON_INTEGER, JANUS_JSON_PARAM_POSITIVE},
	{"video_ssrc_3", JSON_INTEGER, JANUS_JSON_PARAM_POSITIVE},
	{"video_pt_3", JSON_INTEGER, JANUS_JSON_PARAM_POSITIVE},
	{"audio_port", JSON_INTEGER, JANUS_JSON_PARAM_POSITIVE},
	{"audio_ssrc", JSON_INTEGER, JANUS_JSON_PARAM_POSITIVE},
	{"audio_pt", JSON_INTEGER, JANUS_JSON_PARAM_POSITIVE},
	{"data_port", JSON_INTEGER, JANUS_JSON_PARAM_POSITIVE},
	{"host", JSON_STRING, JANUS_JSON_PARAM_REQUIRED}
};
static struct janus_json_parameter stop_rtp_forward_parameters[] = {
	{"room", JSON_INTEGER, JANUS_JSON_PARAM_REQUIRED | JANUS_JSON_PARAM_POSITIVE},
	{"publisher_id", JSON_INTEGER, JANUS_JSON_PARAM_REQUIRED | JANUS_JSON_PARAM_POSITIVE},
	{"stream_id", JSON_INTEGER, JANUS_JSON_PARAM_REQUIRED | JANUS_JSON_PARAM_POSITIVE}
};
static struct janus_json_parameter publisher_parameters[] = {
	{"id", JSON_INTEGER, JANUS_JSON_PARAM_POSITIVE},
	{"display", JSON_STRING, 0}
};
static struct janus_json_parameter configure_parameters[] = {
	{"audio", JANUS_JSON_BOOL, 0},
	{"video", JANUS_JSON_BOOL, 0},
	{"data", JANUS_JSON_BOOL, 0},
	/* For VP8 simulcast */
	{"substream", JSON_INTEGER, JANUS_JSON_PARAM_POSITIVE},
	{"temporal", JSON_INTEGER, JANUS_JSON_PARAM_POSITIVE},
	/* For VP9 SVC */
	{"spatial_layer", JSON_INTEGER, JANUS_JSON_PARAM_POSITIVE},
	{"temporal_layer", JSON_INTEGER, JANUS_JSON_PARAM_POSITIVE}
};
static struct janus_json_parameter listener_parameters[] = {
	{"feed", JSON_INTEGER, JANUS_JSON_PARAM_REQUIRED | JANUS_JSON_PARAM_POSITIVE},
	{"private_id", JSON_INTEGER, JANUS_JSON_PARAM_POSITIVE},
	{"audio", JANUS_JSON_BOOL, 0},
	{"video", JANUS_JSON_BOOL, 0},
	{"data", JANUS_JSON_BOOL, 0},
	{"offer_audio", JANUS_JSON_BOOL, 0},
	{"offer_video", JANUS_JSON_BOOL, 0},
	{"offer_data", JANUS_JSON_BOOL, 0}
};

/* Static configuration instance */
static janus_config *config = NULL;
static const char *config_folder = NULL;
static janus_mutex config_mutex = JANUS_MUTEX_INITIALIZER;

/* Useful stuff */
static volatile gint initialized = 0, stopping = 0;
static gboolean notify_events = TRUE;
static janus_callbacks *gateway = NULL;
static GThread *handler_thread;
static GThread *watchdog;
static void *janus_videoroom_handler(void *data);
static void janus_videoroom_relay_rtp_packet(gpointer data, gpointer user_data);
static void janus_videoroom_relay_data_packet(gpointer data, gpointer user_data);

typedef enum janus_videoroom_p_type {
	janus_videoroom_p_type_none = 0,
	janus_videoroom_p_type_subscriber,			/* Generic listener/subscriber */
	janus_videoroom_p_type_publisher,			/* Participant/publisher */
} janus_videoroom_p_type;

typedef struct janus_videoroom_message {
	janus_plugin_session *handle;
	char *transaction;
	json_t *message;
	json_t *jsep;
} janus_videoroom_message;
static GAsyncQueue *messages = NULL;
static janus_videoroom_message exit_message;

static void janus_videoroom_message_free(janus_videoroom_message *msg) {
	if(!msg || msg == &exit_message)
		return;

	msg->handle = NULL;

	g_free(msg->transaction);
	msg->transaction = NULL;
	if(msg->message)
		json_decref(msg->message);
	msg->message = NULL;
	if(msg->jsep)
		json_decref(msg->jsep);
	msg->jsep = NULL;

	g_free(msg);
}

/* Payload types we'll offer internally */
#define OPUS_PT		111
#define ISAC32_PT	104
#define ISAC16_PT	103
#define PCMU_PT		0
#define PCMA_PT		8
#define G722_PT		9
#define VP8_PT		96
#define VP9_PT		101
#define H264_PT		107

typedef enum janus_videoroom_audiocodec {
	JANUS_VIDEOROOM_NOAUDIO,	/* Publishers won't do any audio */
	JANUS_VIDEOROOM_OPUS,		/* Publishers will have to/may use OPUS */
	JANUS_VIDEOROOM_PCMU,		/* Publishers will have to/may use PCMU 8K */
	JANUS_VIDEOROOM_PCMA,		/* Publishers will have to/may use PCMA 8K */
	JANUS_VIDEOROOM_G722,		/* Publishers will have to/may use G.722 */
	JANUS_VIDEOROOM_ISAC_32K,	/* Publishers will have to/may use ISAC 32K */
	JANUS_VIDEOROOM_ISAC_16K	/* Publishers will have to/may use ISAC 16K */
} janus_videoroom_audiocodec;
static const char *janus_videoroom_audiocodec_name(janus_videoroom_audiocodec acodec) {
	switch(acodec) {
		case JANUS_VIDEOROOM_NOAUDIO:
			return "none";
		case JANUS_VIDEOROOM_OPUS:
			return "opus";
		case JANUS_VIDEOROOM_PCMU:
			return "pcmu";
		case JANUS_VIDEOROOM_PCMA:
			return "pcma";
		case JANUS_VIDEOROOM_G722:
			return "g722";
		case JANUS_VIDEOROOM_ISAC_32K:
			return "isac32";
		case JANUS_VIDEOROOM_ISAC_16K:
			return "isac16";
		default:
			/* Shouldn't happen */
			return "opus";
	}
}
static janus_videoroom_audiocodec janus_videoroom_audiocodec_from_name(const char *name) {
	if(name == NULL)
		return JANUS_VIDEOROOM_NOAUDIO;
	else if(!strcasecmp(name, "opus"))
		return JANUS_VIDEOROOM_OPUS;
	else if(!strcasecmp(name, "isac32"))
		return JANUS_VIDEOROOM_ISAC_32K;
	else if(!strcasecmp(name, "isac16"))
		return JANUS_VIDEOROOM_ISAC_16K;
	else if(!strcasecmp(name, "pcmu"))
		return JANUS_VIDEOROOM_PCMU;
	else if(!strcasecmp(name, "pcma"))
		return JANUS_VIDEOROOM_PCMA;
	else if(!strcasecmp(name, "g722"))
		return JANUS_VIDEOROOM_G722;
	JANUS_LOG(LOG_WARN, "Unsupported audio codec '%s'\n", name);
	return JANUS_VIDEOROOM_NOAUDIO;
}
static int janus_videoroom_audiocodec_pt(janus_videoroom_audiocodec acodec) {
	switch(acodec) {
		case JANUS_VIDEOROOM_NOAUDIO:
			return -1;
		case JANUS_VIDEOROOM_OPUS:
			return OPUS_PT;
		case JANUS_VIDEOROOM_ISAC_32K:
			return ISAC32_PT;
		case JANUS_VIDEOROOM_ISAC_16K:
			return ISAC16_PT;
		case JANUS_VIDEOROOM_PCMU:
			return PCMU_PT;
		case JANUS_VIDEOROOM_PCMA:
			return PCMA_PT;
		case JANUS_VIDEOROOM_G722:
			return G722_PT;
		default:
			/* Shouldn't happen */
			return OPUS_PT;
	}
}

typedef enum janus_videoroom_videocodec {
	JANUS_VIDEOROOM_NOVIDEO,	/* Publishers won't do any audio */
	JANUS_VIDEOROOM_VP8,		/* Publishers will have to/may use VP8 */
	JANUS_VIDEOROOM_VP9,		/* Publishers will have to/may use VP9 */
	JANUS_VIDEOROOM_H264		/* Publishers will have to/may use H264 */
} janus_videoroom_videocodec;
static const char *janus_videoroom_videocodec_name(janus_videoroom_videocodec vcodec) {
	switch(vcodec) {
		case JANUS_VIDEOROOM_NOVIDEO:
			return "none";
		case JANUS_VIDEOROOM_VP8:
			return "vp8";
		case JANUS_VIDEOROOM_VP9:
			return "vp9";
		case JANUS_VIDEOROOM_H264:
			return "h264";
		default:
			/* Shouldn't happen */
			return "vp8";
	}
}
static janus_videoroom_videocodec janus_videoroom_videocodec_from_name(const char *name) {
	if(name == NULL)
		return JANUS_VIDEOROOM_NOVIDEO;
	else if(!strcasecmp(name, "vp8"))
		return JANUS_VIDEOROOM_VP8;
	else if(!strcasecmp(name, "vp9"))
		return JANUS_VIDEOROOM_VP9;
	else if(!strcasecmp(name, "h264"))
		return JANUS_VIDEOROOM_H264;
	JANUS_LOG(LOG_WARN, "Unsupported video codec '%s'\n", name);
	return JANUS_VIDEOROOM_NOVIDEO;
}
static int janus_videoroom_videocodec_pt(janus_videoroom_videocodec vcodec) {
	switch(vcodec) {
		case JANUS_VIDEOROOM_NOVIDEO:
			return -1;
		case JANUS_VIDEOROOM_VP8:
			return VP8_PT;
		case JANUS_VIDEOROOM_VP9:
			return VP9_PT;
		case JANUS_VIDEOROOM_H264:
			return H264_PT;
		default:
			/* Shouldn't happen */
			return VP8_PT;
	}
}


typedef struct janus_videoroom {
	guint64 room_id;			/* Unique room ID */
	gchar *room_name;			/* Room description */
	gchar *room_secret;			/* Secret needed to manipulate (e.g., destroy) this room */
	gchar *room_pin;			/* Password needed to join this room, if any */
	gboolean is_private;		/* Whether this room is 'private' (as in hidden) or not */
	gboolean require_pvtid;		/* Whether subscriptions in this room require a private_id */
	gboolean perc;				/* Whether this is a PERC room (encrypted payloads Janus can't access) */
	int max_publishers;			/* Maximum number of concurrent publishers */
	uint32_t bitrate;			/* Global bitrate limit */
	uint16_t fir_freq;			/* Regular FIR frequency (0=disabled) */
	janus_videoroom_audiocodec acodec[3];	/* Audio codec(s) to force on publishers */
	janus_videoroom_videocodec vcodec[3];	/* Video codec(s) to force on publishers */
	gboolean do_svc;			/* Whether SVC must be done for video (note: only available for VP9 right now) */
	gboolean audiolevel_ext;	/* Whether the ssrc-audio-level extension must be negotiated or not for new publishers */
	gboolean audiolevel_event;	/* Whether to emit event to other users about audiolevel */
	int audio_active_packets;	/* Amount of packets with audio level for checkup */
	int audio_level_average;	/* Average audio level */
	gboolean videoorient_ext;	/* Whether the video-orientation extension must be negotiated or not for new publishers */
	gboolean playoutdelay_ext;	/* Whether the playout-delay extension must be negotiated or not for new publishers */
	gboolean record;			/* Whether the feeds from publishers in this room should be recorded */
	char *rec_dir;				/* Where to save the recordings of this room, if enabled */
	gint64 destroyed;			/* Value to flag the room for destruction, done lazily */
	GHashTable *participants;	/* Map of potential publishers (we get listeners from them) */
	GHashTable *private_ids;	/* Map of existing private IDs */
	gboolean check_tokens;		/* Whether to check tokens when participants join (see below) */
	GHashTable *allowed;		/* Map of participants (as tokens) allowed to join */
	janus_mutex participants_mutex;/* Mutex to protect room properties */
	gboolean notify_joining;	/* Whether an event is sent to notify all participants if a new participant joins the room */
} janus_videoroom;
static GHashTable *rooms;
static janus_mutex rooms_mutex = JANUS_MUTEX_INITIALIZER;
static GList *old_rooms;
static char *admin_key = NULL;
static void janus_videoroom_free(janus_videoroom *room);

typedef struct janus_videoroom_session {
	janus_plugin_session *handle;
	janus_videoroom_p_type participant_type;
	gpointer participant;
	gboolean started;
	gboolean stopping;
	volatile gint hangingup;
	gint64 destroyed;	/* Time at which this session was marked as destroyed */
} janus_videoroom_session;
static GHashTable *sessions;
static GList *old_sessions;
static janus_mutex sessions_mutex = JANUS_MUTEX_INITIALIZER;

/* A host whose ports gets streamed RTP packets of the corresponding type */
typedef struct janus_videoroom_rtp_forwarder {
	gboolean is_video;
	gboolean is_data;
	uint32_t ssrc;
	int payload_type;
	int substream;
	struct sockaddr_in serv_addr;
} janus_videoroom_rtp_forwarder;

typedef struct janus_videoroom_participant {
	janus_videoroom_session *session;
	janus_videoroom *room;	/* Room */
	guint64 user_id;	/* Unique ID in the room */
	guint32 pvt_id;		/* This is sent to the publisher for mapping purposes, but shouldn't be shared with others */
	gchar *display;		/* Display name (just for fun) */
	gchar *sdp;			/* The SDP this publisher negotiated, if any */
	gboolean audio, video, data;		/* Whether audio, video and/or data is going to be sent by this publisher */
	janus_videoroom_audiocodec acodec;	/* Audio codec this publisher is using */
	janus_videoroom_videocodec vcodec;	/* Video codec this publisher is using */
	guint32 audio_pt;		/* Audio payload type (Opus) */
	guint32 video_pt;		/* Video payload type (depends on room configuration) */
	guint32 audio_ssrc;		/* Audio SSRC of this publisher */
	guint32 video_ssrc;		/* Video SSRC of this publisher */
	uint32_t ssrc[3];		/* Only needed in case VP8 simulcasting is involved */
	int rtpmapid_extmap_id;	/* Only needed in case Firefox's RID-based simulcasting is involved */
	char *rid[3];			/* Only needed in case Firefox's RID-based simulcasting is involved */
	guint8 audio_level_extmap_id;	/* Audio level extmap ID */
	guint8 video_orient_extmap_id;	/* Video orientation extmap ID */
	guint8 playout_delay_extmap_id;	/* Playout delay extmap ID */
	gboolean audio_active;
	gboolean video_active;
	int audio_dBov_level;		/* Value in dBov of the audio level (last value from extension) */
	int audio_active_packets;	/* Participant's number of audio packets to accumulate */
	int audio_dBov_sum;			/* Participant's accumulated dBov value for audio level*/
	gboolean talking;			/* Whether this participant is currently talking (uses audio levels extension) */
	gboolean data_active;
	gboolean firefox;	/* We send Firefox users a different kind of FIR */
	uint32_t bitrate;
	gint64 remb_startup;/* Incremental changes on REMB to reach the target at startup */
	gint64 remb_latest;	/* Time of latest sent REMB (to avoid flooding) */
	gint64 fir_latest;	/* Time of latest sent FIR (to avoid flooding) */
	gint fir_seq;		/* FIR sequence number */
	gboolean recording_active;	/* Whether this publisher has to be recorded or not */
	gchar *recording_base;	/* Base name for the recording (e.g., /path/to/filename, will generate /path/to/filename-audio.mjr and/or /path/to/filename-video.mjr */
	janus_recorder *arc;	/* The Janus recorder instance for this publisher's audio, if enabled */
	janus_recorder *vrc;	/* The Janus recorder instance for this user's video, if enabled */
	janus_recorder *drc;	/* The Janus recorder instance for this publisher's data, if enabled */
	janus_mutex rec_mutex;	/* Mutex to protect the recorders from race conditions */
	GSList *listeners;		/* Subscriptions to this publisher (who's watching this publisher)  */
	GSList *subscriptions;	/* Subscriptions this publisher has created (who this publisher is watching) */
	janus_mutex listeners_mutex;
	GHashTable *rtp_forwarders;
	janus_mutex rtp_forwarders_mutex;
	int udp_sock; /* The udp socket on which to forward rtp packets */
	gboolean kicked;	/* Whether this participant has been kicked */
} janus_videoroom_participant;
static void janus_videoroom_participant_free(janus_videoroom_participant *p);
static void janus_videoroom_rtp_forwarder_free_helper(gpointer data);
static guint32 janus_videoroom_rtp_forwarder_add_helper(janus_videoroom_participant *p,
	const gchar* host, int port, int pt, uint32_t ssrc, int substream, gboolean is_video, gboolean is_data);

typedef struct janus_videoroom_listener {
	janus_videoroom_session *session;
	janus_videoroom *room;	/* Room */
	janus_videoroom_participant *feed;	/* Participant this listener is subscribed to */
	guint32 pvt_id;		/* Private ID of the participant that is subscribing (if available/provided) */
	janus_rtp_switching_context context;	/* Needed in case there are publisher switches on this listener */
	int substream;			/* Which VP8 simulcast substream we should forward, in case the publisher is simulcasting */
	int substream_target;	/* As above, but to handle transitions (e.g., wait for keyframe) */
	int templayer;			/* Which VP8 simulcast temporal layer we should forward, in case the publisher is simulcasting */
	int templayer_target;	/* As above, but to handle transitions (e.g., wait for keyframe) */
	gint64 last_relayed;	/* When we relayed the last packet (used to detect when substreams become unavailable) */
	janus_vp8_simulcast_context simulcast_context;
	gboolean audio, video, data;		/* Whether audio, video and/or data must be sent to this listener */
	/* As above, but can't change dynamically (says whether something was negotiated at all in SDP) */
	gboolean audio_offered, video_offered, data_offered;
	gboolean paused;
	gboolean kicked;	/* Whether this subscription belongs to a participant that has been kicked */
	/* The following are only relevant if we're doing VP9 SVC, and are not to be confused with VP8
	 * simulcast, which has similar info (substream/templayer) but in a completely different context */
	int spatial_layer, target_spatial_layer;
	int temporal_layer, target_temporal_layer;
} janus_videoroom_listener;
static void janus_videoroom_listener_free(janus_videoroom_listener *l);

typedef struct janus_videoroom_rtp_relay_packet {
	janus_rtp_header *data;
	gint length;
	gboolean is_video;
	uint32_t ssrc[3];
	uint32_t timestamp;
	uint16_t seq_number;
	/* The following are only relevant if we're doing VP9 SVC*/
	gboolean svc;
	int spatial_layer;
	int temporal_layer;
	uint8_t pbit, dbit, ubit, bbit, ebit;
} janus_videoroom_rtp_relay_packet;


/* Error codes */
#define JANUS_VIDEOROOM_ERROR_UNKNOWN_ERROR		499
#define JANUS_VIDEOROOM_ERROR_NO_MESSAGE		421
#define JANUS_VIDEOROOM_ERROR_INVALID_JSON		422
#define JANUS_VIDEOROOM_ERROR_INVALID_REQUEST	423
#define JANUS_VIDEOROOM_ERROR_JOIN_FIRST		424
#define JANUS_VIDEOROOM_ERROR_ALREADY_JOINED	425
#define JANUS_VIDEOROOM_ERROR_NO_SUCH_ROOM		426
#define JANUS_VIDEOROOM_ERROR_ROOM_EXISTS		427
#define JANUS_VIDEOROOM_ERROR_NO_SUCH_FEED		428
#define JANUS_VIDEOROOM_ERROR_MISSING_ELEMENT	429
#define JANUS_VIDEOROOM_ERROR_INVALID_ELEMENT	430
#define JANUS_VIDEOROOM_ERROR_INVALID_SDP_TYPE	431
#define JANUS_VIDEOROOM_ERROR_PUBLISHERS_FULL	432
#define JANUS_VIDEOROOM_ERROR_UNAUTHORIZED		433
#define JANUS_VIDEOROOM_ERROR_ALREADY_PUBLISHED	434
#define JANUS_VIDEOROOM_ERROR_NOT_PUBLISHED		435
#define JANUS_VIDEOROOM_ERROR_ID_EXISTS			436
#define JANUS_VIDEOROOM_ERROR_INVALID_SDP		437


static guint32 janus_videoroom_rtp_forwarder_add_helper(janus_videoroom_participant *p,
		const gchar* host, int port, int pt, uint32_t ssrc, int substream, gboolean is_video, gboolean is_data) {
	if(!p || !host) {
		return 0;
	}
	janus_videoroom_rtp_forwarder *forward = g_malloc0(sizeof(janus_videoroom_rtp_forwarder));
	forward->is_video = is_video;
	forward->payload_type = pt;
	forward->ssrc = ssrc;
	forward->substream = substream;
	forward->is_data = is_data;
	forward->serv_addr.sin_family = AF_INET;
	inet_pton(AF_INET, host, &(forward->serv_addr.sin_addr));
	forward->serv_addr.sin_port = htons(port);
	janus_mutex_lock(&p->rtp_forwarders_mutex);
	guint32 stream_id = janus_random_uint32();
	while(g_hash_table_lookup(p->rtp_forwarders, GUINT_TO_POINTER(stream_id)) != NULL) {
		stream_id = janus_random_uint32();
	}
	g_hash_table_insert(p->rtp_forwarders, GUINT_TO_POINTER(stream_id), forward);
	janus_mutex_unlock(&p->rtp_forwarders_mutex);
	JANUS_LOG(LOG_VERB, "Added %s/%d rtp_forward to participant %"SCNu64" host: %s:%d stream_id: %"SCNu32"\n",
		is_data ? "data" : (is_video ? "video" : "audio"), substream, p->user_id, host, port, stream_id);
	return stream_id;
}


/* Convenience function for freeing a session */
static void session_free(gpointer data) {
	if(data) {
		janus_videoroom_session* session = (janus_videoroom_session*)data;
		switch(session->participant_type) {
		case janus_videoroom_p_type_publisher: 
			janus_videoroom_participant_free(session->participant);
			break;   
		case janus_videoroom_p_type_subscriber:
			janus_videoroom_listener_free(session->participant);
			break;
		default:
			break;
		}
		session->handle = NULL;
		g_free(session);
		session = NULL;
	}
}

static void janus_videoroom_rtp_forwarder_free_helper(gpointer data) {
	if(data) {
		janus_videoroom_rtp_forwarder* forward = (janus_videoroom_rtp_forwarder*)data;
		if(forward) {
			g_free(forward);
			forward = NULL;
		}
	}
}

/* Convenience wrapper function for session_free that corresponds to GHRFunc() format for hash table cleanup */
static gboolean session_hash_table_remove(gpointer key, gpointer value, gpointer not_used) {
	if(value) {
		session_free(value);
	}
	return TRUE;
}

/* VideoRoom watchdog/garbage collector (sort of) */
static void *janus_videoroom_watchdog(void *data) {
	JANUS_LOG(LOG_INFO, "VideoRoom watchdog started\n");
	gint64 now = 0, room_now = 0;
	while(g_atomic_int_get(&initialized) && !g_atomic_int_get(&stopping)) {
		janus_mutex_lock(&sessions_mutex);
		/* Iterate on all the participants/listeners and check if we need to remove any of them */
		now = janus_get_monotonic_time();
		if(old_sessions != NULL) {
			GList *sl = old_sessions;
			JANUS_LOG(LOG_HUGE, "Checking %d old VideoRoom sessions...\n", g_list_length(old_sessions));
			while(sl) {
				janus_videoroom_session *session = (janus_videoroom_session *)sl->data;
				/* If we are stopping, their is no point to continue to iterate */
				if(!initialized || stopping) {
					break;
				}
				if(!session) {
					sl = sl->next;
					continue;
				}
				if(now-session->destroyed >= 5*G_USEC_PER_SEC) {
					/* We're lazy and actually get rid of the stuff only after a few seconds */
					JANUS_LOG(LOG_VERB, "Freeing old VideoRoom session\n");
					GList *rm = sl->next;
					old_sessions = g_list_delete_link(old_sessions, sl);
					sl = rm;
					session_free(session);
					continue;
				}
				sl = sl->next;
			}
		}
		janus_mutex_unlock(&sessions_mutex);
		janus_mutex_lock(&rooms_mutex);
		if(old_rooms != NULL) {
			GList *rl = old_rooms;
			room_now = janus_get_monotonic_time();
			while(rl) {
				janus_videoroom* room = (janus_videoroom*)rl->data;
				if(!initialized || stopping){
					break;
				}
				if(!room) {
					rl = rl->next;
					continue;
				}
				if(room_now - room->destroyed >= 5*G_USEC_PER_SEC) {
					GList *rm = rl->next;
					old_rooms = g_list_delete_link(old_rooms, rl);
					rl = rm;
					g_hash_table_remove(rooms, &room->room_id);
					continue;
				}
				rl = rl->next;
			}
		}
		janus_mutex_unlock(&rooms_mutex);
		g_usleep(500000);
	}
	JANUS_LOG(LOG_INFO, "VideoRoom watchdog stopped\n");
	return NULL;
}


/* Plugin implementation */
int janus_videoroom_init(janus_callbacks *callback, const char *config_path) {
	if(g_atomic_int_get(&stopping)) {
		/* Still stopping from before */
		return -1;
	}
	if(callback == NULL || config_path == NULL) {
		/* Invalid arguments */
		return -1;
	}

	/* Read configuration */
	char filename[255];
	g_snprintf(filename, 255, "%s/%s.cfg", config_path, JANUS_VIDEOROOM_PACKAGE);
	JANUS_LOG(LOG_VERB, "Configuration file: %s\n", filename);
	config = janus_config_parse(filename);
	config_folder = config_path;
	if(config != NULL)
		janus_config_print(config);

	rooms = g_hash_table_new_full(g_int64_hash, g_int64_equal,
		(GDestroyNotify)g_free, (GDestroyNotify) janus_videoroom_free);
	sessions = g_hash_table_new(NULL, NULL);

	messages = g_async_queue_new_full((GDestroyNotify) janus_videoroom_message_free);

	/* This is the callback we'll need to invoke to contact the gateway */
	gateway = callback;

	/* Parse configuration to populate the rooms list */
	if(config != NULL) {
		/* Any admin key to limit who can "create"? */
		janus_config_item *key = janus_config_get_item_drilldown(config, "general", "admin_key");
		if(key != NULL && key->value != NULL)
			admin_key = g_strdup(key->value);
		janus_config_item *events = janus_config_get_item_drilldown(config, "general", "events");
		if(events != NULL && events->value != NULL)
			notify_events = janus_is_true(events->value);
		if(!notify_events && callback->events_is_enabled()) {
			JANUS_LOG(LOG_WARN, "Notification of events to handlers disabled for %s\n", JANUS_VIDEOROOM_NAME);
		}
		/* Iterate on all rooms */
		GList *cl = janus_config_get_categories(config);
		while(cl != NULL) {
			janus_config_category *cat = (janus_config_category *)cl->data;
			if(cat->name == NULL || !strcasecmp(cat->name, "general")) {
				cl = cl->next;
				continue;
			}
			JANUS_LOG(LOG_VERB, "Adding video room '%s'\n", cat->name);
			janus_config_item *desc = janus_config_get_item(cat, "description");
			janus_config_item *priv = janus_config_get_item(cat, "is_private");
			janus_config_item *secret = janus_config_get_item(cat, "secret");
			janus_config_item *pin = janus_config_get_item(cat, "pin");
			janus_config_item *perc = janus_config_get_item(cat, "perc");
			janus_config_item *req_pvtid = janus_config_get_item(cat, "require_pvtid");
			janus_config_item *bitrate = janus_config_get_item(cat, "bitrate");
			janus_config_item *maxp = janus_config_get_item(cat, "publishers");
			janus_config_item *firfreq = janus_config_get_item(cat, "fir_freq");
			janus_config_item *audiocodec = janus_config_get_item(cat, "audiocodec");
			janus_config_item *videocodec = janus_config_get_item(cat, "videocodec");
			janus_config_item *svc = janus_config_get_item(cat, "video_svc");
			janus_config_item *audiolevel_ext = janus_config_get_item(cat, "audiolevel_ext");
			janus_config_item *audiolevel_event = janus_config_get_item(cat, "audiolevel_event");
			janus_config_item *audio_active_packets = janus_config_get_item(cat, "audio_active_packets");
			janus_config_item *audio_level_average = janus_config_get_item(cat, "audio_level_average");
			janus_config_item *videoorient_ext = janus_config_get_item(cat, "videoorient_ext");
			janus_config_item *playoutdelay_ext = janus_config_get_item(cat, "playoutdelay_ext");
			janus_config_item *notify_joining = janus_config_get_item(cat, "notify_joining");
			janus_config_item *record = janus_config_get_item(cat, "record");
			janus_config_item *rec_dir = janus_config_get_item(cat, "rec_dir");
			/* Create the video room */
			janus_videoroom *videoroom = g_malloc0(sizeof(janus_videoroom));
			videoroom->room_id = g_ascii_strtoull(cat->name, NULL, 0);
			char *description = NULL;
			if(desc != NULL && desc->value != NULL && strlen(desc->value) > 0)
				description = g_strdup(desc->value);
			else
				description = g_strdup(cat->name);
			videoroom->room_name = description;
			if(secret != NULL && secret->value != NULL) {
				videoroom->room_secret = g_strdup(secret->value);
			}
			if(pin != NULL && pin->value != NULL) {
				videoroom->room_pin = g_strdup(pin->value);
			}
			videoroom->is_private = priv && priv->value && janus_is_true(priv->value);
			videoroom->perc = perc && perc->value && janus_is_true(perc->value);
			videoroom->require_pvtid = req_pvtid && req_pvtid->value && janus_is_true(req_pvtid->value);
			videoroom->max_publishers = 3;	/* FIXME How should we choose a default? */
			if(maxp != NULL && maxp->value != NULL)
				videoroom->max_publishers = atol(maxp->value);
			if(videoroom->max_publishers < 0)
				videoroom->max_publishers = 3;	/* FIXME How should we choose a default? */
			videoroom->bitrate = 0;
			if(bitrate != NULL && bitrate->value != NULL)
				videoroom->bitrate = atol(bitrate->value);
			if(videoroom->bitrate > 0 && videoroom->bitrate < 64000)
				videoroom->bitrate = 64000;	/* Don't go below 64k */
			videoroom->fir_freq = 0;
			if(firfreq != NULL && firfreq->value != NULL)
				videoroom->fir_freq = atol(firfreq->value);
			/* By default, we force Opus as the only audio codec */
			videoroom->acodec[0] = JANUS_VIDEOROOM_OPUS;
			videoroom->acodec[1] = JANUS_VIDEOROOM_NOAUDIO;
			videoroom->acodec[2] = JANUS_VIDEOROOM_NOAUDIO;
			/* Check if we're forcing a different single codec, or allowing more than one */
			if(audiocodec && audiocodec->value) {
				gchar **list = g_strsplit(audiocodec->value, ",", 4);
				gchar *codec = list[0];
				if(codec != NULL) {
					int i=0;
					while(codec != NULL) {
						if(i == 3) {
							JANUS_LOG(LOG_WARN, "Ignoring extra audio codecs: %s\n", codec);
							break;
						}
						if(strlen(codec) > 0)
							videoroom->acodec[i] = janus_videoroom_audiocodec_from_name(codec);
						i++;
						codec = list[i];
					}
				}
				g_clear_pointer(&list, g_strfreev);
			}
			/* By default, we force VP8 as the only video codec */
			videoroom->vcodec[0] = JANUS_VIDEOROOM_VP8;
			videoroom->vcodec[1] = JANUS_VIDEOROOM_NOVIDEO;
			videoroom->vcodec[2] = JANUS_VIDEOROOM_NOVIDEO;
			/* Check if we're forcing a different single codec, or allowing more than one */
			if(videocodec && videocodec->value) {
				gchar **list = g_strsplit(videocodec->value, ",", 4);
				gchar *codec = list[0];
				if(codec != NULL) {
					int i=0;
					while(codec != NULL) {
						if(i == 3) {
							JANUS_LOG(LOG_WARN, "Ignoring extra video codecs: %s\n", codec);
							break;
						}
						if(strlen(codec) > 0)
							videoroom->vcodec[i] = janus_videoroom_videocodec_from_name(codec);
						i++;
						codec = list[i];
					}
				}
				g_clear_pointer(&list, g_strfreev);
			}
			if(svc && svc->value && janus_is_true(svc->value)) {
				if(videoroom->vcodec[0] == JANUS_VIDEOROOM_VP9 &&
						videoroom->vcodec[1] == JANUS_VIDEOROOM_NOVIDEO &&
						videoroom->vcodec[2] == JANUS_VIDEOROOM_NOVIDEO) {
					videoroom->do_svc = TRUE;
				} else {
					JANUS_LOG(LOG_WARN, "SVC is only supported, in an experimental way, for VP9 only rooms: disabling it...\n");
				}
			}
			videoroom->audiolevel_ext = TRUE;
			if(audiolevel_ext != NULL && audiolevel_ext->value != NULL)
				videoroom->audiolevel_ext = janus_is_true(audiolevel_ext->value);
			videoroom->audiolevel_event = FALSE;
			if(audiolevel_event != NULL && audiolevel_event->value != NULL)
				videoroom->audiolevel_event = janus_is_true(audiolevel_event->value);
			if(videoroom->audiolevel_event) {
				videoroom->audio_active_packets = 100;
				if(audio_active_packets != NULL && audio_active_packets->value != NULL){
					if(atoi(audio_active_packets->value) > 0) {
						videoroom->audio_active_packets = atoi(audio_active_packets->value);
					} else {
						JANUS_LOG(LOG_WARN, "Invalid audio_active_packets value, using default: %d\n", videoroom->audio_active_packets);
					}
				}
				videoroom->audio_level_average = 25;
				if(audio_level_average != NULL && audio_level_average->value != NULL) {
					if(atoi(audio_level_average->value) > 0) {
						videoroom->audio_level_average = atoi(audio_level_average->value);
					} else {
						JANUS_LOG(LOG_WARN, "Invalid audio_level_average value provided, using default: %d\n", videoroom->audio_level_average);
					}
				}
			}
			videoroom->videoorient_ext = TRUE;
			if(videoorient_ext != NULL && videoorient_ext->value != NULL)
				videoroom->videoorient_ext = janus_is_true(videoorient_ext->value);
			videoroom->playoutdelay_ext = TRUE;
			if(playoutdelay_ext != NULL && playoutdelay_ext->value != NULL)
				videoroom->playoutdelay_ext = janus_is_true(playoutdelay_ext->value);
			if(record && record->value) {
				videoroom->record = janus_is_true(record->value);
			}
			if(rec_dir && rec_dir->value) {
				videoroom->rec_dir = g_strdup(rec_dir->value);
			}
			/* By default, the videoroom plugin does not notify about participants simply joining the room.
			   It only notifies when the participant actually starts publishing media. */
			videoroom->notify_joining = FALSE;
			if(notify_joining != NULL && notify_joining->value != NULL)
				videoroom->notify_joining = janus_is_true(notify_joining->value);
			videoroom->destroyed = 0;
			janus_mutex_init(&videoroom->participants_mutex);
			videoroom->participants = g_hash_table_new_full(g_int64_hash, g_int64_equal, (GDestroyNotify)g_free, NULL);
			videoroom->private_ids = g_hash_table_new(NULL, NULL);
			videoroom->check_tokens = FALSE;	/* Static rooms can't have an "allowed" list yet, no hooks to the configuration file */
			videoroom->allowed = g_hash_table_new_full(g_str_hash, g_str_equal, (GDestroyNotify)g_free, NULL);
			janus_mutex_lock(&rooms_mutex);
			g_hash_table_insert(rooms, janus_uint64_dup(videoroom->room_id), videoroom);
			janus_mutex_unlock(&rooms_mutex);
			/* Compute a list of the supported codecs for the summary */
			char audio_codecs[100], video_codecs[100];
			memset(audio_codecs, 0, sizeof(audio_codecs));
			g_snprintf(audio_codecs, sizeof(audio_codecs), "%s", janus_videoroom_audiocodec_name(videoroom->acodec[0]));
			if(videoroom->acodec[1] != JANUS_VIDEOROOM_NOAUDIO) {
				g_strlcat(audio_codecs, "|", sizeof(audio_codecs));
				g_strlcat(audio_codecs, janus_videoroom_audiocodec_name(videoroom->acodec[1]), sizeof(audio_codecs));
			}
			if(videoroom->acodec[2] != JANUS_VIDEOROOM_NOAUDIO) {
				g_strlcat(audio_codecs, "|", sizeof(audio_codecs));
				g_strlcat(audio_codecs, janus_videoroom_audiocodec_name(videoroom->acodec[2]), sizeof(audio_codecs));
			}
			memset(video_codecs, 0, sizeof(video_codecs));
			g_snprintf(video_codecs, sizeof(video_codecs), "%s", janus_videoroom_videocodec_name(videoroom->vcodec[0]));
			if(videoroom->vcodec[1] != JANUS_VIDEOROOM_NOVIDEO) {
				g_strlcat(video_codecs, "|", sizeof(video_codecs));
				g_strlcat(video_codecs, janus_videoroom_videocodec_name(videoroom->vcodec[1]), sizeof(video_codecs));
			}
			if(videoroom->vcodec[2] != JANUS_VIDEOROOM_NOVIDEO) {
				g_strlcat(video_codecs, "|", sizeof(video_codecs));
				g_strlcat(video_codecs, janus_videoroom_videocodec_name(videoroom->vcodec[2]), sizeof(video_codecs));
			}
			JANUS_LOG(LOG_VERB, "Created videoroom: %"SCNu64" (%s, %s, %s/%s codecs, secret: %s, pin: %s, pvtid: %s)\n",
				videoroom->room_id, videoroom->room_name,
				videoroom->is_private ? "private" : "public",
				audio_codecs, video_codecs,
				videoroom->room_secret ? videoroom->room_secret : "no secret",
				videoroom->room_pin ? videoroom->room_pin : "no pin",
				videoroom->require_pvtid ? "required" : "optional");
			if(videoroom->record) {
				JANUS_LOG(LOG_VERB, "  -- Room is going to be recorded in %s\n", videoroom->rec_dir ? videoroom->rec_dir : "the current folder");
			}
			if(videoroom->perc) {
				JANUS_LOG(LOG_WARN, "  -- Room is going to be for PERC participants only\n");
			}
			cl = cl->next;
		}
		/* Done: we keep the configuration file open in case we get a "create" or "destroy" with permanent=true */
	}

	/* Show available rooms */
	janus_mutex_lock(&rooms_mutex);
	GHashTableIter iter;
	gpointer value;
	g_hash_table_iter_init(&iter, rooms);
	while (g_hash_table_iter_next(&iter, NULL, &value)) {
		janus_videoroom *vr = value;
		/* Compute a list of the supported codecs for the summary */
		char audio_codecs[100], video_codecs[100];
		memset(audio_codecs, 0, sizeof(audio_codecs));
		g_snprintf(audio_codecs, sizeof(audio_codecs), "%s", janus_videoroom_audiocodec_name(vr->acodec[0]));
		if(vr->acodec[1] != JANUS_VIDEOROOM_NOAUDIO) {
			g_strlcat(audio_codecs, "|", sizeof(audio_codecs));
			g_strlcat(audio_codecs, janus_videoroom_audiocodec_name(vr->acodec[1]), sizeof(audio_codecs));
		}
		if(vr->acodec[2] != JANUS_VIDEOROOM_NOAUDIO) {
			g_strlcat(audio_codecs, "|", sizeof(audio_codecs));
			g_strlcat(audio_codecs, janus_videoroom_audiocodec_name(vr->acodec[2]), sizeof(audio_codecs));
		}
		memset(video_codecs, 0, sizeof(video_codecs));
		g_snprintf(video_codecs, sizeof(video_codecs), "%s", janus_videoroom_videocodec_name(vr->vcodec[0]));
		if(vr->vcodec[1] != JANUS_VIDEOROOM_NOVIDEO) {
			g_strlcat(video_codecs, "|", sizeof(video_codecs));
			g_strlcat(video_codecs, janus_videoroom_videocodec_name(vr->vcodec[1]), sizeof(video_codecs));
		}
		if(vr->vcodec[2] != JANUS_VIDEOROOM_NOVIDEO) {
			g_strlcat(video_codecs, "|", sizeof(video_codecs));
			g_strlcat(video_codecs, janus_videoroom_videocodec_name(vr->vcodec[2]), sizeof(video_codecs));
		}
		JANUS_LOG(LOG_VERB, "  ::: [%"SCNu64"][%s] %"SCNu32", max %d publishers, FIR frequency of %d seconds, %s audio codec(s), %s video codec(s)\n",
			vr->room_id, vr->room_name, vr->bitrate, vr->max_publishers, vr->fir_freq,
			audio_codecs, video_codecs);
	}
	janus_mutex_unlock(&rooms_mutex);

	g_atomic_int_set(&initialized, 1);

	GError *error = NULL;
	/* Start the sessions watchdog */
	watchdog = g_thread_try_new("videoroom watchdog", &janus_videoroom_watchdog, NULL, &error);
	if(error != NULL) {
		g_atomic_int_set(&initialized, 0);
		JANUS_LOG(LOG_ERR, "Got error %d (%s) trying to launch the VideoRoom watchdog thread...\n", error->code, error->message ? error->message : "??");
		janus_config_destroy(config);
		return -1;
	}
	/* Launch the thread that will handle incoming messages */
	handler_thread = g_thread_try_new("videoroom handler", janus_videoroom_handler, NULL, &error);
	if(error != NULL) {
		g_atomic_int_set(&initialized, 0);
		JANUS_LOG(LOG_ERR, "Got error %d (%s) trying to launch the VideoRoom handler thread...\n", error->code, error->message ? error->message : "??");
		janus_config_destroy(config);
		return -1;
	}
	JANUS_LOG(LOG_INFO, "%s initialized!\n", JANUS_VIDEOROOM_NAME);
	return 0;
}

void janus_videoroom_destroy(void) {
	if(!g_atomic_int_get(&initialized))
		return;
	g_atomic_int_set(&stopping, 1);

	g_async_queue_push(messages, &exit_message);
	if(handler_thread != NULL) {
		g_thread_join(handler_thread);
		handler_thread = NULL;
	}
	if(watchdog != NULL) {
		g_thread_join(watchdog);
		watchdog = NULL;
	}

	/* FIXME We should destroy the sessions cleanly */
	janus_mutex_lock(&sessions_mutex);
	g_hash_table_foreach_remove(sessions, (GHRFunc)session_hash_table_remove, NULL);
	g_hash_table_destroy(sessions);
	sessions = NULL;
	janus_mutex_unlock(&sessions_mutex);

	janus_mutex_lock(&rooms_mutex);
	g_hash_table_destroy(rooms);
	rooms = NULL;
	janus_mutex_unlock(&rooms_mutex);
	janus_mutex_destroy(&rooms_mutex);

	g_async_queue_unref(messages);
	messages = NULL;

	janus_config_destroy(config);
	g_free(admin_key);

	g_atomic_int_set(&initialized, 0);
	g_atomic_int_set(&stopping, 0);
	JANUS_LOG(LOG_INFO, "%s destroyed!\n", JANUS_VIDEOROOM_NAME);
}

int janus_videoroom_get_api_compatibility(void) {
	/* Important! This is what your plugin MUST always return: don't lie here or bad things will happen */
	return JANUS_PLUGIN_API_VERSION;
}

int janus_videoroom_get_version(void) {
	return JANUS_VIDEOROOM_VERSION;
}

const char *janus_videoroom_get_version_string(void) {
	return JANUS_VIDEOROOM_VERSION_STRING;
}

const char *janus_videoroom_get_description(void) {
	return JANUS_VIDEOROOM_DESCRIPTION;
}

const char *janus_videoroom_get_name(void) {
	return JANUS_VIDEOROOM_NAME;
}

const char *janus_videoroom_get_author(void) {
	return JANUS_VIDEOROOM_AUTHOR;
}

const char *janus_videoroom_get_package(void) {
	return JANUS_VIDEOROOM_PACKAGE;
}

void janus_videoroom_create_session(janus_plugin_session *handle, int *error) {
	if(g_atomic_int_get(&stopping) || !g_atomic_int_get(&initialized)) {
		*error = -1;
		return;
	}	
	janus_videoroom_session *session = (janus_videoroom_session *)g_malloc0(sizeof(janus_videoroom_session));
	session->handle = handle;
	session->participant_type = janus_videoroom_p_type_none;
	session->participant = NULL;
	session->destroyed = 0;
	g_atomic_int_set(&session->hangingup, 0);
	handle->plugin_handle = session;
	janus_mutex_lock(&sessions_mutex);
	g_hash_table_insert(sessions, handle, session);
	janus_mutex_unlock(&sessions_mutex);

	return;
}

static void janus_videoroom_notify_participants(janus_videoroom_participant *participant, json_t *msg) {
	/* participant->room->participants_mutex has to be locked. */
	GHashTableIter iter;
	gpointer value;
	g_hash_table_iter_init(&iter, participant->room->participants);
	while (!participant->room->destroyed && g_hash_table_iter_next(&iter, NULL, &value)) {
		janus_videoroom_participant *p = value;
		if(p && p->session && p != participant) {
			JANUS_LOG(LOG_VERB, "Notifying participant %"SCNu64" (%s)\n", p->user_id, p->display ? p->display : "??");
			int ret = gateway->push_event(p->session->handle, &janus_videoroom_plugin, NULL, msg, NULL);
			JANUS_LOG(LOG_VERB, "  >> %d (%s)\n", ret, janus_get_api_error(ret));
		}
	}
}

static void janus_videoroom_participant_joining(janus_videoroom_participant *p) {
	/* we need to check if the room still exists, may have been destroyed already */
	if(p->room && !p->room->destroyed && p->room->notify_joining) {
		json_t *event = json_object();
		json_t *user = json_object();
		json_object_set_new(user, "id", json_integer(p->user_id));
		if (p->display) {
			json_object_set_new(user, "display", json_string(p->display));
		}
		json_object_set_new(event, "videoroom", json_string("event"));
		json_object_set_new(event, "room", json_integer(p->room->room_id));
		json_object_set_new(event, "joining", user);
		janus_mutex_lock(&p->room->participants_mutex);
		janus_videoroom_notify_participants(p, event);
		janus_mutex_unlock(&p->room->participants_mutex);
		/* user gets deref-ed by the owner event */
		json_decref(event);
	}
}

static void janus_videoroom_leave_or_unpublish(janus_videoroom_participant *participant, gboolean is_leaving, gboolean kicked) {
	/* we need to check if the room still exists, may have been destroyed already */
	if(participant->room && !participant->room->destroyed) {
		json_t *event = json_object();
		json_object_set_new(event, "videoroom", json_string("event"));
		json_object_set_new(event, "room", json_integer(participant->room->room_id));
		json_object_set_new(event, is_leaving ? (kicked ? "kicked" : "leaving") : "unpublished",
			json_integer(participant->user_id));
		janus_mutex_lock(&participant->room->participants_mutex);
		janus_videoroom_notify_participants(participant, event);
		if(is_leaving) {
			g_hash_table_remove(participant->room->participants, &participant->user_id);
			g_hash_table_remove(participant->room->private_ids, GUINT_TO_POINTER(participant->pvt_id));
		}
		janus_mutex_unlock(&participant->room->participants_mutex);
		json_decref(event);
	}
}

void janus_videoroom_destroy_session(janus_plugin_session *handle, int *error) {
	if(g_atomic_int_get(&stopping) || !g_atomic_int_get(&initialized)) {
		*error = -1;
		return;
	}	
	janus_videoroom_session *session = (janus_videoroom_session *)handle->plugin_handle; 
	if(!session) {
		JANUS_LOG(LOG_ERR, "No VideoRoom session associated with this handle...\n");
		*error = -2;
		return;
	}
	if(session->destroyed) {
		JANUS_LOG(LOG_WARN, "VideoRoom session already marked as destroyed...\n");
		return;
	}
	JANUS_LOG(LOG_VERB, "Removing VideoRoom session...\n");
	/* Cleaning up and removing the session is done in a lazy way */
	janus_mutex_lock(&sessions_mutex);
	if(!session->destroyed) {
		/* Any related WebRTC PeerConnection is not available anymore either */
		janus_videoroom_hangup_media(handle);
		session->destroyed = janus_get_monotonic_time();
		old_sessions = g_list_append(old_sessions, session);
		if(session->participant_type == janus_videoroom_p_type_publisher) {
			/* Get rid of publisher */
			janus_videoroom_participant *participant = (janus_videoroom_participant *)session->participant;
			participant->audio = FALSE;
			participant->video = FALSE;
			participant->data = FALSE;
			participant->acodec = JANUS_VIDEOROOM_NOAUDIO;
			participant->vcodec = JANUS_VIDEOROOM_NOVIDEO;
			participant->audio_pt = -1;
			participant->video_pt = -1;
			participant->audio_active = FALSE;
			participant->video_active = FALSE;
			participant->data_active = FALSE;
			participant->recording_active = FALSE;
			if(participant->recording_base)
				g_free(participant->recording_base);
			participant->recording_base = NULL;
			session->participant_type = janus_videoroom_p_type_none;
			janus_videoroom_leave_or_unpublish(participant, TRUE, FALSE);
		} else if(session->participant_type == janus_videoroom_p_type_subscriber) {
			/* Detaching this listener from its publisher is already done by hangup_media */
		}
		g_hash_table_remove(sessions, handle);
	}
	janus_mutex_unlock(&sessions_mutex);

	return;
}

json_t *janus_videoroom_query_session(janus_plugin_session *handle) {
	if(g_atomic_int_get(&stopping) || !g_atomic_int_get(&initialized)) {
		return NULL;
	}	
	janus_videoroom_session *session = (janus_videoroom_session *)handle->plugin_handle;
	if(!session) {
		JANUS_LOG(LOG_ERR, "No session associated with this handle...\n");
		return NULL;
	}
	/* Show the participant/room info, if any */
	json_t *info = json_object();
	if(session->participant) {
		if(session->participant_type == janus_videoroom_p_type_none) {
			json_object_set_new(info, "type", json_string("none"));
		} else if(session->participant_type == janus_videoroom_p_type_publisher) {
			json_object_set_new(info, "type", json_string("publisher"));
			janus_videoroom_participant *participant = (janus_videoroom_participant *)session->participant;
			if(participant) {
				janus_videoroom *room = participant->room; 
				json_object_set_new(info, "room", room ? json_integer(room->room_id) : NULL);
				json_object_set_new(info, "id", json_integer(participant->user_id));
				json_object_set_new(info, "private_id", json_integer(participant->pvt_id));
				if(participant->display)
					json_object_set_new(info, "display", json_string(participant->display));
				if(participant->listeners)
					json_object_set_new(info, "viewers", json_integer(g_slist_length(participant->listeners)));
				json_t *media = json_object();
				json_object_set_new(media, "audio", participant->audio ? json_true() : json_false());
				if(participant->audio)
					json_object_set_new(media, "audio_codec", json_string(janus_videoroom_audiocodec_name(participant->acodec)));
				json_object_set_new(media, "video", participant->video ? json_true() : json_false());
				if(participant->video)
					json_object_set_new(media, "video_codec", json_string(janus_videoroom_videocodec_name(participant->vcodec)));
				json_object_set_new(media, "data", participant->data ? json_true() : json_false());
				json_object_set_new(info, "media", media);
				json_object_set_new(info, "bitrate", json_integer(participant->bitrate));
				if(participant->ssrc[0] != 0)
					json_object_set_new(info, "simulcast", json_true());
				if(participant->arc || participant->vrc || participant->drc) {
					json_t *recording = json_object();
					if(participant->arc && participant->arc->filename)
						json_object_set_new(recording, "audio", json_string(participant->arc->filename));
					if(participant->vrc && participant->vrc->filename)
						json_object_set_new(recording, "video", json_string(participant->vrc->filename));
					if(participant->drc && participant->drc->filename)
						json_object_set_new(recording, "data", json_string(participant->drc->filename));
					json_object_set_new(info, "recording", recording);
				}
				if(participant->audio_level_extmap_id > 0) {
					json_object_set_new(info, "audio-level-dBov", json_integer(participant->audio_dBov_level));
					json_object_set_new(info, "talking", participant->talking ? json_true() : json_false());
				}
			}
		} else if(session->participant_type == janus_videoroom_p_type_subscriber) {
			json_object_set_new(info, "type", json_string("listener"));
			janus_videoroom_listener *participant = (janus_videoroom_listener *)session->participant;
			if(participant) {
				janus_videoroom_participant *feed = (janus_videoroom_participant *)participant->feed;
				if(feed) {
					janus_videoroom *room = feed->room; 
					json_object_set_new(info, "room", room ? json_integer(room->room_id) : NULL);
					json_object_set_new(info, "private_id", json_integer(participant->pvt_id));
					json_object_set_new(info, "feed_id", json_integer(feed->user_id));
					if(feed->display)
						json_object_set_new(info, "feed_display", json_string(feed->display));
				}
				json_t *media = json_object();
				json_object_set_new(media, "audio", json_integer(participant->audio_offered));
				json_object_set_new(media, "video", json_integer(participant->video_offered));
				json_object_set_new(media, "data", json_integer(participant->data_offered));
				if(feed && feed->ssrc[0] != 0) {
					json_object_set_new(info, "simulcast", json_true());
					json_object_set_new(info, "substream", json_integer(participant->substream));
					json_object_set_new(info, "substream-target", json_integer(participant->substream_target));
					json_object_set_new(info, "temporal-layer", json_integer(participant->templayer));
					json_object_set_new(info, "temporal-layer-target", json_integer(participant->templayer_target));
				}
				json_object_set_new(info, "media", media);
				if(participant->room && participant->room->do_svc) {
					json_t *svc = json_object();
					json_object_set_new(svc, "spatial-layer", json_integer(participant->spatial_layer));
					json_object_set_new(svc, "target-spatial-layer", json_integer(participant->target_spatial_layer));
					json_object_set_new(svc, "temporal-layer", json_integer(participant->temporal_layer));
					json_object_set_new(svc, "target-temporal-layer", json_integer(participant->target_temporal_layer));
					json_object_set_new(info, "svc", svc);
				}
			}
		}
	}
	json_object_set_new(info, "destroyed", json_integer(session->destroyed));
	return info;
}

static int janus_videoroom_access_room(json_t *root, gboolean check_secret, gboolean check_pin, janus_videoroom **videoroom, char *error_cause, int error_cause_size) {
	/* rooms_mutex has to be locked */
	int error_code = 0;
	json_t *room = json_object_get(root, "room");
	guint64 room_id = json_integer_value(room);
	*videoroom = g_hash_table_lookup(rooms, &room_id);
	if(*videoroom == NULL) {
		JANUS_LOG(LOG_ERR, "No such room (%"SCNu64")\n", room_id);
		error_code = JANUS_VIDEOROOM_ERROR_NO_SUCH_ROOM;
		if(error_cause)
			g_snprintf(error_cause, error_cause_size, "No such room (%"SCNu64")", room_id);
		return error_code;
	}
	if((*videoroom)->destroyed) {
		JANUS_LOG(LOG_ERR, "No such room (%"SCNu64")\n", room_id);
		error_code = JANUS_VIDEOROOM_ERROR_NO_SUCH_ROOM;
		if(error_cause)
			g_snprintf(error_cause, error_cause_size, "No such room (%"SCNu64")", room_id);
		return error_code;
	}
	if(check_secret) {
		char error_cause2[100];
		JANUS_CHECK_SECRET((*videoroom)->room_secret, root, "secret", error_code, error_cause2,
			JANUS_VIDEOROOM_ERROR_MISSING_ELEMENT, JANUS_VIDEOROOM_ERROR_INVALID_ELEMENT, JANUS_VIDEOROOM_ERROR_UNAUTHORIZED);
		if(error_code != 0) {
			g_strlcpy(error_cause, error_cause2, error_cause_size);
			return error_code;
		}
	}
	if(check_pin) {
		char error_cause2[100];
		JANUS_CHECK_SECRET((*videoroom)->room_pin, root, "pin", error_code, error_cause2,
			JANUS_VIDEOROOM_ERROR_MISSING_ELEMENT, JANUS_VIDEOROOM_ERROR_INVALID_ELEMENT, JANUS_VIDEOROOM_ERROR_UNAUTHORIZED);
		if(error_code != 0) {
			g_strlcpy(error_cause, error_cause2, error_cause_size);
			return error_code;
		}
	}
	return 0;
}

struct janus_plugin_result *janus_videoroom_handle_message(janus_plugin_session *handle, char *transaction, json_t *message, json_t *jsep) {
	if(g_atomic_int_get(&stopping) || !g_atomic_int_get(&initialized))
		return janus_plugin_result_new(JANUS_PLUGIN_ERROR, g_atomic_int_get(&stopping) ? "Shutting down" : "Plugin not initialized", NULL);
	
	/* Pre-parse the message */
	int error_code = 0;
	char error_cause[512];
	json_t *root = message;
	json_t *response = NULL;

	if(message == NULL) {
		JANUS_LOG(LOG_ERR, "No message??\n");
		error_code = JANUS_VIDEOROOM_ERROR_NO_MESSAGE;
		g_snprintf(error_cause, 512, "%s", "No message??");
		goto plugin_response;
	}

	janus_videoroom_session *session = (janus_videoroom_session *)handle->plugin_handle;	
	if(!session) {
		JANUS_LOG(LOG_ERR, "No session associated with this handle...\n");
		error_code = JANUS_VIDEOROOM_ERROR_UNKNOWN_ERROR;
		g_snprintf(error_cause, 512, "%s", "session associated with this handle...");
		goto plugin_response;
	}
	if(session->destroyed) {
		JANUS_LOG(LOG_ERR, "Session has already been marked as destroyed...\n");
		error_code = JANUS_VIDEOROOM_ERROR_UNKNOWN_ERROR;
		g_snprintf(error_cause, 512, "%s", "Session has already been marked as destroyed...");
		goto plugin_response;
	}
	if(!json_is_object(root)) {
		JANUS_LOG(LOG_ERR, "JSON error: not an object\n");
		error_code = JANUS_VIDEOROOM_ERROR_INVALID_JSON;
		g_snprintf(error_cause, 512, "JSON error: not an object");
		goto plugin_response;
	}
	/* Get the request first */
	JANUS_VALIDATE_JSON_OBJECT(root, request_parameters,
		error_code, error_cause, TRUE,
		JANUS_VIDEOROOM_ERROR_MISSING_ELEMENT, JANUS_VIDEOROOM_ERROR_INVALID_ELEMENT);
	if(error_code != 0)
		goto plugin_response;
	json_t *request = json_object_get(root, "request");
	/* Some requests ('create', 'destroy', 'exists', 'list') can be handled synchronously */
	const char *request_text = json_string_value(request);
	if(!strcasecmp(request_text, "create")) {
		/* Create a new videoroom */
		JANUS_LOG(LOG_VERB, "Creating a new videoroom\n");
		JANUS_VALIDATE_JSON_OBJECT(root, create_parameters,
			error_code, error_cause, TRUE,
			JANUS_VIDEOROOM_ERROR_MISSING_ELEMENT, JANUS_VIDEOROOM_ERROR_INVALID_ELEMENT);
		if(error_code != 0)
			goto plugin_response;
		if(admin_key != NULL) {
			/* An admin key was specified: make sure it was provided, and that it's valid */
			JANUS_VALIDATE_JSON_OBJECT(root, adminkey_parameters,
				error_code, error_cause, TRUE,
				JANUS_VIDEOROOM_ERROR_MISSING_ELEMENT, JANUS_VIDEOROOM_ERROR_INVALID_ELEMENT);
			if(error_code != 0)
				goto plugin_response;
			JANUS_CHECK_SECRET(admin_key, root, "admin_key", error_code, error_cause,
				JANUS_VIDEOROOM_ERROR_MISSING_ELEMENT, JANUS_VIDEOROOM_ERROR_INVALID_ELEMENT, JANUS_VIDEOROOM_ERROR_UNAUTHORIZED);
			if(error_code != 0)
				goto plugin_response;
		}
		json_t *desc = json_object_get(root, "description");
		json_t *is_private = json_object_get(root, "is_private");
		json_t *req_pvtid = json_object_get(root, "require_pvtid");
		json_t *secret = json_object_get(root, "secret");
		json_t *pin = json_object_get(root, "pin");
		json_t *perc = json_object_get(root, "perc");
		json_t *bitrate = json_object_get(root, "bitrate");
		json_t *fir_freq = json_object_get(root, "fir_freq");
		json_t *publishers = json_object_get(root, "publishers");
		json_t *allowed = json_object_get(root, "allowed");
		json_t *audiocodec = json_object_get(root, "audiocodec");
		if(audiocodec) {
			const char *audiocodec_value = json_string_value(audiocodec);
			gchar **list = g_strsplit(audiocodec_value, ",", 4);
			gchar *codec = list[0];
			if(codec != NULL) {
				int i=0;
				while(codec != NULL) {
					if(i == 3) {
						break;
					}
					if(strlen(codec) == 0 ||
							(strcasecmp(codec, "opus") && strcasecmp(codec, "g722") &&
							strcasecmp(codec, "isac32") && strcasecmp(codec, "isac16") &&
							strcasecmp(codec, "pcmu") && strcasecmp(codec, "pcma"))) {
						JANUS_LOG(LOG_ERR, "Invalid element (audiocodec can only be or contain opus, isac32, isac16, pcmu, pcma or g722)\n");
						error_code = JANUS_VIDEOROOM_ERROR_INVALID_ELEMENT;
						g_snprintf(error_cause, 512, "Invalid element (audiocodec can only be or contain opus, isac32, isac16, pcmu, pcma or g722)");
						goto plugin_response;
					}
					i++;
					codec = list[i];
				}
			}
			g_clear_pointer(&list, g_strfreev);
		}
		json_t *videocodec = json_object_get(root, "videocodec");
		if(videocodec) {
			const char *videocodec_value = json_string_value(videocodec);
			gchar **list = g_strsplit(videocodec_value, ",", 4);
			gchar *codec = list[0];
			if(codec != NULL) {
				int i=0;
				while(codec != NULL) {
					if(i == 3) {
						break;
					}
					if(strlen(codec) == 0 || (strcasecmp(codec, "vp8") &&
							strcasecmp(codec, "vp9") && strcasecmp(codec, "h264"))) {
						JANUS_LOG(LOG_ERR, "Invalid element (videocodec can only be or contain vp8, vp9 or h264)\n");
						error_code = JANUS_VIDEOROOM_ERROR_INVALID_ELEMENT;
						g_snprintf(error_cause, 512, "Invalid element (videocodec can only be or contain vp8, vp9 or h264)");
						goto plugin_response;
					}
					i++;
					codec = list[i];
				}
			}
			g_clear_pointer(&list, g_strfreev);
		}
		json_t *svc = json_object_get(root, "video_svc");
		json_t *audiolevel_ext = json_object_get(root, "audiolevel_ext");
		json_t *audiolevel_event = json_object_get(root, "audiolevel_event");
		json_t *audio_active_packets = json_object_get(root, "audio_active_packets");
		json_t *audio_level_average = json_object_get(root, "audio_level_average");
		json_t *videoorient_ext = json_object_get(root, "videoorient_ext");
		json_t *playoutdelay_ext = json_object_get(root, "playoutdelay_ext");
		json_t *notify_joining = json_object_get(root, "notify_joining");
		json_t *record = json_object_get(root, "record");
		json_t *rec_dir = json_object_get(root, "rec_dir");
		json_t *permanent = json_object_get(root, "permanent");
		if(allowed) {
			/* Make sure the "allowed" array only contains strings */
			gboolean ok = TRUE;
			if(json_array_size(allowed) > 0) {
				size_t i = 0;
				for(i=0; i<json_array_size(allowed); i++) {
					json_t *a = json_array_get(allowed, i);
					if(!a || !json_is_string(a)) {
						ok = FALSE;
						break;
					}
				}
			}
			if(!ok) {
				JANUS_LOG(LOG_ERR, "Invalid element in the allowed array (not a string)\n");
				error_code = JANUS_VIDEOROOM_ERROR_INVALID_ELEMENT;
				g_snprintf(error_cause, 512, "Invalid element in the allowed array (not a string)");
				goto plugin_response;
			}
		}
		gboolean save = permanent ? json_is_true(permanent) : FALSE;
		if(save && config == NULL) {
			JANUS_LOG(LOG_ERR, "No configuration file, can't create permanent room\n");
			error_code = JANUS_VIDEOROOM_ERROR_UNKNOWN_ERROR;
			g_snprintf(error_cause, 512, "No configuration file, can't create permanent room");
			goto plugin_response;
		}
		guint64 room_id = 0;
		json_t *room = json_object_get(root, "room");
		if(room) {
			room_id = json_integer_value(room);
			if(room_id == 0) {
				JANUS_LOG(LOG_WARN, "Desired room ID is 0, which is not allowed... picking random ID instead\n");
			}
		}
		janus_mutex_lock(&rooms_mutex);
		if(room_id > 0) {
			/* Let's make sure the room doesn't exist already */
			if(g_hash_table_lookup(rooms, &room_id) != NULL) {
				/* It does... */
				janus_mutex_unlock(&rooms_mutex);
				JANUS_LOG(LOG_ERR, "Room %"SCNu64" already exists!\n", room_id);
				error_code = JANUS_VIDEOROOM_ERROR_ROOM_EXISTS;
				g_snprintf(error_cause, 512, "Room %"SCNu64" already exists", room_id);
				goto plugin_response;
			}
		}
		/* Create the room */
		janus_videoroom *videoroom = g_malloc0(sizeof(janus_videoroom));
		/* Generate a random ID */
		if(room_id == 0) {
			while(room_id == 0) {
				room_id = janus_random_uint64();
				if(g_hash_table_lookup(rooms, &room_id) != NULL) {
					/* Room ID already taken, try another one */
					room_id = 0;
				}
			}
		}
		videoroom->room_id = room_id;
		char *description = NULL;
		if(desc != NULL && strlen(json_string_value(desc)) > 0) {
			description = g_strdup(json_string_value(desc));
		} else {
			char roomname[255];
			g_snprintf(roomname, 255, "Room %"SCNu64"", videoroom->room_id);
			description = g_strdup(roomname);
		}
		videoroom->room_name = description;
		videoroom->is_private = is_private ? json_is_true(is_private) : FALSE;
		videoroom->require_pvtid = req_pvtid ? json_is_true(req_pvtid) : FALSE;
		videoroom->perc = perc ? json_is_true(perc) : FALSE;
		if(secret)
			videoroom->room_secret = g_strdup(json_string_value(secret));
		if(pin)
			videoroom->room_pin = g_strdup(json_string_value(pin));
		videoroom->max_publishers = 3;	/* FIXME How should we choose a default? */
		if(publishers)
			videoroom->max_publishers = json_integer_value(publishers);
		if(videoroom->max_publishers < 0)
			videoroom->max_publishers = 3;	/* FIXME How should we choose a default? */
		videoroom->bitrate = 0;
		if(bitrate)
			videoroom->bitrate = json_integer_value(bitrate);
		if(videoroom->bitrate > 0 && videoroom->bitrate < 64000)
			videoroom->bitrate = 64000;	/* Don't go below 64k */
		videoroom->fir_freq = 0;
		if(fir_freq)
			videoroom->fir_freq = json_integer_value(fir_freq);
		/* By default, we force Opus as the only audio codec */
		videoroom->acodec[0] = JANUS_VIDEOROOM_OPUS;
		videoroom->acodec[1] = JANUS_VIDEOROOM_NOAUDIO;
		videoroom->acodec[2] = JANUS_VIDEOROOM_NOAUDIO;
		/* Check if we're forcing a different single codec, or allowing more than one */
		if(audiocodec) {
			const char *audiocodec_value = json_string_value(audiocodec);
			gchar **list = g_strsplit(audiocodec_value, ",", 4);
			gchar *codec = list[0];
			if(codec != NULL) {
				int i=0;
				while(codec != NULL) {
					if(i == 3) {
						JANUS_LOG(LOG_WARN, "Ignoring extra audio codecs: %s\n", codec);
						break;
					}
					if(strlen(codec) > 0)
						videoroom->acodec[i] = janus_videoroom_audiocodec_from_name(codec);
					i++;
					codec = list[i];
				}
			}
			g_clear_pointer(&list, g_strfreev);
		}
		/* By default, we force VP8 as the only video codec */
		videoroom->vcodec[0] = JANUS_VIDEOROOM_VP8;
		videoroom->vcodec[1] = JANUS_VIDEOROOM_NOVIDEO;
		videoroom->vcodec[2] = JANUS_VIDEOROOM_NOVIDEO;
		/* Check if we're forcing a different single codec, or allowing more than one */
		if(videocodec) {
			const char *videocodec_value = json_string_value(videocodec);
			gchar **list = g_strsplit(videocodec_value, ",", 4);
			gchar *codec = list[0];
			if(codec != NULL) {
				int i=0;
				while(codec != NULL) {
					if(i == 3) {
						JANUS_LOG(LOG_WARN, "Ignoring extra video codecs: %s\n", codec);
						break;
					}
					if(strlen(codec) > 0)
						videoroom->vcodec[i] = janus_videoroom_videocodec_from_name(codec);
					i++;
					codec = list[i];
				}
			}
			g_clear_pointer(&list, g_strfreev);
		}
		if(svc && json_is_true(svc)) {
			if(videoroom->vcodec[0] == JANUS_VIDEOROOM_VP9 &&
					videoroom->vcodec[1] == JANUS_VIDEOROOM_NOVIDEO &&
					videoroom->vcodec[2] == JANUS_VIDEOROOM_NOVIDEO) {
				videoroom->do_svc = TRUE;
			} else {
				JANUS_LOG(LOG_WARN, "SVC is only supported, in an experimental way, for VP9 only rooms: disabling it...\n");
			}
		}
		videoroom->audiolevel_ext = audiolevel_ext ? json_is_true(audiolevel_ext) : TRUE;
		videoroom->audiolevel_event = audiolevel_event ? json_is_true(audiolevel_event) : FALSE;
		if(videoroom->audiolevel_event) {
			videoroom->audio_active_packets = 100;
			if(json_integer_value(audio_active_packets) > 0) {
				videoroom->audio_active_packets = json_integer_value(audio_active_packets);
			} else {
				JANUS_LOG(LOG_WARN, "Invalid audio_active_packets value provided, using default: %d\n", videoroom->audio_active_packets);
			}
			videoroom->audio_level_average = 25;
			if(json_integer_value(audio_level_average) > 0) {
				videoroom->audio_level_average = json_integer_value(audio_level_average);
			} else {
				JANUS_LOG(LOG_WARN, "Invalid audio_level_average value provided, using default: %d\n", videoroom->audio_level_average);
			}
		}
		videoroom->videoorient_ext = videoorient_ext ? json_is_true(videoorient_ext) : TRUE;
		videoroom->playoutdelay_ext = playoutdelay_ext ? json_is_true(playoutdelay_ext) : TRUE;
		/* By default, the videoroom plugin does not notify about participants simply joining the room.
		   It only notifies when the participant actually starts publishing media. */
		videoroom->notify_joining = notify_joining ? json_is_true(notify_joining) : FALSE;
		if(record) {
			videoroom->record = json_is_true(record);
		}
		if(rec_dir) {
			videoroom->rec_dir = g_strdup(json_string_value(rec_dir));
		}
		videoroom->destroyed = 0;
		janus_mutex_init(&videoroom->participants_mutex);
		videoroom->participants = g_hash_table_new_full(g_int64_hash, g_int64_equal, (GDestroyNotify)g_free, NULL);
		videoroom->private_ids = g_hash_table_new(NULL, NULL);
		videoroom->allowed = g_hash_table_new_full(g_str_hash, g_str_equal, (GDestroyNotify)g_free, NULL);
		if(allowed != NULL) {
			/* Populate the "allowed" list as an ACL for people trying to join */
			if(json_array_size(allowed) > 0) {
				size_t i = 0;
				for(i=0; i<json_array_size(allowed); i++) {
					const char *token = json_string_value(json_array_get(allowed, i));
					if(!g_hash_table_lookup(videoroom->allowed, token))
						g_hash_table_insert(videoroom->allowed, g_strdup(token), GINT_TO_POINTER(TRUE));
				}
			}
			videoroom->check_tokens = TRUE;
		}
		/* Compute a list of the supported codecs for the summary */
		char audio_codecs[100], video_codecs[100];
		memset(audio_codecs, 0, sizeof(audio_codecs));
		g_snprintf(audio_codecs, sizeof(audio_codecs), "%s", janus_videoroom_audiocodec_name(videoroom->acodec[0]));
		if(videoroom->acodec[1] != JANUS_VIDEOROOM_NOAUDIO) {
			g_strlcat(audio_codecs, "|", sizeof(audio_codecs));
			g_strlcat(audio_codecs, janus_videoroom_audiocodec_name(videoroom->acodec[1]), sizeof(audio_codecs));
		}
		if(videoroom->acodec[2] != JANUS_VIDEOROOM_NOAUDIO) {
			g_strlcat(audio_codecs, "|", sizeof(audio_codecs));
			g_strlcat(audio_codecs, janus_videoroom_audiocodec_name(videoroom->acodec[2]), sizeof(audio_codecs));
		}
		memset(video_codecs, 0, sizeof(video_codecs));
		g_snprintf(video_codecs, sizeof(video_codecs), "%s", janus_videoroom_videocodec_name(videoroom->vcodec[0]));
		if(videoroom->vcodec[1] != JANUS_VIDEOROOM_NOVIDEO) {
			g_strlcat(video_codecs, "|", sizeof(video_codecs));
			g_strlcat(video_codecs, janus_videoroom_videocodec_name(videoroom->vcodec[1]), sizeof(video_codecs));
		}
		if(videoroom->vcodec[2] != JANUS_VIDEOROOM_NOVIDEO) {
			g_strlcat(video_codecs, "|", sizeof(video_codecs));
			g_strlcat(video_codecs, janus_videoroom_videocodec_name(videoroom->vcodec[2]), sizeof(video_codecs));
		}
		JANUS_LOG(LOG_VERB, "Created videoroom: %"SCNu64" (%s, %s, %s/%s codecs, secret: %s, pin: %s, pvtid: %s)\n",
			videoroom->room_id, videoroom->room_name,
			videoroom->is_private ? "private" : "public",
			audio_codecs, video_codecs,
			videoroom->room_secret ? videoroom->room_secret : "no secret",
			videoroom->room_pin ? videoroom->room_pin : "no pin",
			videoroom->require_pvtid ? "required" : "optional");
		if(videoroom->record) {
			JANUS_LOG(LOG_VERB, "  -- Room is going to be recorded in %s\n", videoroom->rec_dir ? videoroom->rec_dir : "the current folder");
		}
		if(videoroom->perc) {
			JANUS_LOG(LOG_WARN, "  -- Room is going to be for PERC participants only\n");
		}
		if(save) {
			/* This room is permanent: save to the configuration file too
			 * FIXME: We should check if anything fails... */
			JANUS_LOG(LOG_VERB, "Saving room %"SCNu64" permanently in config file\n", videoroom->room_id);
			janus_mutex_lock(&config_mutex);
			char cat[BUFSIZ], value[BUFSIZ];
			/* The room ID is the category */
			g_snprintf(cat, BUFSIZ, "%"SCNu64, videoroom->room_id);
			janus_config_add_category(config, cat);
			/* Now for the values */
			janus_config_add_item(config, cat, "description", videoroom->room_name);
			if(videoroom->is_private)
				janus_config_add_item(config, cat, "is_private", "yes");
			if(videoroom->require_pvtid)
				janus_config_add_item(config, cat, "require_pvtid", "yes");
			g_snprintf(value, BUFSIZ, "%"SCNu32, videoroom->bitrate);
			janus_config_add_item(config, cat, "bitrate", value);
			g_snprintf(value, BUFSIZ, "%d", videoroom->max_publishers);
			janus_config_add_item(config, cat, "publishers", value);
			if(videoroom->fir_freq) {
				g_snprintf(value, BUFSIZ, "%"SCNu16, videoroom->fir_freq);
				janus_config_add_item(config, cat, "fir_freq", value);
			}
			char audio_codecs[100];
			memset(audio_codecs, 0, sizeof(audio_codecs));
			g_snprintf(audio_codecs, sizeof(audio_codecs), "%s", janus_videoroom_audiocodec_name(videoroom->acodec[0]));
			if(videoroom->acodec[1] != JANUS_VIDEOROOM_NOAUDIO) {
				g_strlcat(audio_codecs, ",", sizeof(audio_codecs));
				g_strlcat(audio_codecs, janus_videoroom_audiocodec_name(videoroom->acodec[1]), sizeof(audio_codecs));
			}
			if(videoroom->acodec[2] != JANUS_VIDEOROOM_NOAUDIO) {
				g_strlcat(audio_codecs, ",", sizeof(audio_codecs));
				g_strlcat(audio_codecs, janus_videoroom_audiocodec_name(videoroom->acodec[2]), sizeof(audio_codecs));
			}
			janus_config_add_item(config, cat, "audiocodec", audio_codecs);
			char video_codecs[100];
			memset(video_codecs, 0, sizeof(video_codecs));
			g_snprintf(video_codecs, sizeof(video_codecs), "%s", janus_videoroom_videocodec_name(videoroom->vcodec[0]));
			if(videoroom->vcodec[1] != JANUS_VIDEOROOM_NOVIDEO) {
				g_strlcat(video_codecs, ",", sizeof(video_codecs));
				g_strlcat(video_codecs, janus_videoroom_videocodec_name(videoroom->vcodec[1]), sizeof(video_codecs));
			}
			if(videoroom->vcodec[2] != JANUS_VIDEOROOM_NOVIDEO) {
				g_strlcat(video_codecs, ",", sizeof(video_codecs));
				g_strlcat(video_codecs, janus_videoroom_videocodec_name(videoroom->vcodec[2]), sizeof(video_codecs));
			}
			janus_config_add_item(config, cat, "videocodec", video_codecs);
			if(videoroom->do_svc)
				janus_config_add_item(config, cat, "video_svc", "yes");
			if(videoroom->room_secret)
				janus_config_add_item(config, cat, "secret", videoroom->room_secret);
			if(videoroom->room_pin)
				janus_config_add_item(config, cat, "pin", videoroom->room_pin);
			if(videoroom->perc)
				janus_config_add_item(config, cat, "perc", "yes");
			if(videoroom->record)
				janus_config_add_item(config, cat, "record", "yes");
			if(videoroom->rec_dir)
				janus_config_add_item(config, cat, "rec_dir", videoroom->rec_dir);
			/* Save modified configuration */
			if(janus_config_save(config, config_folder, JANUS_VIDEOROOM_PACKAGE) < 0)
				save = FALSE;	/* This will notify the user the room is not permanent */
			janus_mutex_unlock(&config_mutex);
		}
		/* Show updated rooms list */
		GHashTableIter iter;
		gpointer value;
		g_hash_table_insert(rooms, janus_uint64_dup(videoroom->room_id), videoroom);
		g_hash_table_iter_init(&iter, rooms);
		while (g_hash_table_iter_next(&iter, NULL, &value)) {
			janus_videoroom *vr = value;
			JANUS_LOG(LOG_VERB, "  ::: [%"SCNu64"][%s] %"SCNu32", max %d publishers, FIR frequency of %d seconds\n", vr->room_id, vr->room_name, vr->bitrate, vr->max_publishers, vr->fir_freq);
		}
		janus_mutex_unlock(&rooms_mutex);
		/* Send info back */
		response = json_object();
		json_object_set_new(response, "videoroom", json_string("created"));
		json_object_set_new(response, "room", json_integer(videoroom->room_id));
		json_object_set_new(response, "permanent", save ? json_true() : json_false());
		/* Also notify event handlers */
		if(notify_events && gateway->events_is_enabled()) {
			json_t *info = json_object();
			json_object_set_new(info, "event", json_string("created"));
			json_object_set_new(info, "room", json_integer(videoroom->room_id));
			gateway->notify_event(&janus_videoroom_plugin, session->handle, info);
		}
		goto plugin_response;
	} else if(!strcasecmp(request_text, "edit")) {
		/* Edit the properties for an existing videoroom */
		JANUS_LOG(LOG_VERB, "Attempt to edit the properties of an existing videoroom room\n");
		JANUS_VALIDATE_JSON_OBJECT(root, edit_parameters,
			error_code, error_cause, TRUE,
			JANUS_VIDEOROOM_ERROR_MISSING_ELEMENT, JANUS_VIDEOROOM_ERROR_INVALID_ELEMENT);
		if(error_code != 0)
			goto plugin_response;
		/* We only allow for a limited set of properties to be edited */
		json_t *desc = json_object_get(root, "new_description");
		json_t *is_private = json_object_get(root, "new_is_private");
		json_t *req_pvtid = json_object_get(root, "new_require_pvtid");
		json_t *secret = json_object_get(root, "new_secret");
		json_t *pin = json_object_get(root, "new_pin");
		json_t *bitrate = json_object_get(root, "new_bitrate");
		json_t *fir_freq = json_object_get(root, "new_fir_freq");
		json_t *publishers = json_object_get(root, "new_publishers");
		json_t *permanent = json_object_get(root, "permanent");
		gboolean save = permanent ? json_is_true(permanent) : FALSE;
		if(save && config == NULL) {
			JANUS_LOG(LOG_ERR, "No configuration file, can't edit room permanently\n");
			error_code = JANUS_VIDEOROOM_ERROR_UNKNOWN_ERROR;
			g_snprintf(error_cause, 512, "No configuration file, can't edit room permanently");
			goto plugin_response;
		}
		janus_mutex_lock(&rooms_mutex);
		janus_videoroom *videoroom = NULL;
		error_code = janus_videoroom_access_room(root, TRUE, FALSE, &videoroom, error_cause, sizeof(error_cause));
		if(error_code != 0) {
			janus_mutex_unlock(&rooms_mutex);
			goto plugin_response;
		}
		/* Edit the room properties that were provided */
		if(desc != NULL && strlen(json_string_value(desc)) > 0) {
			char *old_description = videoroom->room_name;
			char *new_description = g_strdup(json_string_value(desc));
			videoroom->room_name = new_description;
			g_free(old_description);
		}
		if(is_private)
			videoroom->is_private = json_is_true(is_private);
		if(req_pvtid)
			videoroom->require_pvtid = json_is_true(req_pvtid);
		if(publishers)
			videoroom->max_publishers = json_integer_value(publishers);
		if(bitrate) {
			videoroom->bitrate = json_integer_value(bitrate);
			if(videoroom->bitrate > 0 && videoroom->bitrate < 64000)
				videoroom->bitrate = 64000;	/* Don't go below 64k */
		}
		if(fir_freq)
			videoroom->fir_freq = json_integer_value(fir_freq);
		if(secret && strlen(json_string_value(secret)) > 0) {
			char *old_secret = videoroom->room_secret;
			char *new_secret = g_strdup(json_string_value(secret));
			videoroom->room_secret = new_secret;
			g_free(old_secret);
		}
		if(pin && strlen(json_string_value(pin)) > 0) {
			char *old_pin = videoroom->room_pin;
			char *new_pin = g_strdup(json_string_value(pin));
			videoroom->room_pin = new_pin;
			g_free(old_pin);
		}
		if(save) {
			/* This room is permanent: save to the configuration file too
			 * FIXME: We should check if anything fails... */
			JANUS_LOG(LOG_VERB, "Modifying room %"SCNu64" permanently in config file\n", videoroom->room_id);
			janus_mutex_lock(&config_mutex);
			char cat[BUFSIZ], value[BUFSIZ];
			/* The room ID is the category */
			g_snprintf(cat, BUFSIZ, "%"SCNu64, videoroom->room_id);
			/* Remove the old category first */
			janus_config_remove_category(config, cat);
			/* Now write the room details again */
			janus_config_add_category(config, cat);
			janus_config_add_item(config, cat, "description", videoroom->room_name);
			if(videoroom->is_private)
				janus_config_add_item(config, cat, "is_private", "yes");
			if(videoroom->require_pvtid)
				janus_config_add_item(config, cat, "require_pvtid", "yes");
			g_snprintf(value, BUFSIZ, "%"SCNu32, videoroom->bitrate);
			janus_config_add_item(config, cat, "bitrate", value);
			g_snprintf(value, BUFSIZ, "%d", videoroom->max_publishers);
			janus_config_add_item(config, cat, "publishers", value);
			if(videoroom->fir_freq) {
				g_snprintf(value, BUFSIZ, "%"SCNu16, videoroom->fir_freq);
				janus_config_add_item(config, cat, "fir_freq", value);
			}
			char audio_codecs[100];
			memset(audio_codecs, 0, sizeof(audio_codecs));
			g_snprintf(audio_codecs, sizeof(audio_codecs), "%s", janus_videoroom_audiocodec_name(videoroom->acodec[0]));
			if(videoroom->acodec[1] != JANUS_VIDEOROOM_NOAUDIO) {
				g_strlcat(audio_codecs, ",", sizeof(audio_codecs));
				g_strlcat(audio_codecs, janus_videoroom_audiocodec_name(videoroom->acodec[1]), sizeof(audio_codecs));
			}
			if(videoroom->acodec[2] != JANUS_VIDEOROOM_NOAUDIO) {
				g_strlcat(audio_codecs, ",", sizeof(audio_codecs));
				g_strlcat(audio_codecs, janus_videoroom_audiocodec_name(videoroom->acodec[2]), sizeof(audio_codecs));
			}
			janus_config_add_item(config, cat, "audiocodec", audio_codecs);
			char video_codecs[100];
			memset(video_codecs, 0, sizeof(video_codecs));
			g_snprintf(video_codecs, sizeof(video_codecs), "%s", janus_videoroom_videocodec_name(videoroom->vcodec[0]));
			if(videoroom->vcodec[1] != JANUS_VIDEOROOM_NOVIDEO) {
				g_strlcat(video_codecs, ",", sizeof(video_codecs));
				g_strlcat(video_codecs, janus_videoroom_videocodec_name(videoroom->vcodec[1]), sizeof(video_codecs));
			}
			if(videoroom->vcodec[2] != JANUS_VIDEOROOM_NOVIDEO) {
				g_strlcat(video_codecs, ",", sizeof(video_codecs));
				g_strlcat(video_codecs, janus_videoroom_videocodec_name(videoroom->vcodec[2]), sizeof(video_codecs));
			}
			janus_config_add_item(config, cat, "videocodec", video_codecs);
			if(videoroom->do_svc)
				janus_config_add_item(config, cat, "video_svc", "yes");
			if(videoroom->room_secret)
				janus_config_add_item(config, cat, "secret", videoroom->room_secret);
			if(videoroom->room_pin)
				janus_config_add_item(config, cat, "pin", videoroom->room_pin);
			if(videoroom->record)
				janus_config_add_item(config, cat, "record", "yes");
			if(videoroom->rec_dir)
				janus_config_add_item(config, cat, "rec_dir", videoroom->rec_dir);
			/* Save modified configuration */
			if(janus_config_save(config, config_folder, JANUS_VIDEOROOM_PACKAGE) < 0)
				save = FALSE;	/* This will notify the user the room changes are not permanent */
			janus_mutex_unlock(&config_mutex);
		}
		janus_mutex_unlock(&rooms_mutex);
		/* Send info back */
		response = json_object();
		json_object_set_new(response, "videoroom", json_string("edited"));
		json_object_set_new(response, "room", json_integer(videoroom->room_id));
		json_object_set_new(response, "permanent", save ? json_true() : json_false());
		/* Also notify event handlers */
		if(notify_events && gateway->events_is_enabled()) {
			json_t *info = json_object();
			json_object_set_new(info, "event", json_string("edited"));
			json_object_set_new(info, "room", json_integer(videoroom->room_id));
			gateway->notify_event(&janus_videoroom_plugin, session->handle, info);
		}
		goto plugin_response;
	} else if(!strcasecmp(request_text, "destroy")) {
		JANUS_LOG(LOG_VERB, "Attempt to destroy an existing videoroom room\n");
		JANUS_VALIDATE_JSON_OBJECT(root, destroy_parameters,
			error_code, error_cause, TRUE,
			JANUS_VIDEOROOM_ERROR_MISSING_ELEMENT, JANUS_VIDEOROOM_ERROR_INVALID_ELEMENT);
		if(error_code != 0)
			goto plugin_response;
		json_t *room = json_object_get(root, "room");
		json_t *permanent = json_object_get(root, "permanent");
		gboolean save = permanent ? json_is_true(permanent) : FALSE;
		if(save && config == NULL) {
			JANUS_LOG(LOG_ERR, "No configuration file, can't destroy room permanently\n");
			error_code = JANUS_VIDEOROOM_ERROR_UNKNOWN_ERROR;
			g_snprintf(error_cause, 512, "No configuration file, can't destroy room permanently");
			goto plugin_response;
		}
		guint64 room_id = json_integer_value(room);
		janus_mutex_lock(&rooms_mutex);
		janus_videoroom *videoroom = NULL;
		error_code = janus_videoroom_access_room(root, TRUE, FALSE, &videoroom, error_cause, sizeof(error_cause));
		if(error_code != 0) {
			janus_mutex_unlock(&rooms_mutex);
			goto plugin_response;
		}
		/* Notify all participants that the fun is over, and that they'll be kicked */
		JANUS_LOG(LOG_VERB, "Notifying all participants\n");
		json_t *destroyed = json_object();
		json_object_set_new(destroyed, "videoroom", json_string("destroyed"));
		json_object_set_new(destroyed, "room", json_integer(videoroom->room_id));
		GHashTableIter iter;
		gpointer value;
		/* Remove room lazily*/
		videoroom->destroyed = janus_get_monotonic_time();
		old_rooms = g_list_append(old_rooms, videoroom);
		janus_mutex_lock(&videoroom->participants_mutex);
		g_hash_table_iter_init(&iter, videoroom->participants);
		while (g_hash_table_iter_next(&iter, NULL, &value)) {
			janus_videoroom_participant *p = value;
			if(p && p->session) {
				/* Notify the user we're going to destroy the room... */
				int ret = gateway->push_event(p->session->handle, &janus_videoroom_plugin, NULL, destroyed, NULL);
				JANUS_LOG(LOG_VERB, "  >> %d (%s)\n", ret, janus_get_api_error(ret));
				/* ... and then ask the core to remove the handle */
				gateway->end_session(p->session->handle);
			}
		}
		json_decref(destroyed);
		janus_mutex_unlock(&videoroom->participants_mutex);
		/* Also notify event handlers */
		if(notify_events && gateway->events_is_enabled()) {
			json_t *info = json_object();
			json_object_set_new(info, "event", json_string("destroyed"));
			json_object_set_new(info, "room", json_integer(room_id));
			gateway->notify_event(&janus_videoroom_plugin, session->handle, info);
		}
		janus_mutex_unlock(&rooms_mutex);
		if(save) {
			/* This change is permanent: save to the configuration file too
			 * FIXME: We should check if anything fails... */
			JANUS_LOG(LOG_VERB, "Destroying room %"SCNu64" permanently in config file\n", room_id);
			janus_mutex_lock(&config_mutex);
			char cat[BUFSIZ];
			/* The room ID is the category */
			g_snprintf(cat, BUFSIZ, "%"SCNu64, room_id);
			janus_config_remove_category(config, cat);
			/* Save modified configuration */
			if(janus_config_save(config, config_folder, JANUS_VIDEOROOM_PACKAGE) < 0)
				save = FALSE;	/* This will notify the user the room destruction is not permanent */
			janus_mutex_unlock(&config_mutex);
		}
		/* Done */
		response = json_object();
		json_object_set_new(response, "videoroom", json_string("destroyed"));
		json_object_set_new(response, "room", json_integer(room_id));
		json_object_set_new(response, "permanent", save ? json_true() : json_false());
		goto plugin_response;
	} else if(!strcasecmp(request_text, "list")) {
		/* List all rooms (but private ones) and their details (except for the secret, of course...) */
		json_t *list = json_array();
		JANUS_LOG(LOG_VERB, "Getting the list of video rooms\n");
		janus_mutex_lock(&rooms_mutex);
		GHashTableIter iter;
		gpointer value;
		g_hash_table_iter_init(&iter, rooms);
		while(g_hash_table_iter_next(&iter, NULL, &value)) {
			janus_videoroom *room = value;
			if(!room)
				continue;
			if(room->is_private) {
				/* Skip private room */
				JANUS_LOG(LOG_VERB, "Skipping private room '%s'\n", room->room_name);
				continue;
			}
			if(!room->destroyed) {
				json_t *rl = json_object();
				json_object_set_new(rl, "room", json_integer(room->room_id));
				json_object_set_new(rl, "description", json_string(room->room_name));
				json_object_set_new(rl, "pin_required", room->room_pin ? json_true() : json_false());
				json_object_set_new(rl, "max_publishers", json_integer(room->max_publishers));
				json_object_set_new(rl, "bitrate", json_integer(room->bitrate));
				json_object_set_new(rl, "fir_freq", json_integer(room->fir_freq));
				char audio_codecs[100];
				memset(audio_codecs, 0, sizeof(audio_codecs));
				g_snprintf(audio_codecs, sizeof(audio_codecs), "%s", janus_videoroom_audiocodec_name(room->acodec[0]));
				if(room->acodec[1] != JANUS_VIDEOROOM_NOAUDIO) {
					g_strlcat(audio_codecs, ",", sizeof(audio_codecs));
					g_strlcat(audio_codecs, janus_videoroom_audiocodec_name(room->acodec[1]), sizeof(audio_codecs));
				}
				if(room->acodec[2] != JANUS_VIDEOROOM_NOAUDIO) {
					g_strlcat(audio_codecs, ",", sizeof(audio_codecs));
					g_strlcat(audio_codecs, janus_videoroom_audiocodec_name(room->acodec[2]), sizeof(audio_codecs));
				}
				json_object_set_new(rl, "audiocodec", json_string(audio_codecs));
				char video_codecs[100];
				memset(video_codecs, 0, sizeof(video_codecs));
				g_snprintf(video_codecs, sizeof(video_codecs), "%s", janus_videoroom_videocodec_name(room->vcodec[0]));
				if(room->vcodec[1] != JANUS_VIDEOROOM_NOVIDEO) {
					g_strlcat(video_codecs, ",", sizeof(video_codecs));
					g_strlcat(video_codecs, janus_videoroom_videocodec_name(room->vcodec[1]), sizeof(video_codecs));
				}
				if(room->vcodec[2] != JANUS_VIDEOROOM_NOVIDEO) {
					g_strlcat(video_codecs, ",", sizeof(video_codecs));
					g_strlcat(video_codecs, janus_videoroom_videocodec_name(room->vcodec[2]), sizeof(video_codecs));
				}
				json_object_set_new(rl, "videocodec", json_string(video_codecs));
				if(room->do_svc)
					json_object_set_new(rl, "video_svc", json_true());
				json_object_set_new(rl, "record", room->record ? json_true() : json_false());
				json_object_set_new(rl, "rec_dir", json_string(room->rec_dir));
				/* TODO: Should we list participants as well? or should there be a separate API call on a specific room for this? */
				json_object_set_new(rl, "num_participants", json_integer(g_hash_table_size(room->participants)));
				json_array_append_new(list, rl);
			}
		}
		janus_mutex_unlock(&rooms_mutex);
		response = json_object();
		json_object_set_new(response, "videoroom", json_string("success"));
		json_object_set_new(response, "list", list);
		goto plugin_response;
	} else if(!strcasecmp(request_text, "rtp_forward")) {
		JANUS_VALIDATE_JSON_OBJECT(root, rtp_forward_parameters,
			error_code, error_cause, TRUE,
			JANUS_VIDEOROOM_ERROR_MISSING_ELEMENT, JANUS_VIDEOROOM_ERROR_INVALID_ELEMENT);
		if(error_code != 0)
			goto plugin_response;
		json_t *room = json_object_get(root, "room");
		json_t *pub_id = json_object_get(root, "publisher_id");
		int video_port[3] = {-1, -1, -1}, video_pt[3] = {0, 0, 0};
		uint32_t video_ssrc[3] = {0, 0, 0};
		int audio_port = -1, audio_pt = 0;
		uint32_t audio_ssrc = 0;
		int data_port = -1;
		/* There may be multiple target video ports (e.g., publisher simulcasting) */
		json_t *vid_port = json_object_get(root, "video_port");
		if(vid_port) {
			video_port[0] = json_integer_value(vid_port);
			json_t *pt = json_object_get(root, "video_pt");
			if(pt)
				video_pt[0] = json_integer_value(pt);
			json_t *ssrc = json_object_get(root, "video_ssrc");
			if(ssrc)
				video_ssrc[0] = json_integer_value(ssrc);
		}
		vid_port = json_object_get(root, "video_port_2");
		if(vid_port) {
			video_port[1] = json_integer_value(vid_port);
			json_t *pt = json_object_get(root, "video_pt_2");
			if(pt)
				video_pt[1] = json_integer_value(pt);
			json_t *ssrc = json_object_get(root, "video_ssrc_2");
			if(ssrc)
				video_ssrc[1] = json_integer_value(ssrc);
		}
		vid_port = json_object_get(root, "video_port_3");
		if(vid_port) {
			video_port[2] = json_integer_value(vid_port);
			json_t *pt = json_object_get(root, "video_pt_3");
			if(pt)
				video_pt[2] = json_integer_value(pt);
			json_t *ssrc = json_object_get(root, "video_ssrc_3");
			if(ssrc)
				video_ssrc[2] = json_integer_value(ssrc);
		}
		/* Audio target */
		json_t *au_port = json_object_get(root, "audio_port");
		if(au_port) {
			audio_port = json_integer_value(au_port);
			json_t *pt = json_object_get(root, "audio_pt");
			if(pt)
				audio_pt = json_integer_value(pt);
			json_t *ssrc = json_object_get(root, "audio_ssrc");
			if(ssrc)
				audio_ssrc = json_integer_value(ssrc);
		}
		/* Data target */
		json_t *d_port = json_object_get(root, "data_port");
		if(d_port) {
			data_port = json_integer_value(d_port);
		}
		json_t *json_host = json_object_get(root, "host");
		
		guint64 room_id = json_integer_value(room);
		guint64 publisher_id = json_integer_value(pub_id);
		const gchar* host = json_string_value(json_host);
		janus_mutex_lock(&rooms_mutex);
		janus_videoroom *videoroom = NULL;
		error_code = janus_videoroom_access_room(root, TRUE, FALSE, &videoroom, error_cause, sizeof(error_cause));
		janus_mutex_unlock(&rooms_mutex);
		if(error_code != 0)
			goto plugin_response;
		janus_mutex_lock(&videoroom->participants_mutex);
		janus_videoroom_participant* publisher = g_hash_table_lookup(videoroom->participants, &publisher_id);
		if(publisher == NULL) {
			janus_mutex_unlock(&videoroom->participants_mutex);
			JANUS_LOG(LOG_ERR, "No such publisher (%"SCNu64")\n", publisher_id);
			error_code = JANUS_VIDEOROOM_ERROR_NO_SUCH_FEED;
			g_snprintf(error_cause, 512, "No such feed (%"SCNu64")", publisher_id);
			goto plugin_response;
		}
		if(publisher->udp_sock <= 0) {
			publisher->udp_sock = socket(AF_INET, SOCK_DGRAM, IPPROTO_UDP);
			if(publisher->udp_sock <= 0) {
				janus_mutex_unlock(&videoroom->participants_mutex);
				JANUS_LOG(LOG_ERR, "Could not open UDP socket for rtp stream for publisher (%"SCNu64")\n", publisher_id);
				error_code = JANUS_VIDEOROOM_ERROR_UNKNOWN_ERROR;
				g_snprintf(error_cause, 512, "Could not open UDP socket for rtp stream");
				goto plugin_response;
			}
		}
		guint32 audio_handle = 0;
		guint32 video_handle[3] = {0, 0, 0};
		guint32 data_handle = 0;
		if(audio_port > 0) {
			audio_handle = janus_videoroom_rtp_forwarder_add_helper(publisher, host, audio_port, audio_pt, audio_ssrc, 0, FALSE, FALSE);
		}
		if(video_port[0] > 0) {
			video_handle[0] = janus_videoroom_rtp_forwarder_add_helper(publisher, host, video_port[0], video_pt[0], video_ssrc[0], 0, TRUE, FALSE);
		}
		if(video_port[1] > 0) {
			video_handle[1] = janus_videoroom_rtp_forwarder_add_helper(publisher, host, video_port[1], video_pt[1], video_ssrc[1], 1, TRUE, FALSE);
		}
		if(video_port[2] > 0) {
			video_handle[2] = janus_videoroom_rtp_forwarder_add_helper(publisher, host, video_port[2], video_pt[2], video_ssrc[2], 2, TRUE, FALSE);
		}
		if(data_port > 0) {
			data_handle = janus_videoroom_rtp_forwarder_add_helper(publisher, host, data_port, 0, 0, 0, FALSE, TRUE);
		}
		janus_mutex_unlock(&videoroom->participants_mutex);
		response = json_object();
		json_t* rtp_stream = json_object();
		if(audio_handle > 0) {
			json_object_set_new(rtp_stream, "audio_stream_id", json_integer(audio_handle));
			json_object_set_new(rtp_stream, "audio", json_integer(audio_port));
		}
		if(video_handle[0] > 0 || video_handle[1] > 0 || video_handle[2] > 0) {
			/* Send a FIR to the new RTP forward publisher */
			char buf[20];
			janus_rtcp_fir((char *)&buf, 20, &publisher->fir_seq);
			JANUS_LOG(LOG_VERB, "New RTP forward publisher, sending FIR to %"SCNu64" (%s)\n", publisher->user_id, publisher->display ? publisher->display : "??");
			gateway->relay_rtcp(publisher->session->handle, 1, buf, 20);
			/* Send a PLI too, just in case... */
			janus_rtcp_pli((char *)&buf, 12);
			JANUS_LOG(LOG_VERB, "New RTP forward publisher, sending PLI to %"SCNu64" (%s)\n", publisher->user_id, publisher->display ? publisher->display : "??");
			gateway->relay_rtcp(publisher->session->handle, 1, buf, 12);
			/* Done */
			if(video_handle[0] > 0) {
				json_object_set_new(rtp_stream, "video_stream_id", json_integer(video_handle[0]));
				json_object_set_new(rtp_stream, "video", json_integer(video_port[0]));
			}
			if(video_handle[1] > 0) {
				json_object_set_new(rtp_stream, "video_stream_id_2", json_integer(video_handle[1]));
				json_object_set_new(rtp_stream, "video_2", json_integer(video_port[1]));
			}
			if(video_handle[2] > 0) {
				json_object_set_new(rtp_stream, "video_stream_id_3", json_integer(video_handle[2]));
				json_object_set_new(rtp_stream, "video_3", json_integer(video_port[2]));
			}
		}
		if(data_handle > 0) {
			json_object_set_new(rtp_stream, "data_stream_id", json_integer(data_handle));
			json_object_set_new(rtp_stream, "data", json_integer(data_port));
		}
		json_object_set_new(rtp_stream, "host", json_string(host));
		json_object_set_new(response, "publisher_id", json_integer(publisher_id));
		json_object_set_new(response, "rtp_stream", rtp_stream);
		json_object_set_new(response, "room", json_integer(room_id));
		json_object_set_new(response, "videoroom", json_string("rtp_forward"));
		goto plugin_response;
	} else if(!strcasecmp(request_text, "stop_rtp_forward")) {
		JANUS_VALIDATE_JSON_OBJECT(root, stop_rtp_forward_parameters,
			error_code, error_cause, TRUE,
			JANUS_VIDEOROOM_ERROR_MISSING_ELEMENT, JANUS_VIDEOROOM_ERROR_INVALID_ELEMENT);
		if(error_code != 0)
			goto plugin_response;
		json_t *room = json_object_get(root, "room");
		json_t *pub_id = json_object_get(root, "publisher_id");
		json_t *id = json_object_get(root, "stream_id");

		guint64 room_id = json_integer_value(room);
		guint64 publisher_id = json_integer_value(pub_id);
		guint32 stream_id = json_integer_value(id);
		janus_mutex_lock(&rooms_mutex);
		janus_videoroom *videoroom = NULL;
		error_code = janus_videoroom_access_room(root, TRUE, FALSE, &videoroom, error_cause, sizeof(error_cause));
		janus_mutex_unlock(&rooms_mutex);
		if(error_code != 0)
			goto plugin_response;
		janus_mutex_lock(&videoroom->participants_mutex);
		janus_videoroom_participant *publisher = g_hash_table_lookup(videoroom->participants, &publisher_id);
		if(publisher == NULL) {
			janus_mutex_unlock(&videoroom->participants_mutex);
			JANUS_LOG(LOG_ERR, "No such publisher (%"SCNu64")\n", publisher_id);
			error_code = JANUS_VIDEOROOM_ERROR_NO_SUCH_FEED;
			g_snprintf(error_cause, 512, "No such feed (%"SCNu64")", publisher_id);
			goto plugin_response;
		}
		janus_mutex_lock(&publisher->rtp_forwarders_mutex);
		if(g_hash_table_lookup(publisher->rtp_forwarders, GUINT_TO_POINTER(stream_id)) == NULL) {
			janus_mutex_unlock(&publisher->rtp_forwarders_mutex);
			janus_mutex_unlock(&videoroom->participants_mutex);
			JANUS_LOG(LOG_ERR, "No such stream (%"SCNu32")\n", stream_id);
			error_code = JANUS_VIDEOROOM_ERROR_NO_SUCH_FEED;
			g_snprintf(error_cause, 512, "No such stream (%"SCNu32")", stream_id);
			goto plugin_response;
		}
		g_hash_table_remove(publisher->rtp_forwarders, GUINT_TO_POINTER(stream_id));
		janus_mutex_unlock(&publisher->rtp_forwarders_mutex);
		janus_mutex_unlock(&videoroom->participants_mutex);
		response = json_object();
		json_object_set_new(response, "videoroom", json_string("stop_rtp_forward"));
		json_object_set_new(response, "room", json_integer(room_id));
		json_object_set_new(response, "publisher_id", json_integer(publisher_id));
		json_object_set_new(response, "stream_id", json_integer(stream_id));
		goto plugin_response;
	} else if(!strcasecmp(request_text, "exists")) {
		/* Check whether a given room exists or not, returns true/false */	
		JANUS_VALIDATE_JSON_OBJECT(root, room_parameters,
			error_code, error_cause, TRUE,
			JANUS_VIDEOROOM_ERROR_MISSING_ELEMENT, JANUS_VIDEOROOM_ERROR_INVALID_ELEMENT);
		if(error_code != 0)
			goto plugin_response;
		json_t *room = json_object_get(root, "room");
		guint64 room_id = json_integer_value(room);
		janus_mutex_lock(&rooms_mutex);
		gboolean room_exists = g_hash_table_contains(rooms, &room_id);
		janus_mutex_unlock(&rooms_mutex);
		response = json_object();
		json_object_set_new(response, "videoroom", json_string("success"));
		json_object_set_new(response, "room", json_integer(room_id));
		json_object_set_new(response, "exists", room_exists ? json_true() : json_false());
		goto plugin_response;
	} else if(!strcasecmp(request_text, "allowed")) {
		JANUS_LOG(LOG_VERB, "Attempt to edit the list of allowed participants in an existing videoroom room\n");
		JANUS_VALIDATE_JSON_OBJECT(root, allowed_parameters,
			error_code, error_cause, TRUE,
			JANUS_VIDEOROOM_ERROR_MISSING_ELEMENT, JANUS_VIDEOROOM_ERROR_INVALID_ELEMENT);
		if(error_code != 0)
			goto plugin_response;
		json_t *action = json_object_get(root, "action");
		json_t *room = json_object_get(root, "room");
		json_t *allowed = json_object_get(root, "allowed");
		const char *action_text = json_string_value(action);
		if(strcasecmp(action_text, "enable") && strcasecmp(action_text, "disable") &&
				strcasecmp(action_text, "add") && strcasecmp(action_text, "remove")) {
			JANUS_LOG(LOG_ERR, "Unsupported action '%s' (allowed)\n", action_text);
			error_code = JANUS_VIDEOROOM_ERROR_INVALID_ELEMENT;
			g_snprintf(error_cause, 512, "Unsupported action '%s' (allowed)", action_text);
			goto plugin_response;
		}
		guint64 room_id = json_integer_value(room);
		janus_mutex_lock(&rooms_mutex);
		janus_videoroom *videoroom = g_hash_table_lookup(rooms, &room_id);
		if(videoroom == NULL) {
			janus_mutex_unlock(&rooms_mutex);
			JANUS_LOG(LOG_ERR, "No such room (%"SCNu64")\n", room_id);
			error_code = JANUS_VIDEOROOM_ERROR_NO_SUCH_ROOM;
			g_snprintf(error_cause, 512, "No such room (%"SCNu64")", room_id);
			goto plugin_response;
		}
		/* A secret may be required for this action */
		JANUS_CHECK_SECRET(videoroom->room_secret, root, "secret", error_code, error_cause,
			JANUS_VIDEOROOM_ERROR_MISSING_ELEMENT, JANUS_VIDEOROOM_ERROR_INVALID_ELEMENT, JANUS_VIDEOROOM_ERROR_UNAUTHORIZED);
		if(error_code != 0) {
			janus_mutex_unlock(&rooms_mutex);
			goto plugin_response;
		}
		if(!strcasecmp(action_text, "enable")) {
			JANUS_LOG(LOG_VERB, "Enabling the check on allowed authorization tokens for room %"SCNu64"\n", room_id);
			videoroom->check_tokens = TRUE;
		} else if(!strcasecmp(action_text, "disable")) {
			JANUS_LOG(LOG_VERB, "Disabling the check on allowed authorization tokens for room %"SCNu64" (free entry)\n", room_id);
			videoroom->check_tokens = FALSE;
		} else {
			gboolean add = !strcasecmp(action_text, "add");
			if(allowed) {
				/* Make sure the "allowed" array only contains strings */
				gboolean ok = TRUE;
				if(json_array_size(allowed) > 0) {
					size_t i = 0;
					for(i=0; i<json_array_size(allowed); i++) {
						json_t *a = json_array_get(allowed, i);
						if(!a || !json_is_string(a)) {
							ok = FALSE;
							break;
						}
					}
				}
				if(!ok) {
					JANUS_LOG(LOG_ERR, "Invalid element in the allowed array (not a string)\n");
					error_code = JANUS_VIDEOROOM_ERROR_INVALID_ELEMENT;
					g_snprintf(error_cause, 512, "Invalid element in the allowed array (not a string)");
					janus_mutex_unlock(&rooms_mutex);
					goto plugin_response;
				}
				size_t i = 0;
				for(i=0; i<json_array_size(allowed); i++) {
					const char *token = json_string_value(json_array_get(allowed, i));
					if(add) {
						if(!g_hash_table_lookup(videoroom->allowed, token))
							g_hash_table_insert(videoroom->allowed, g_strdup(token), GINT_TO_POINTER(TRUE));
					} else {
						g_hash_table_remove(videoroom->allowed, token);
					}
				}
			}
		}
		/* Prepare response */
		response = json_object();
		json_object_set_new(response, "videoroom", json_string("success"));
		json_object_set_new(response, "room", json_integer(videoroom->room_id));
		json_t *list = json_array();
		if(strcasecmp(action_text, "disable")) {
			if(g_hash_table_size(videoroom->allowed) > 0) {
				GHashTableIter iter;
				gpointer key;
				g_hash_table_iter_init(&iter, videoroom->allowed);
				while(g_hash_table_iter_next(&iter, &key, NULL)) {
					char *token = key;
					json_array_append_new(list, json_string(token));
				}
			}
			json_object_set_new(response, "allowed", list);
		}
		/* Done */
		janus_mutex_unlock(&rooms_mutex);
		JANUS_LOG(LOG_VERB, "VideoRoom room allowed list updated\n");
		goto plugin_response;
	} else if(!strcasecmp(request_text, "kick")) {
		JANUS_LOG(LOG_VERB, "Attempt to kick a participant from an existing videoroom room\n");
		JANUS_VALIDATE_JSON_OBJECT(root, kick_parameters,
			error_code, error_cause, TRUE,
			JANUS_VIDEOROOM_ERROR_MISSING_ELEMENT, JANUS_VIDEOROOM_ERROR_INVALID_ELEMENT);
		if(error_code != 0)
			goto plugin_response;
		json_t *room = json_object_get(root, "room");
		json_t *id = json_object_get(root, "id");
		guint64 room_id = json_integer_value(room);
		janus_mutex_lock(&rooms_mutex);
		janus_videoroom *videoroom = g_hash_table_lookup(rooms, &room_id);
		if(videoroom == NULL) {
			janus_mutex_unlock(&rooms_mutex);
			JANUS_LOG(LOG_ERR, "No such room (%"SCNu64")\n", room_id);
			error_code = JANUS_VIDEOROOM_ERROR_NO_SUCH_ROOM;
			g_snprintf(error_cause, 512, "No such room (%"SCNu64")", room_id);
			goto plugin_response;
		}
		janus_mutex_lock(&videoroom->participants_mutex);
		janus_mutex_unlock(&rooms_mutex);
		/* A secret may be required for this action */
		JANUS_CHECK_SECRET(videoroom->room_secret, root, "secret", error_code, error_cause,
			JANUS_VIDEOROOM_ERROR_MISSING_ELEMENT, JANUS_VIDEOROOM_ERROR_INVALID_ELEMENT, JANUS_VIDEOROOM_ERROR_UNAUTHORIZED);
		if(error_code != 0) {
			janus_mutex_unlock(&videoroom->participants_mutex);
			goto plugin_response;
		}
		guint64 user_id = json_integer_value(id);
		janus_videoroom_participant *participant = g_hash_table_lookup(videoroom->participants, &user_id);
		if(participant == NULL) {
			janus_mutex_unlock(&videoroom->participants_mutex);
			JANUS_LOG(LOG_ERR, "No such user %"SCNu64" in room %"SCNu64"\n", user_id, room_id);
			error_code = JANUS_VIDEOROOM_ERROR_NO_SUCH_FEED;
			g_snprintf(error_cause, 512, "No such user %"SCNu64" in room %"SCNu64, user_id, room_id);
			goto plugin_response;
		}
		if(participant->kicked) {
			/* Already kicked */
			janus_mutex_unlock(&videoroom->participants_mutex);
			response = json_object();
			json_object_set_new(response, "videoroom", json_string("success"));
			/* Done */
			goto plugin_response;
		}
		participant->kicked = TRUE;
		participant->session->started = FALSE;
		participant->audio_active = FALSE;
		participant->video_active = FALSE;
		participant->data_active = FALSE;
		/* Prepare an event for this */
		json_t *kicked = json_object();
		json_object_set_new(kicked, "videoroom", json_string("event"));
		json_object_set_new(kicked, "room", json_integer(participant->room->room_id));
		json_object_set_new(kicked, "leaving", json_string("ok"));
		json_object_set_new(kicked, "reason", json_string("kicked"));
		int ret = gateway->push_event(participant->session->handle, &janus_videoroom_plugin, NULL, kicked, NULL);
		JANUS_LOG(LOG_VERB, "  >> %d (%s)\n", ret, janus_get_api_error(ret));
		json_decref(kicked);
		janus_mutex_unlock(&videoroom->participants_mutex);
		/* If this room requires valid private_id values, we can kick subscriptions too */
		if(videoroom->require_pvtid && participant->subscriptions != NULL) {
			/* Iterate on the subscriptions we know this user has */
			janus_mutex_lock(&participant->listeners_mutex);
			GSList *s = participant->subscriptions;
			while(s) {
				janus_videoroom_listener *listener = (janus_videoroom_listener *)s->data;
				if(listener) {
					listener->kicked = TRUE;
					listener->audio = FALSE;
					listener->video = FALSE;
					listener->data = FALSE;
					/* FIXME We should also close the PeerConnection, but we risk race conditions if we do it here,
					 * so for now we mark the listener as kicked and prevent it from getting any media after this */
				}
				s = s->next;
			}
			janus_mutex_unlock(&participant->listeners_mutex);
		}
		/* This publisher is leaving, tell everybody */
		janus_videoroom_leave_or_unpublish(participant, TRUE, TRUE);
		/* Tell the core to tear down the PeerConnection, hangup_media will do the rest */
		if(participant && participant->session)
			gateway->close_pc(participant->session->handle);
		JANUS_LOG(LOG_INFO, "Kicked user %"SCNu64" from room %"SCNu64"\n", user_id, room_id);
		/* Prepare response */
		response = json_object();
		json_object_set_new(response, "videoroom", json_string("success"));
		/* Done */
		goto plugin_response;
	} else if(!strcasecmp(request_text, "listparticipants")) {
		/* List all participants in a room, specifying whether they're publishers or just attendees */	
		JANUS_VALIDATE_JSON_OBJECT(root, room_parameters,
			error_code, error_cause, TRUE,
			JANUS_VIDEOROOM_ERROR_MISSING_ELEMENT, JANUS_VIDEOROOM_ERROR_INVALID_ELEMENT);
		if(error_code != 0)
			goto plugin_response;
		json_t *room = json_object_get(root, "room");
		guint64 room_id = json_integer_value(room);
		janus_mutex_lock(&rooms_mutex);
		janus_videoroom *videoroom = NULL;
		error_code = janus_videoroom_access_room(root, FALSE, FALSE, &videoroom, error_cause, sizeof(error_cause));
		janus_mutex_unlock(&rooms_mutex);
		if(error_code != 0)
			goto plugin_response;
		/* Return a list of all participants (whether they're publishing or not) */
		json_t *list = json_array();
		GHashTableIter iter;
		gpointer value;
		janus_mutex_lock(&videoroom->participants_mutex);
		g_hash_table_iter_init(&iter, videoroom->participants);
		while (!videoroom->destroyed && g_hash_table_iter_next(&iter, NULL, &value)) {
			janus_videoroom_participant *p = value;
			json_t *pl = json_object();
			json_object_set_new(pl, "id", json_integer(p->user_id));
			if(p->display)
				json_object_set_new(pl, "display", json_string(p->display));
			json_object_set_new(pl, "publisher", (p->sdp && p->session->started) ? json_true() : json_false());
			if ((p->sdp && p->session->started)) {
				if(p->audio_level_extmap_id > 0)
					json_object_set_new(pl, "talking", p->talking ? json_true() : json_false());
				json_object_set_new(pl, "internal_audio_ssrc", json_integer(p->audio_ssrc));
				json_object_set_new(pl, "internal_video_ssrc", json_integer(p->video_ssrc));
			}
			json_array_append_new(list, pl);
		}
		janus_mutex_unlock(&videoroom->participants_mutex);
		response = json_object();
		json_object_set_new(response, "videoroom", json_string("participants"));
		json_object_set_new(response, "room", json_integer(room_id));
		json_object_set_new(response, "participants", list);
		goto plugin_response;
	} else if(!strcasecmp(request_text, "listforwarders")) {
		/* List all forwarders in a room */	
		JANUS_VALIDATE_JSON_OBJECT(root, room_parameters,
			error_code, error_cause, TRUE,
			JANUS_VIDEOROOM_ERROR_MISSING_ELEMENT, JANUS_VIDEOROOM_ERROR_INVALID_ELEMENT);
		if(error_code != 0)
			goto plugin_response;
		json_t *room = json_object_get(root, "room");
		guint64 room_id = json_integer_value(room);
		janus_mutex_lock(&rooms_mutex);
		janus_videoroom *videoroom = g_hash_table_lookup(rooms, &room_id);
		if(videoroom == NULL) {
			JANUS_LOG(LOG_ERR, "No such room (%"SCNu64")\n", room_id);
			error_code = JANUS_VIDEOROOM_ERROR_NO_SUCH_ROOM;
			g_snprintf(error_cause, 512, "No such room (%"SCNu64")", room_id);
			janus_mutex_unlock(&rooms_mutex);
			goto plugin_response;
		}
		if(videoroom->destroyed) {
			JANUS_LOG(LOG_ERR, "No such room (%"SCNu64")\n", room_id);
			error_code = JANUS_VIDEOROOM_ERROR_NO_SUCH_ROOM;
			g_snprintf(error_cause, 512, "No such room (%"SCNu64")", room_id);
			janus_mutex_unlock(&rooms_mutex);
			goto plugin_response;
		}
		/* A secret may be required for this action */
		JANUS_CHECK_SECRET(videoroom->room_secret, root, "secret", error_code, error_cause,
			JANUS_VIDEOROOM_ERROR_MISSING_ELEMENT, JANUS_VIDEOROOM_ERROR_INVALID_ELEMENT, JANUS_VIDEOROOM_ERROR_UNAUTHORIZED);
		if(error_code != 0) {
			janus_mutex_unlock(&rooms_mutex);
			goto plugin_response;
		}
		/* Return a list of all forwarders */
		json_t *list = json_array();
		GHashTableIter iter;
		gpointer value;
		janus_mutex_lock(&videoroom->participants_mutex);
		g_hash_table_iter_init(&iter, videoroom->participants);
		while (!videoroom->destroyed && g_hash_table_iter_next(&iter, NULL, &value)) {
			janus_videoroom_participant *p = value;
			janus_mutex_lock(&p->rtp_forwarders_mutex);
			if(g_hash_table_size(p->rtp_forwarders) == 0) {
				janus_mutex_unlock(&p->rtp_forwarders_mutex);
				continue;
			}
			json_t *pl = json_object();
			json_object_set_new(pl, "publisher_id", json_integer(p->user_id));
			if(p->display)
				json_object_set_new(pl, "display", json_string(p->display));
			json_t *flist = json_array();
			GHashTableIter iter_f;
			gpointer key_f, value_f;			
			g_hash_table_iter_init(&iter_f, p->rtp_forwarders);
			while(g_hash_table_iter_next(&iter_f, &key_f, &value_f)) {				
				json_t *fl = json_object();
				guint32 rpk = GPOINTER_TO_UINT(key_f);
				janus_videoroom_rtp_forwarder *rpv = value_f;
				json_object_set_new(fl, "ip", json_string(inet_ntoa(rpv->serv_addr.sin_addr)));
				if(rpv->is_data) {
					json_object_set_new(fl, "data_stream_id", json_integer(rpk));
					json_object_set_new(fl, "port", json_integer(ntohs(rpv->serv_addr.sin_port)));
				} else if(rpv->is_video) {
					json_object_set_new(fl, "video_stream_id", json_integer(rpk));
					json_object_set_new(fl, "port", json_integer(ntohs(rpv->serv_addr.sin_port)));
					if(rpv->payload_type)
						json_object_set_new(fl, "pt", json_integer(rpv->payload_type));
					if(rpv->ssrc)
						json_object_set_new(fl, "ssrc", json_integer(rpv->ssrc));
				} else {
					json_object_set_new(fl, "audio_stream_id", json_integer(rpk));
					json_object_set_new(fl, "port", json_integer(ntohs(rpv->serv_addr.sin_port)));
					if(rpv->payload_type)
						json_object_set_new(fl, "pt", json_integer(rpv->payload_type));
					if(rpv->ssrc)
						json_object_set_new(fl, "ssrc", json_integer(rpv->ssrc));
				}
				json_array_append_new(flist, fl);
			}		
			janus_mutex_unlock(&p->rtp_forwarders_mutex);
			json_object_set_new(pl, "rtp_forwarder", flist);
			json_array_append_new(list, pl);
		}
		janus_mutex_unlock(&videoroom->participants_mutex);
		janus_mutex_unlock(&rooms_mutex);
		response = json_object();
		json_object_set_new(response, "room", json_integer(room_id));
		json_object_set_new(response, "rtp_forwarders", list);
		goto plugin_response;
	} else if(!strcasecmp(request_text, "join") || !strcasecmp(request_text, "joinandconfigure")
			|| !strcasecmp(request_text, "configure") || !strcasecmp(request_text, "publish") || !strcasecmp(request_text, "unpublish")
			|| !strcasecmp(request_text, "start") || !strcasecmp(request_text, "pause") || !strcasecmp(request_text, "switch") || !strcasecmp(request_text, "stop")
			|| !strcasecmp(request_text, "add") || !strcasecmp(request_text, "remove") || !strcasecmp(request_text, "leave")) {
		/* These messages are handled asynchronously */

		janus_videoroom_message *msg = g_malloc0(sizeof(janus_videoroom_message));
		msg->handle = handle;
		msg->transaction = transaction;
		msg->message = root;
		msg->jsep = jsep;
		g_async_queue_push(messages, msg);

		return janus_plugin_result_new(JANUS_PLUGIN_OK_WAIT, NULL, NULL);
	} else {
		JANUS_LOG(LOG_VERB, "Unknown request '%s'\n", request_text);
		error_code = JANUS_VIDEOROOM_ERROR_INVALID_REQUEST;
		g_snprintf(error_cause, 512, "Unknown request '%s'", request_text);
	}

plugin_response:
		{
			if(error_code == 0 && !response) {
				error_code = JANUS_VIDEOROOM_ERROR_UNKNOWN_ERROR;
				g_snprintf(error_cause, 512, "Invalid response");
			}
			if(error_code != 0) {
				/* Prepare JSON error event */
				json_t *event = json_object();
				json_object_set_new(event, "videoroom", json_string("event"));
				json_object_set_new(event, "error_code", json_integer(error_code));
				json_object_set_new(event, "error", json_string(error_cause));
				response = event;
			}
			if(root != NULL)
				json_decref(root);
			if(jsep != NULL)
				json_decref(jsep);
			g_free(transaction);

			return janus_plugin_result_new(JANUS_PLUGIN_OK, NULL, response);
		}

}

void janus_videoroom_setup_media(janus_plugin_session *handle) {
	JANUS_LOG(LOG_INFO, "WebRTC media is now available\n");
	if(g_atomic_int_get(&stopping) || !g_atomic_int_get(&initialized))
		return;
	janus_videoroom_session *session = (janus_videoroom_session *)handle->plugin_handle;	
	if(!session) {
		JANUS_LOG(LOG_ERR, "No session associated with this handle...\n");
		return;
	}
	if(session->destroyed)
		return;
	g_atomic_int_set(&session->hangingup, 0);

	/* Media relaying can start now */
	session->started = TRUE;

	if(session->participant) {
		/* If this is a publisher, notify all listeners about the fact they can
		 * now subscribe; if this is a listener, instead, ask the publisher a FIR */
		if(session->participant_type == janus_videoroom_p_type_publisher) {
			janus_videoroom_participant *participant = (janus_videoroom_participant *)session->participant;
			/* Notify all other participants that there's a new boy in town */
			json_t *list = json_array();
			json_t *pl = json_object();
			json_object_set_new(pl, "id", json_integer(participant->user_id));
			if(participant->display)
				json_object_set_new(pl, "display", json_string(participant->display));
			if(participant->audio)
				json_object_set_new(pl, "audio_codec", json_string(janus_videoroom_audiocodec_name(participant->acodec)));
			if(participant->video)
				json_object_set_new(pl, "video_codec", json_string(janus_videoroom_videocodec_name(participant->vcodec)));
			json_array_append_new(list, pl);
			json_t *pub = json_object();
			json_object_set_new(pub, "videoroom", json_string("event"));
			json_object_set_new(pub, "room", json_integer(participant->room->room_id));
			json_object_set_new(pub, "publishers", list);
			GHashTableIter iter;
			gpointer value;
			janus_videoroom *videoroom = participant->room;
			janus_mutex_lock(&videoroom->participants_mutex);
			g_hash_table_iter_init(&iter, videoroom->participants);
			while (!videoroom->destroyed && g_hash_table_iter_next(&iter, NULL, &value)) {
				janus_videoroom_participant *p = value;
				if(p == participant) {
					continue;	/* Skip the new publisher itself */
				}
				JANUS_LOG(LOG_VERB, "Notifying participant %"SCNu64" (%s)\n", p->user_id, p->display ? p->display : "??");
				int ret = gateway->push_event(p->session->handle, &janus_videoroom_plugin, NULL, pub, NULL);
				JANUS_LOG(LOG_VERB, "  >> %d (%s)\n", ret, janus_get_api_error(ret));
			}
			json_decref(pub);
			janus_mutex_unlock(&videoroom->participants_mutex);
			/* Also notify event handlers */
			if(notify_events && gateway->events_is_enabled()) {
				json_t *info = json_object();
				json_object_set_new(info, "event", json_string("published"));
				json_object_set_new(info, "room", json_integer(participant->room->room_id));
				json_object_set_new(info, "id", json_integer(participant->user_id));
				gateway->notify_event(&janus_videoroom_plugin, session->handle, info);
			}
		} else if(session->participant_type == janus_videoroom_p_type_subscriber) {
			janus_videoroom_listener *l = (janus_videoroom_listener *)session->participant;
			if(l && l->feed) {
				janus_videoroom_participant *p = l->feed;
				if(p && p->session) {
					/* Send a FIR */
					char buf[20];
					janus_rtcp_fir((char *)&buf, 20, &p->fir_seq);
					JANUS_LOG(LOG_VERB, "New listener available, sending FIR to %"SCNu64" (%s)\n", p->user_id, p->display ? p->display : "??");
					gateway->relay_rtcp(p->session->handle, 1, buf, 20);
					/* Send a PLI too, just in case... */
					janus_rtcp_pli((char *)&buf, 12);
					JANUS_LOG(LOG_VERB, "New listener available, sending PLI to %"SCNu64" (%s)\n", p->user_id, p->display ? p->display : "??");
					gateway->relay_rtcp(p->session->handle, 1, buf, 12);
					/* Also notify event handlers */
					if(notify_events && gateway->events_is_enabled()) {
						json_t *info = json_object();
						json_object_set_new(info, "event", json_string("subscribed"));
						json_object_set_new(info, "room", json_integer(p->room->room_id));
						json_object_set_new(info, "feed", json_integer(p->user_id));
						gateway->notify_event(&janus_videoroom_plugin, session->handle, info);
					}
				}
			}
		}
	}
}

void janus_videoroom_incoming_rtp(janus_plugin_session *handle, int video, char *buf, int len) {
	if(handle == NULL || handle->stopped || g_atomic_int_get(&stopping) || !g_atomic_int_get(&initialized) || !gateway)
		return;
	janus_videoroom_session *session = (janus_videoroom_session *)handle->plugin_handle;
	if(!session || session->destroyed || !session->participant || session->participant_type != janus_videoroom_p_type_publisher)
		return;
	janus_videoroom_participant *participant = (janus_videoroom_participant *)session->participant;
	janus_videoroom *videoroom = participant->room;

	if(participant->kicked)
		return;
	/* In case this is an audio packet and we're doing talk detection, check the audio level extension */
	if(!video && videoroom->audiolevel_event && participant->audio_active) {
		int level = 0;
		if(janus_rtp_header_extension_parse_audio_level(buf, len, participant->audio_level_extmap_id, &level) == 0) {
			participant->audio_dBov_sum += level;
			participant->audio_active_packets++;
			participant->audio_dBov_level = level;
			if(participant->audio_active_packets > 0 && participant->audio_active_packets == videoroom->audio_active_packets) {
				gboolean notify_talk_event = FALSE;
				if((float)participant->audio_dBov_sum/(float)participant->audio_active_packets < videoroom->audio_level_average) {
					/* Participant talking, should we notify all participants? */
					if(!participant->talking)
						notify_talk_event = TRUE;
					participant->talking = TRUE;
				} else {
					/* Participant not talking anymore, should we notify all participants? */
					if(participant->talking)
						notify_talk_event = TRUE;
					participant->talking = FALSE;
				}
				participant->audio_active_packets = 0;
				participant->audio_dBov_sum = 0;
				/* Only notify in case of state changes */
				if(notify_talk_event) {
					janus_mutex_lock(&participant->room->participants_mutex);
					json_t *event = json_object();
					json_object_set_new(event, "videoroom", json_string(participant->talking ? "talking" : "stopped-talking"));
					json_object_set_new(event, "room", json_integer(participant->room->room_id));
					json_object_set_new(event, "id", json_integer(participant->user_id));
					janus_videoroom_notify_participants(participant, event);
					json_decref(event);
					janus_mutex_unlock(&participant->room->participants_mutex);
					/* Also notify event handlers */
					if(notify_events && gateway->events_is_enabled()) {
						json_t *info = json_object();
						json_object_set_new(info, "videoroom", json_string(participant->talking ? "talking" : "stopped-talking"));
						json_object_set_new(info, "room", json_integer(participant->room->room_id));
						json_object_set_new(info, "id", json_integer(participant->user_id));
						gateway->notify_event(&janus_videoroom_plugin, session->handle, info);
					}
				}
			}
		}
	}

	if((!video && participant->audio_active) || (video && participant->video_active)) {
		janus_rtp_header *rtp = (janus_rtp_header *)buf;
		uint32_t ssrc = ntohl(rtp->ssrc);
		int sc = -1;
		/* Check if we're simulcasting, and if so, keep track of the "layer" */
		if(video && participant->ssrc[0] != 0) {
			if(ssrc == participant->ssrc[0])
				sc = 0;
			else if(ssrc == participant->ssrc[1])
				sc = 1;
			else if(ssrc == participant->ssrc[2])
				sc = 2;
		} else {
			/* Set the SSRC of the publisher */
			rtp->ssrc = htonl(video ? participant->video_ssrc : participant->audio_ssrc);
		}
		/* Set the payload type of the publisher */
		rtp->type = video ? participant->video_pt : participant->audio_pt;
		/* Forward RTP to the appropriate port for the rtp_forwarders associated with this publisher, if there are any */
		janus_mutex_lock(&participant->rtp_forwarders_mutex);
		GHashTableIter iter;
		gpointer value;
		g_hash_table_iter_init(&iter, participant->rtp_forwarders);
		while(participant->udp_sock > 0 && g_hash_table_iter_next(&iter, NULL, &value)) {
			janus_videoroom_rtp_forwarder* rtp_forward = (janus_videoroom_rtp_forwarder*)value;
			/* Check if payload type and/or SSRC need to be overwritten for this forwarder */
			int pt = rtp->type;
			uint32_t ssrc = ntohl(rtp->ssrc);
			if(rtp_forward->payload_type > 0)
				rtp->type = rtp_forward->payload_type;
			if(rtp_forward->ssrc > 0)
				rtp->ssrc = htonl(rtp_forward->ssrc);
			if(video && rtp_forward->is_video && (sc == -1 || rtp_forward->substream == sc)) {
				if(sendto(participant->udp_sock, buf, len, 0, (struct sockaddr*)&rtp_forward->serv_addr, sizeof(rtp_forward->serv_addr)) < 0) {
					JANUS_LOG(LOG_HUGE, "Error forwarding RTP video packet for %s... %s (len=%d)...\n",
						participant->display, strerror(errno), len);
				}
			} else if(!video && !rtp_forward->is_video && !rtp_forward->is_data) {
				if(sendto(participant->udp_sock, buf, len, 0, (struct sockaddr*)&rtp_forward->serv_addr, sizeof(rtp_forward->serv_addr)) < 0) {
					JANUS_LOG(LOG_HUGE, "Error forwarding RTP audio packet for %s... %s (len=%d)...\n",
						participant->display, strerror(errno), len);
				}
			}
			/* Restore original values of payload type and SSRC before going on */
			rtp->type = pt;
			rtp->ssrc = htonl(ssrc);
		}
		janus_mutex_unlock(&participant->rtp_forwarders_mutex);
		if(sc < 1) {
			/* Save the frame if we're recording
			 * FIXME: for video, we're currently only recording the base substream, when simulcasting */
			janus_recorder_save_frame(video ? participant->vrc : participant->arc, buf, len);
		}
		/* Done, relay it */
		janus_videoroom_rtp_relay_packet packet;
		packet.data = rtp;
		packet.length = len;
		packet.is_video = video;
		packet.svc = FALSE;
		if(video && videoroom->do_svc) {
			/* We're doing SVC: let's parse this packet to see which layers are there */
			int plen = 0;
			char *payload = janus_rtp_payload(buf, len, &plen);
			if(payload == NULL)
				return;
			uint8_t pbit = 0, dbit = 0, ubit = 0, bbit = 0, ebit = 0;
			int found = 0, spatial_layer = 0, temporal_layer = 0;
			if(janus_vp9_parse_svc(payload, plen, &found, &spatial_layer, &temporal_layer, &pbit, &dbit, &ubit, &bbit, &ebit) == 0) {
				if(found) {
					packet.svc = TRUE;
					packet.spatial_layer = spatial_layer;
					packet.temporal_layer = temporal_layer;
					packet.pbit = pbit;
					packet.dbit = dbit;
					packet.ubit = ubit;
					packet.bbit = bbit;
					packet.ebit = ebit;
				}
			}
		}
		packet.ssrc[0] = (sc != -1 ? participant->ssrc[0] : 0);
		packet.ssrc[1] = (sc != -1 ? participant->ssrc[1] : 0);
		packet.ssrc[2] = (sc != -1 ? participant->ssrc[2] : 0);
		/* Backup the actual timestamp and sequence number set by the publisher, in case switching is involved */
		packet.timestamp = ntohl(packet.data->timestamp);
		packet.seq_number = ntohs(packet.data->seq_number);
		/* Go: some viewers may decide to drop the packet, but that's up to them */
		janus_mutex_lock_nodebug(&participant->listeners_mutex);
		g_slist_foreach(participant->listeners, janus_videoroom_relay_rtp_packet, &packet);
		janus_mutex_unlock_nodebug(&participant->listeners_mutex);
		
		/* Check if we need to send any REMB, FIR or PLI back to this publisher */
		if(video && participant->video_active) {
			/* Did we send a REMB already, or is it time to send one? */
			gboolean send_remb = FALSE;
			if(participant->remb_latest == 0 && participant->remb_startup > 0) {
				/* Still in the starting phase, send the ramp-up REMB feedback */
				send_remb = TRUE;
			} else if(participant->remb_latest > 0 && janus_get_monotonic_time()-participant->remb_latest >= 5*G_USEC_PER_SEC) {
				/* 5 seconds have passed since the last REMB, send a new one */
				send_remb = TRUE;
			}		
			if(send_remb) {
				/* We send a few incremental REMB messages at startup */
				uint32_t bitrate = (participant->bitrate ? participant->bitrate : 256*1024);
				if(participant->remb_startup > 0) {
					bitrate = bitrate/participant->remb_startup;
					participant->remb_startup--;
				}
				JANUS_LOG(LOG_VERB, "Sending REMB (%s, %"SCNu32")\n", participant->display, bitrate);
				char rtcpbuf[24];
				janus_rtcp_remb((char *)(&rtcpbuf), 24, bitrate);
				gateway->relay_rtcp(handle, video, rtcpbuf, 24);
				if(participant->remb_startup == 0)
					participant->remb_latest = janus_get_monotonic_time();
			}
			/* Generate FIR/PLI too, if needed */
			if(video && participant->video_active && (participant->room->fir_freq > 0)) {
				/* FIXME Very ugly hack to generate RTCP every tot seconds/frames */
				gint64 now = janus_get_monotonic_time();
				if((now-participant->fir_latest) >= ((gint64)participant->room->fir_freq*G_USEC_PER_SEC)) {
					/* FIXME We send a FIR every tot seconds */
					participant->fir_latest = now;
					char rtcpbuf[24];
					janus_rtcp_fir((char *)&rtcpbuf, 20, &participant->fir_seq);
					JANUS_LOG(LOG_VERB, "Sending FIR to %"SCNu64" (%s)\n", participant->user_id, participant->display ? participant->display : "??");
					gateway->relay_rtcp(handle, video, rtcpbuf, 20);
					/* Send a PLI too, just in case... */
					janus_rtcp_pli((char *)&rtcpbuf, 12);
					JANUS_LOG(LOG_VERB, "Sending PLI to %"SCNu64" (%s)\n", participant->user_id, participant->display ? participant->display : "??");
					gateway->relay_rtcp(handle, video, rtcpbuf, 12);
				}
			}
		}
	}
}

void janus_videoroom_incoming_rtcp(janus_plugin_session *handle, int video, char *buf, int len) {
	if(g_atomic_int_get(&stopping) || !g_atomic_int_get(&initialized))
		return;
	janus_videoroom_session *session = (janus_videoroom_session *)handle->plugin_handle;	
	if(!session) {
		JANUS_LOG(LOG_ERR, "No session associated with this handle...\n");
		return;
	}
	if(session->destroyed)
		return;
	if(session->participant_type == janus_videoroom_p_type_subscriber) {
		/* A listener sent some RTCP, check what it is and if we need to forward it to the publisher */
		janus_videoroom_listener *l = (janus_videoroom_listener *)session->participant;
		if(!l || !l->video)
			return;	/* The only feedback we handle is video related anyway... */
		if(janus_rtcp_has_fir(buf, len)) {
			/* We got a FIR, forward it to the publisher */
			if(l->feed) {
				janus_videoroom_participant *p = l->feed;
				if(p && p->session) {
					char rtcpbuf[20];
					janus_rtcp_fir((char *)&rtcpbuf, 20, &p->fir_seq);
					JANUS_LOG(LOG_VERB, "Got a FIR from a listener, forwarding it to %"SCNu64" (%s)\n", p->user_id, p->display ? p->display : "??");
					gateway->relay_rtcp(p->session->handle, 1, rtcpbuf, 20);
				}
			}
		}
		if(janus_rtcp_has_pli(buf, len)) {
			/* We got a PLI, forward it to the publisher */
			if(l->feed) {
				janus_videoroom_participant *p = l->feed;
				if(p && p->session) {
					char rtcpbuf[12];
					janus_rtcp_pli((char *)&rtcpbuf, 12);
					JANUS_LOG(LOG_VERB, "Got a PLI from a listener, forwarding it to %"SCNu64" (%s)\n", p->user_id, p->display ? p->display : "??");
					gateway->relay_rtcp(p->session->handle, 1, rtcpbuf, 12);
				}
			}
		}
		uint32_t bitrate = janus_rtcp_get_remb(buf, len);
		if(bitrate > 0) {
			/* FIXME We got a REMB from this listener, should we do something about it? */
		}
	}
}

void janus_videoroom_incoming_data(janus_plugin_session *handle, char *buf, int len) {
	if(handle == NULL || handle->stopped || g_atomic_int_get(&stopping) || !g_atomic_int_get(&initialized) || !gateway)
		return;
	if(buf == NULL || len <= 0)
		return;
	janus_videoroom_session *session = (janus_videoroom_session *)handle->plugin_handle;
	if(!session || session->destroyed || !session->participant || session->participant_type != janus_videoroom_p_type_publisher)
		return;
	janus_videoroom_participant *participant = (janus_videoroom_participant *)session->participant;
	if(!participant->data_active || participant->kicked)
		return;
	/* Any forwarder involved? */
	janus_mutex_lock(&participant->rtp_forwarders_mutex);
	/* Forward RTP to the appropriate port for the rtp_forwarders associated with this publisher, if there are any */
	GHashTableIter iter;
	gpointer value;
	g_hash_table_iter_init(&iter, participant->rtp_forwarders);
	while(participant->udp_sock > 0 && g_hash_table_iter_next(&iter, NULL, &value)) {
		janus_videoroom_rtp_forwarder* rtp_forward = (janus_videoroom_rtp_forwarder*)value;
		if(rtp_forward->is_data) {
			if(sendto(participant->udp_sock, buf, len, 0, (struct sockaddr*)&rtp_forward->serv_addr, sizeof(rtp_forward->serv_addr)) < 0) {
				JANUS_LOG(LOG_HUGE, "Error forwarding data packet for %s... %s (len=%d)...\n",
					participant->display, strerror(errno), len);
			}
		}
	}
	janus_mutex_unlock(&participant->rtp_forwarders_mutex);
	/* Get a string out of the data */
	char *text = g_malloc0(len+1);
	memcpy(text, buf, len);
	*(text+len) = '\0';
	JANUS_LOG(LOG_VERB, "Got a DataChannel message (%zu bytes) to forward: %s\n", strlen(text), text);
	/* Save the message if we're recording */
	janus_recorder_save_frame(participant->drc, text, strlen(text));
	/* Relay to all listeners */
	janus_mutex_lock_nodebug(&participant->listeners_mutex);
	g_slist_foreach(participant->listeners, janus_videoroom_relay_data_packet, text);
	janus_mutex_unlock_nodebug(&participant->listeners_mutex);
	g_free(text);
}

void janus_videoroom_slow_link(janus_plugin_session *handle, int uplink, int video) {
	/* The core is informing us that our peer got too many NACKs, are we pushing media too hard? */
	if(handle == NULL || handle->stopped || g_atomic_int_get(&stopping) || !g_atomic_int_get(&initialized) || !gateway)
		return;
	janus_videoroom_session *session = (janus_videoroom_session *)handle->plugin_handle;
	if(!session || session->destroyed || !session->participant)
		return;
	/* Check if it's an uplink (publisher) or downlink (viewer) issue */
	if(session->participant_type == janus_videoroom_p_type_publisher) {
		if(!uplink) {
			janus_videoroom_participant *publisher = (janus_videoroom_participant *)session->participant;
			if(publisher) {
				/* Send an event on the handle to notify the application: it's
				 * up to the application to then choose a policy and enforce it */
				json_t *event = json_object();
				json_object_set_new(event, "videoroom", json_string("slow_link"));
				/* Also add info on what the current bitrate cap is */
				uint32_t bitrate = (publisher->bitrate ? publisher->bitrate : 256*1024);
				json_object_set_new(event, "current-bitrate", json_integer(bitrate));
				gateway->push_event(session->handle, &janus_videoroom_plugin, NULL, event, NULL);
				json_decref(event);
			}
		} else {
			JANUS_LOG(LOG_WARN, "Got a slow uplink on a VideoRoom publisher? Weird, because it doesn't receive media...\n");
		}
	} else if(session->participant_type == janus_videoroom_p_type_subscriber) {
		if(uplink) {
			janus_videoroom_listener *viewer = (janus_videoroom_listener *)session->participant;
			if(viewer) {
				/* Send an event on the handle to notify the application: it's
				 * up to the application to then choose a policy and enforce it */
				json_t *event = json_object();
				json_object_set_new(event, "videoroom", json_string("slow_link"));
				gateway->push_event(session->handle, &janus_videoroom_plugin, NULL, event, NULL);
				json_decref(event);
			}
		} else {
			JANUS_LOG(LOG_WARN, "Got a slow downlink on a VideoRoom viewer? Weird, because it doesn't send media...\n");
		}
	}
}

static void janus_videoroom_recorder_create(janus_videoroom_participant *participant, gboolean audio, gboolean video, gboolean data) {
	char filename[255];
	janus_recorder *rc = NULL;
	gint64 now = janus_get_real_time();
	if(audio) {
		memset(filename, 0, 255);
		if(participant->recording_base) {
			/* Use the filename and path we have been provided */
			g_snprintf(filename, 255, "%s-audio", participant->recording_base);
<<<<<<< HEAD
			rc = janus_recorder_create(participant->room->rec_dir,
				janus_videoroom_audiocodec_name(participant->room->acodec), filename);
			if(rc == NULL) {
=======
			participant->arc = janus_recorder_create(participant->room->rec_dir,
				janus_videoroom_audiocodec_name(participant->acodec), filename);
			if(participant->arc == NULL) {
>>>>>>> e7ca9676
				JANUS_LOG(LOG_ERR, "Couldn't open an audio recording file for this publisher!\n");
			}
		} else {
			/* Build a filename */
			g_snprintf(filename, 255, "videoroom-%"SCNu64"-user-%"SCNu64"-%"SCNi64"-audio",
				participant->room->room_id, participant->user_id, now);
<<<<<<< HEAD
			rc = janus_recorder_create(participant->room->rec_dir,
				janus_videoroom_audiocodec_name(participant->room->acodec), filename);
			if(rc == NULL) {
=======
			participant->arc = janus_recorder_create(participant->room->rec_dir,
				janus_videoroom_audiocodec_name(participant->acodec), filename);
			if(participant->arc == NULL) {
>>>>>>> e7ca9676
				JANUS_LOG(LOG_ERR, "Couldn't open an audio recording file for this publisher!\n");
			}
		}
		if(participant->room->perc)
			janus_recorder_enable_perc(rc);
		participant->arc = rc;
	}
	if(video) {
		memset(filename, 0, 255);
		if(participant->recording_base) {
			/* Use the filename and path we have been provided */
			g_snprintf(filename, 255, "%s-video", participant->recording_base);
<<<<<<< HEAD
			rc = janus_recorder_create(participant->room->rec_dir,
				janus_videoroom_videocodec_name(participant->room->vcodec), filename);
			if(rc == NULL) {
=======
			participant->vrc = janus_recorder_create(participant->room->rec_dir,
				janus_videoroom_videocodec_name(participant->vcodec), filename);
			if(participant->vrc == NULL) {
>>>>>>> e7ca9676
				JANUS_LOG(LOG_ERR, "Couldn't open an video recording file for this publisher!\n");
			}
		} else {
			/* Build a filename */
			g_snprintf(filename, 255, "videoroom-%"SCNu64"-user-%"SCNu64"-%"SCNi64"-video",
				participant->room->room_id, participant->user_id, now);
<<<<<<< HEAD
			rc = janus_recorder_create(participant->room->rec_dir,
				janus_videoroom_videocodec_name(participant->room->vcodec), filename);
			if(rc == NULL) {
=======
			participant->vrc = janus_recorder_create(participant->room->rec_dir,
				janus_videoroom_videocodec_name(participant->vcodec), filename);
			if(participant->vrc == NULL) {
>>>>>>> e7ca9676
				JANUS_LOG(LOG_ERR, "Couldn't open an video recording file for this publisher!\n");
			}
		}
		if(participant->room->perc)
			janus_recorder_enable_perc(rc);
		participant->vrc = rc;
	}
	if(data) {
		memset(filename, 0, 255);
		if(participant->recording_base) {
			/* Use the filename and path we have been provided */
			g_snprintf(filename, 255, "%s-data", participant->recording_base);
			rc = janus_recorder_create(participant->room->rec_dir,
				"text", filename);
			if(rc == NULL) {
				JANUS_LOG(LOG_ERR, "Couldn't open an data recording file for this publisher!\n");
			}
		} else {
			/* Build a filename */
			g_snprintf(filename, 255, "videoroom-%"SCNu64"-user-%"SCNu64"-%"SCNi64"-data",
				participant->room->room_id, participant->user_id, now);
			rc = janus_recorder_create(participant->room->rec_dir,
				"text", filename);
			if(rc == NULL) {
				JANUS_LOG(LOG_ERR, "Couldn't open an data recording file for this publisher!\n");
			}
		}
		/* Note: PERC doesn't apply to datachannels as of now */
		participant->drc = rc;
	}
}

static void janus_videoroom_recorder_close(janus_videoroom_participant *participant) {
	if(participant->arc) {
		janus_recorder_close(participant->arc);
		JANUS_LOG(LOG_INFO, "Closed audio recording %s\n", participant->arc->filename ? participant->arc->filename : "??");
		janus_recorder_free(participant->arc);
	}
	participant->arc = NULL;
	if(participant->vrc) {
		janus_recorder_close(participant->vrc);
		JANUS_LOG(LOG_INFO, "Closed video recording %s\n", participant->vrc->filename ? participant->vrc->filename : "??");
		janus_recorder_free(participant->vrc);
	}
	participant->vrc = NULL;
	if(participant->drc) {
		janus_recorder_close(participant->drc);
		JANUS_LOG(LOG_INFO, "Closed data recording %s\n", participant->drc->filename ? participant->drc->filename : "??");
		janus_recorder_free(participant->drc);
	}
	participant->drc = NULL;
}

void janus_videoroom_hangup_media(janus_plugin_session *handle) {
	JANUS_LOG(LOG_INFO, "No WebRTC media anymore\n");
	if(g_atomic_int_get(&stopping) || !g_atomic_int_get(&initialized))
		return;
	janus_videoroom_session *session = (janus_videoroom_session *)handle->plugin_handle;	
	if(!session) {
		JANUS_LOG(LOG_ERR, "No session associated with this handle...\n");
		return;
	}
	session->started = FALSE;
	if(session->destroyed)
		return;
	if(g_atomic_int_add(&session->hangingup, 1))
		return;
	/* Send an event to the browser and tell the PeerConnection is over */
	if(session->participant_type == janus_videoroom_p_type_publisher) {
		/* This publisher just 'unpublished' */
		janus_videoroom_participant *participant = (janus_videoroom_participant *)session->participant;
		if(participant->sdp)
			g_free(participant->sdp);
		participant->sdp = NULL;
		participant->firefox = FALSE;
		participant->audio_active = FALSE;
		participant->video_active = FALSE;
		participant->data_active = FALSE;
		participant->audio_active_packets = 0;
		participant->audio_dBov_sum = 0;
		participant->audio_dBov_level = 0;
		participant->talking = FALSE;
		participant->remb_startup = 4;
		participant->remb_latest = 0;
		participant->fir_latest = 0;
		participant->fir_seq = 0;
		/* Get rid of the recorders, if available */
		janus_mutex_lock(&participant->rec_mutex);
		janus_videoroom_recorder_close(participant);
		janus_mutex_unlock(&participant->rec_mutex);
		janus_mutex_lock(&participant->listeners_mutex);
		while(participant->listeners) {
			janus_videoroom_listener *l = (janus_videoroom_listener *)participant->listeners->data;
			if(l) {
				participant->listeners = g_slist_remove(participant->listeners, l);
				l->feed = NULL;
			}
		}
		janus_mutex_unlock(&participant->listeners_mutex);
		janus_videoroom_leave_or_unpublish(participant, FALSE, FALSE);
		/* Also notify event handlers */
		if(participant->room && gateway->events_is_enabled()) {
			json_t *info = json_object();
			json_object_set_new(info, "event", json_string("unpublished"));
			json_object_set_new(info, "room", json_integer(participant->room->room_id));
			json_object_set_new(info, "id", json_integer(participant->user_id));
			gateway->notify_event(&janus_videoroom_plugin, handle, info);
		}
	} else if(session->participant_type == janus_videoroom_p_type_subscriber) {
		/* Get rid of listener */
		janus_videoroom_listener *listener = (janus_videoroom_listener *)session->participant;
		if(listener) {
			listener->paused = TRUE;
			janus_videoroom_participant *publisher = listener->feed;
			if(publisher != NULL) {
				janus_mutex_lock(&publisher->listeners_mutex);
				publisher->listeners = g_slist_remove(publisher->listeners, listener);
				janus_mutex_unlock(&publisher->listeners_mutex);
				listener->feed = NULL;
				if(listener->pvt_id > 0) {
					janus_videoroom_participant *owner = g_hash_table_lookup(publisher->room->private_ids, GUINT_TO_POINTER(listener->pvt_id));
					if(owner != NULL) {
						janus_mutex_lock(&owner->listeners_mutex);
						owner->subscriptions = g_slist_remove(owner->subscriptions, listener);
						janus_mutex_unlock(&owner->listeners_mutex);
					}
				}
				/* Also notify event handlers */
				if(notify_events && gateway->events_is_enabled()) {
					json_t *info = json_object();
					json_object_set_new(info, "event", json_string("unsubscribed"));
					json_object_set_new(info, "room", json_integer(publisher->room->room_id));
					json_object_set_new(info, "feed", json_integer(publisher->user_id));
					gateway->notify_event(&janus_videoroom_plugin, session->handle, info);
				}
			}
		}
		/* TODO Should we close the handle as well? */
	}
}

/* Thread to handle incoming messages */
static void *janus_videoroom_handler(void *data) {
	JANUS_LOG(LOG_VERB, "Joining VideoRoom handler thread\n");
	janus_videoroom_message *msg = NULL;
	int error_code = 0;
	char error_cause[512];
	json_t *root = NULL;
	while(g_atomic_int_get(&initialized) && !g_atomic_int_get(&stopping)) {
		msg = g_async_queue_pop(messages);
		if(msg == NULL)
			continue;
		if(msg == &exit_message)
			break;
		if(msg->handle == NULL) {
			janus_videoroom_message_free(msg);
			continue;
		}
		janus_videoroom_session *session = NULL;
		janus_mutex_lock(&sessions_mutex);
		if(g_hash_table_lookup(sessions, msg->handle) != NULL ) {
			session = (janus_videoroom_session *)msg->handle->plugin_handle;
		}
		if(!session) {
			janus_mutex_unlock(&sessions_mutex);
			JANUS_LOG(LOG_ERR, "No session associated with this handle...\n");
			janus_videoroom_message_free(msg);
			continue;
		}
		if(session->destroyed) {
			janus_mutex_unlock(&sessions_mutex);
			janus_videoroom_message_free(msg);
			continue;
		}
		janus_mutex_unlock(&sessions_mutex);
		/* Handle request */
		error_code = 0;
		root = NULL;
		if(msg->message == NULL) {
			JANUS_LOG(LOG_ERR, "No message??\n");
			error_code = JANUS_VIDEOROOM_ERROR_NO_MESSAGE;
			g_snprintf(error_cause, 512, "%s", "No message??");
			goto error;
		}
		root = msg->message;
		/* Get the request first */
		JANUS_VALIDATE_JSON_OBJECT(root, request_parameters,
			error_code, error_cause, TRUE,
			JANUS_VIDEOROOM_ERROR_MISSING_ELEMENT, JANUS_VIDEOROOM_ERROR_INVALID_ELEMENT);
		if(error_code != 0)
			goto error;
		json_t *request = json_object_get(root, "request");
		const char *request_text = json_string_value(request);
		json_t *event = NULL;
		/* 'create' and 'destroy' are handled synchronously: what kind of participant is this session referring to? */
		if(session->participant_type == janus_videoroom_p_type_none) {
			JANUS_LOG(LOG_VERB, "Configuring new participant\n");
			/* Not configured yet, we need to do this now */
			if(strcasecmp(request_text, "join") && strcasecmp(request_text, "joinandconfigure")) {
				JANUS_LOG(LOG_ERR, "Invalid request on unconfigured participant\n");
				error_code = JANUS_VIDEOROOM_ERROR_JOIN_FIRST;
				g_snprintf(error_cause, 512, "Invalid request on unconfigured participant");
				goto error;
			}
			JANUS_VALIDATE_JSON_OBJECT(root, join_parameters,
				error_code, error_cause, TRUE,
				JANUS_VIDEOROOM_ERROR_MISSING_ELEMENT, JANUS_VIDEOROOM_ERROR_INVALID_ELEMENT);
			if(error_code != 0)
				goto error;
			janus_mutex_lock(&rooms_mutex);
			janus_videoroom *videoroom = NULL;
			error_code = janus_videoroom_access_room(root, FALSE, TRUE, &videoroom, error_cause, sizeof(error_cause));
			janus_mutex_unlock(&rooms_mutex);
			if(error_code != 0)
				goto error;
			json_t *ptype = json_object_get(root, "ptype");
			const char *ptype_text = json_string_value(ptype);
			if(!strcasecmp(ptype_text, "publisher")) {
				JANUS_LOG(LOG_VERB, "Configuring new publisher\n");
				JANUS_VALIDATE_JSON_OBJECT(root, publisher_parameters,
					error_code, error_cause, TRUE,
					JANUS_VIDEOROOM_ERROR_MISSING_ELEMENT, JANUS_VIDEOROOM_ERROR_INVALID_ELEMENT);
				if(error_code != 0)
					goto error;
				/* A token might be required to join */
				if(videoroom->check_tokens) {
					json_t *token = json_object_get(root, "token");
					const char *token_text = token ? json_string_value(token) : NULL;
					if(token_text == NULL || g_hash_table_lookup(videoroom->allowed, token_text) == NULL) {
						JANUS_LOG(LOG_ERR, "Unauthorized (not in the allowed list)\n");
						error_code = JANUS_VIDEOROOM_ERROR_UNAUTHORIZED;
						g_snprintf(error_cause, 512, "Unauthorized (not in the allowed list)");
						goto error;
					}
				}
				json_t *display = json_object_get(root, "display");
				const char *display_text = display ? json_string_value(display) : NULL;
				guint64 user_id = 0;
				json_t *id = json_object_get(root, "id");
				janus_mutex_lock(&videoroom->participants_mutex);
				if(id) {
					user_id = json_integer_value(id);
					if(g_hash_table_lookup(videoroom->participants, &user_id) != NULL) {
						janus_mutex_unlock(&videoroom->participants_mutex);
						/* User ID already taken */
						JANUS_LOG(LOG_ERR, "User ID %"SCNu64" already exists\n", user_id);
						error_code = JANUS_VIDEOROOM_ERROR_ID_EXISTS;
						g_snprintf(error_cause, 512, "User ID %"SCNu64" already exists", user_id);
						goto error;
					}
				}
				if(user_id == 0) {
					/* Generate a random ID */
					while(user_id == 0) {
						user_id = janus_random_uint64();
						if(g_hash_table_lookup(videoroom->participants, &user_id) != NULL) {
							/* User ID already taken, try another one */
							user_id = 0;
						}
					}
				}
				JANUS_LOG(LOG_VERB, "  -- Publisher ID: %"SCNu64"\n", user_id);
				/* Process the request */
				json_t *audio = NULL, *video = NULL, *data = NULL,
					*bitrate = NULL, *record = NULL, *recfile = NULL;
				if(!strcasecmp(request_text, "joinandconfigure")) {
					/* Also configure (or publish a new feed) audio/video/bitrate for this new publisher */
					/* join_parameters were validated earlier. */
					audio = json_object_get(root, "audio");
					video = json_object_get(root, "video");
					data = json_object_get(root, "data");
					bitrate = json_object_get(root, "bitrate");
					record = json_object_get(root, "record");
					recfile = json_object_get(root, "filename");
				}
				janus_videoroom_participant *publisher = g_malloc0(sizeof(janus_videoroom_participant));
				publisher->session = session;
				publisher->room = videoroom;
				publisher->user_id = user_id;
				publisher->display = display_text ? g_strdup(display_text) : NULL;
				publisher->sdp = NULL;		/* We'll deal with this later */
				publisher->audio = FALSE;	/* We'll deal with this later */
				publisher->video = FALSE;	/* We'll deal with this later */
				publisher->data = FALSE;	/* We'll deal with this later */
				publisher->acodec = JANUS_VIDEOROOM_NOAUDIO;	/* We'll deal with this later */
				publisher->vcodec = JANUS_VIDEOROOM_NOVIDEO;	/* We'll deal with this later */
				publisher->audio_active = FALSE;
				publisher->video_active = FALSE;
				publisher->data_active = FALSE;
				publisher->recording_active = FALSE;
				publisher->recording_base = NULL;
				publisher->arc = NULL;
				publisher->vrc = NULL;
				publisher->drc = NULL;
				janus_mutex_init(&publisher->rec_mutex);
				publisher->firefox = FALSE;
				publisher->bitrate = videoroom->bitrate;
				publisher->listeners = NULL;
				publisher->subscriptions = NULL;
				janus_mutex_init(&publisher->listeners_mutex);
				publisher->audio_pt = -1;	/* We'll deal with this later */
				publisher->video_pt = -1;	/* We'll deal with this later */
				publisher->audio_ssrc = janus_random_uint32();
				publisher->video_ssrc = janus_random_uint32();
				publisher->audio_level_extmap_id = 0;
				publisher->video_orient_extmap_id = 0;
				publisher->playout_delay_extmap_id = 0;
				publisher->remb_startup = 4;
				publisher->remb_latest = 0;
				publisher->fir_latest = 0;
				publisher->fir_seq = 0;
				janus_mutex_init(&publisher->rtp_forwarders_mutex);
				publisher->rtp_forwarders = g_hash_table_new_full(NULL, NULL, NULL, (GDestroyNotify)janus_videoroom_rtp_forwarder_free_helper);
				publisher->udp_sock = -1;
				/* Finally, generate a private ID: this is only needed in case the participant
				 * wants to allow the plugin to know which subscriptions belong to them */
				publisher->pvt_id = 0;
				while(publisher->pvt_id == 0) {
					publisher->pvt_id = janus_random_uint32();
					if(g_hash_table_lookup(videoroom->private_ids, GUINT_TO_POINTER(publisher->pvt_id)) != NULL) {
						/* Private ID already taken, try another one */
						publisher->pvt_id = 0;
					}
					g_hash_table_insert(videoroom->private_ids, GUINT_TO_POINTER(publisher->pvt_id), publisher);
				}
				/* In case we also wanted to configure */
				if(audio) {
					publisher->audio_active = json_is_true(audio);
					JANUS_LOG(LOG_VERB, "Setting audio property: %s (room %"SCNu64", user %"SCNu64")\n", publisher->audio_active ? "true" : "false", publisher->room->room_id, publisher->user_id);
				}
				if(video) {
					publisher->video_active = json_is_true(video);
					JANUS_LOG(LOG_VERB, "Setting video property: %s (room %"SCNu64", user %"SCNu64")\n", publisher->video_active ? "true" : "false", publisher->room->room_id, publisher->user_id);
				}
				if(data) {
					publisher->data_active = json_is_true(data);
					JANUS_LOG(LOG_VERB, "Setting data property: %s (room %"SCNu64", user %"SCNu64")\n", publisher->data_active ? "true" : "false", publisher->room->room_id, publisher->user_id);
				}
				if(bitrate) {
					publisher->bitrate = json_integer_value(bitrate);
					JANUS_LOG(LOG_VERB, "Setting video bitrate: %"SCNu32" (room %"SCNu64", user %"SCNu64")\n", publisher->bitrate, publisher->room->room_id, publisher->user_id);
				}
				if(record) {
					publisher->recording_active = json_is_true(record);
					JANUS_LOG(LOG_VERB, "Setting record property: %s (room %"SCNu64", user %"SCNu64")\n", publisher->recording_active ? "true" : "false", publisher->room->room_id, publisher->user_id);
				}
				if(recfile) {
					publisher->recording_base = g_strdup(json_string_value(recfile));
					JANUS_LOG(LOG_VERB, "Setting recording basename: %s (room %"SCNu64", user %"SCNu64")\n", publisher->recording_base, publisher->room->room_id, publisher->user_id);
				}
				/* Done */
				session->participant_type = janus_videoroom_p_type_publisher;
				session->participant = publisher;
				/* Return a list of all available publishers (those with an SDP available, that is) */
				json_t *list = json_array();
				GHashTableIter iter;
				gpointer value;
				g_hash_table_insert(videoroom->participants, janus_uint64_dup(publisher->user_id), publisher);
				g_hash_table_iter_init(&iter, videoroom->participants);
				while (!videoroom->destroyed && g_hash_table_iter_next(&iter, NULL, &value)) {
					janus_videoroom_participant *p = value;
					if(p == publisher || !p->sdp || !p->session->started) {
						continue;
					}
					json_t *pl = json_object();
					json_object_set_new(pl, "id", json_integer(p->user_id));
					if(p->display)
						json_object_set_new(pl, "display", json_string(p->display));
					if(p->audio)
						json_object_set_new(pl, "audio_codec", json_string(janus_videoroom_audiocodec_name(p->acodec)));
					if(p->video)
						json_object_set_new(pl, "video_codec", json_string(janus_videoroom_videocodec_name(p->vcodec)));
					if(p->audio_level_extmap_id > 0)
						json_object_set_new(pl, "talking", p->talking ? json_true() : json_false());
					json_array_append_new(list, pl);
				}
				janus_mutex_unlock(&videoroom->participants_mutex);
				event = json_object();
				json_object_set_new(event, "videoroom", json_string("joined"));
				json_object_set_new(event, "room", json_integer(videoroom->room_id));
				json_object_set_new(event, "description", json_string(videoroom->room_name));
				json_object_set_new(event, "id", json_integer(user_id));
				json_object_set_new(event, "private_id", json_integer(publisher->pvt_id));
				json_object_set_new(event, "publishers", list);
				/* See if we need to notify about a new participant joined the room (by default, we don't). */
				janus_videoroom_participant_joining(publisher);

				/* Also notify event handlers */
				if(notify_events && gateway->events_is_enabled()) {
					json_t *info = json_object();
					json_object_set_new(info, "event", json_string("joined"));
					json_object_set_new(info, "room", json_integer(videoroom->room_id));
					json_object_set_new(info, "id", json_integer(user_id));
					json_object_set_new(info, "private_id", json_integer(publisher->pvt_id));
					if(display_text != NULL)
						json_object_set_new(info, "display", json_string(display_text));
					gateway->notify_event(&janus_videoroom_plugin, session->handle, info);
				}
			} else if(!strcasecmp(ptype_text, "listener")) {
				JANUS_LOG(LOG_VERB, "Configuring new listener\n");
				/* This is a new listener */
				JANUS_VALIDATE_JSON_OBJECT(root, listener_parameters,
					error_code, error_cause, TRUE,
					JANUS_VIDEOROOM_ERROR_MISSING_ELEMENT, JANUS_VIDEOROOM_ERROR_INVALID_ELEMENT);
				if(error_code != 0)
					goto error;
				json_t *feed = json_object_get(root, "feed");
				guint64 feed_id = json_integer_value(feed);
				json_t *pvt = json_object_get(root, "private_id");
				guint64 pvt_id = json_integer_value(pvt);
				json_t *audio = json_object_get(root, "audio");
				json_t *video = json_object_get(root, "video");
				json_t *data = json_object_get(root, "data");
				json_t *offer_audio = json_object_get(root, "offer_audio");
				json_t *offer_video = json_object_get(root, "offer_video");
				json_t *offer_data = json_object_get(root, "offer_data");
				janus_mutex_lock(&videoroom->participants_mutex);
				janus_videoroom_participant *owner = NULL;
				janus_videoroom_participant *publisher = g_hash_table_lookup(videoroom->participants, &feed_id);
				janus_mutex_unlock(&videoroom->participants_mutex);
				if(publisher == NULL || publisher->sdp == NULL) {
					JANUS_LOG(LOG_ERR, "No such feed (%"SCNu64")\n", feed_id);
					error_code = JANUS_VIDEOROOM_ERROR_NO_SUCH_FEED;
					g_snprintf(error_cause, 512, "No such feed (%"SCNu64")", feed_id);
					goto error;
				} else {
					/* First of all, let's check if this room requires valid private_id values */
					if(videoroom->require_pvtid) {
						/* It does, let's make sure this subscription complies */
						owner = g_hash_table_lookup(videoroom->private_ids, GUINT_TO_POINTER(pvt_id));
						if(pvt_id == 0 || owner == NULL) {
							JANUS_LOG(LOG_ERR, "Unauthorized (this room requires a valid private_id)\n");
							error_code = JANUS_VIDEOROOM_ERROR_UNAUTHORIZED;
							g_snprintf(error_cause, 512, "Unauthorized (this room requires a valid private_id)");
							goto error;
						}
					}
					janus_videoroom_listener *listener = g_malloc0(sizeof(janus_videoroom_listener));
					listener->session = session;
					listener->room = videoroom;
					listener->feed = publisher;
					listener->pvt_id = pvt_id;
					/* Initialize the listener context */
					janus_rtp_switching_context_reset(&listener->context);
					listener->audio_offered = offer_audio ? json_is_true(offer_audio) : TRUE;	/* True by default */
					if(!publisher->audio)
						listener->audio_offered = FALSE;	/* ... unless the publisher isn't sending any audio */
					listener->video_offered = offer_video ? json_is_true(offer_video) : TRUE;	/* True by default */
					if(!publisher->video)
						listener->video_offered = FALSE;	/* ... unless the publisher isn't sending any video */
					listener->data_offered = offer_data ? json_is_true(offer_data) : TRUE;	/* True by default */
					if(!publisher->data)
						listener->data_offered = FALSE;	/* ... unless the publisher isn't sending any data */
					if((!publisher->audio || !listener->audio_offered) &&
							(!publisher->video || !listener->video_offered) &&
							(!publisher->data || !listener->data_offered)) {
						g_free(listener);
						JANUS_LOG(LOG_ERR, "Can't offer an SDP with no audio, video or data\n");
						error_code = JANUS_VIDEOROOM_ERROR_INVALID_SDP;
						g_snprintf(error_cause, 512, "Can't offer an SDP with no audio, video or data");
						goto error;
					}
					listener->audio = audio ? json_is_true(audio) : TRUE;	/* True by default */
					if(!publisher->audio || !listener->audio_offered)
						listener->audio = FALSE;	/* ... unless the publisher isn't sending any audio or we're skipping it */
					listener->video = video ? json_is_true(video) : TRUE;	/* True by default */
					if(!publisher->video || !listener->video_offered)
						listener->video = FALSE;	/* ... unless the publisher isn't sending any video or we're skipping it */
					listener->data = data ? json_is_true(data) : TRUE;	/* True by default */
					if(!publisher->data || !listener->data_offered)
						listener->data = FALSE;	/* ... unless the publisher isn't sending any data or we're skipping it */
					listener->paused = TRUE;	/* We need an explicit start from the listener */
					listener->substream = -1;
					listener->substream_target = 2;
					listener->templayer = -1;
					listener->templayer_target = 2;
					listener->last_relayed = 0;
					janus_vp8_simulcast_context_reset(&listener->simulcast_context);
					session->participant = listener;
					if(videoroom->do_svc) {
						/* This listener belongs to a room where VP9 SVC has been enabled,
						 * let's assume we're interested in all layers for the time being */
						listener->spatial_layer = -1;
						listener->target_spatial_layer = 1;		/* FIXME Chrome sends 0 and 1 */
						listener->temporal_layer = -1;
						listener->target_temporal_layer = 2;	/* FIXME Chrome sends 0, 1 and 2 */
					}
					janus_mutex_lock(&publisher->listeners_mutex);
					publisher->listeners = g_slist_append(publisher->listeners, listener);
					janus_mutex_unlock(&publisher->listeners_mutex);
					if(owner != NULL) {
						janus_mutex_lock(&owner->listeners_mutex);
						owner->subscriptions = g_slist_append(owner->subscriptions, listener);
						janus_mutex_unlock(&owner->listeners_mutex);
					}
					event = json_object();
					json_object_set_new(event, "videoroom", json_string("attached"));
					json_object_set_new(event, "room", json_integer(videoroom->room_id));
					json_object_set_new(event, "id", json_integer(feed_id));
					if(publisher->display)
						json_object_set_new(event, "display", json_string(publisher->display));
					session->participant_type = janus_videoroom_p_type_subscriber;
					JANUS_LOG(LOG_VERB, "Preparing JSON event as a reply\n");
					/* Negotiate by sending the selected publisher SDP back */
					if(publisher->sdp != NULL) {
						/* Check if there's something the original SDP has that we should remove */
						char *sdp = publisher->sdp;
						if((publisher->audio && !listener->audio_offered) ||
								(publisher->video && !listener->video_offered) ||
								(publisher->data && !listener->data_offered)) {
							JANUS_LOG(LOG_VERB, "Munging SDP offer to adapt it to the listener's requirements\n");
							janus_sdp *offer = janus_sdp_parse(publisher->sdp, NULL, 0);
							if(publisher->audio && !listener->audio_offered)
								janus_sdp_mline_remove(offer, JANUS_SDP_AUDIO);
							if(publisher->video && !listener->video_offered)
								janus_sdp_mline_remove(offer, JANUS_SDP_VIDEO);
							if(publisher->data && !listener->data_offered)
								janus_sdp_mline_remove(offer, JANUS_SDP_APPLICATION);
							sdp = janus_sdp_write(offer);
							janus_sdp_free(offer);
						}
						json_t *jsep = json_pack("{ssss}", "type", "offer", "sdp", sdp);
						if(sdp != publisher->sdp)
							g_free(sdp);
						/* How long will the gateway take to push the event? */
						g_atomic_int_set(&session->hangingup, 0);
						gint64 start = janus_get_monotonic_time();
						int res = gateway->push_event(msg->handle, &janus_videoroom_plugin, msg->transaction, event, jsep);
						JANUS_LOG(LOG_VERB, "  >> Pushing event: %d (took %"SCNu64" us)\n", res, janus_get_monotonic_time()-start);
						json_decref(event);
						json_decref(jsep);
						janus_videoroom_message_free(msg);
						/* Also notify event handlers */
						if(notify_events && gateway->events_is_enabled()) {
							json_t *info = json_object();
							json_object_set_new(info, "event", json_string("subscribing"));
							json_object_set_new(info, "room", json_integer(videoroom->room_id));
							json_object_set_new(info, "feed", json_integer(feed_id));
							json_object_set_new(info, "private_id", json_integer(pvt_id));
							gateway->notify_event(&janus_videoroom_plugin, session->handle, info);
						}
						continue;
					}
				}
			} else {
				JANUS_LOG(LOG_ERR, "Invalid element (ptype)\n");
				error_code = JANUS_VIDEOROOM_ERROR_INVALID_ELEMENT;
				g_snprintf(error_cause, 512, "Invalid element (ptype)");
				goto error;
			}
		} else if(session->participant_type == janus_videoroom_p_type_publisher) {
			/* Handle this publisher */
			janus_videoroom_participant *participant = (janus_videoroom_participant *)session->participant;
			if(participant == NULL) {
				JANUS_LOG(LOG_ERR, "Invalid participant instance\n");
				error_code = JANUS_VIDEOROOM_ERROR_UNKNOWN_ERROR;
				g_snprintf(error_cause, 512, "Invalid participant instance");
				goto error;
			}
			if(!strcasecmp(request_text, "join") || !strcasecmp(request_text, "joinandconfigure")) {
				JANUS_LOG(LOG_ERR, "Already in as a publisher on this handle\n");
				error_code = JANUS_VIDEOROOM_ERROR_ALREADY_JOINED;
				g_snprintf(error_cause, 512, "Already in as a publisher on this handle");
				goto error;
			} else if(!strcasecmp(request_text, "configure") || !strcasecmp(request_text, "publish")) {
				if(!strcasecmp(request_text, "publish") && participant->sdp) {
					JANUS_LOG(LOG_ERR, "Can't publish, already published\n");
					error_code = JANUS_VIDEOROOM_ERROR_ALREADY_PUBLISHED;
					g_snprintf(error_cause, 512, "Can't publish, already published");
					goto error;
				}
				if(participant->kicked) {
					JANUS_LOG(LOG_ERR, "Unauthorized, you have been kicked\n");
					error_code = JANUS_VIDEOROOM_ERROR_UNAUTHORIZED;
					g_snprintf(error_cause, 512, "Unauthorized, you have been kicked");
					goto error;
				}
				/* Configure (or publish a new feed) audio/video/bitrate for this publisher */
				JANUS_VALIDATE_JSON_OBJECT(root, publish_parameters,
					error_code, error_cause, TRUE,
					JANUS_VIDEOROOM_ERROR_MISSING_ELEMENT, JANUS_VIDEOROOM_ERROR_INVALID_ELEMENT);
				if(error_code != 0)
					goto error;
				json_t *audio = json_object_get(root, "audio");
				json_t *audiocodec = json_object_get(root, "audiocodec");
				json_t *video = json_object_get(root, "video");
				json_t *videocodec = json_object_get(root, "videocodec");
				json_t *data = json_object_get(root, "data");
				json_t *bitrate = json_object_get(root, "bitrate");
				json_t *record = json_object_get(root, "record");
				json_t *recfile = json_object_get(root, "filename");
				json_t *display = json_object_get(root, "display");
				if(audio) {
					gboolean audio_active = json_is_true(audio);
					if(session->started && audio_active && !participant->audio_active) {
						/* Audio was just resumed, try resetting the RTP headers for viewers */
						janus_mutex_lock(&participant->listeners_mutex);
						GSList *ps = participant->listeners;
						while(ps) {
							janus_videoroom_listener *l = (janus_videoroom_listener *)ps->data;
							if(l)
								l->context.a_seq_reset = TRUE;
							ps = ps->next;
						}
						janus_mutex_unlock(&participant->listeners_mutex);
					}
					participant->audio_active = audio_active;
					JANUS_LOG(LOG_VERB, "Setting audio property: %s (room %"SCNu64", user %"SCNu64")\n", participant->audio_active ? "true" : "false", participant->room->room_id, participant->user_id);
				}
				if(audiocodec && json_string_value(json_object_get(msg->jsep, "sdp")) != NULL) {
					/* The participant would like to use an audio codec in particular */
					janus_videoroom_audiocodec acodec = janus_videoroom_audiocodec_from_name(json_string_value(audiocodec));
					if(acodec == JANUS_VIDEOROOM_NOAUDIO ||
							(acodec != participant->room->acodec[0] &&
							acodec != participant->room->acodec[1] &&
							acodec != participant->room->acodec[2])) {
						JANUS_LOG(LOG_ERR, "Participant asked for audio codec '%s', but it's not allowed (room %"SCNu64", user %"SCNu64")\n",
							json_string_value(audiocodec), participant->room->room_id, participant->user_id);
						error_code = JANUS_VIDEOROOM_ERROR_INVALID_ELEMENT;
						g_snprintf(error_cause, 512, "Audio codec unavailable in this room");
						goto error;
					}
					participant->acodec = acodec;
					JANUS_LOG(LOG_VERB, "Participant asked for audio codec '%s' (room %"SCNu64", user %"SCNu64")\n",
						json_string_value(audiocodec), participant->room->room_id, participant->user_id);
				}
				if(video) {
					gboolean video_active = json_is_true(video);
					if(session->started && video_active && !participant->video_active) {
						/* Video was just resumed, try resetting the RTP headers for viewers */
						janus_mutex_lock(&participant->listeners_mutex);
						GSList *ps = participant->listeners;
						while(ps) {
							janus_videoroom_listener *l = (janus_videoroom_listener *)ps->data;
							if(l)
								l->context.v_seq_reset = TRUE;
							ps = ps->next;
						}
						janus_mutex_unlock(&participant->listeners_mutex);
					}
					participant->video_active = video_active;
					JANUS_LOG(LOG_VERB, "Setting video property: %s (room %"SCNu64", user %"SCNu64")\n", participant->video_active ? "true" : "false", participant->room->room_id, participant->user_id);
				}
				if(videocodec && json_string_value(json_object_get(msg->jsep, "sdp")) != NULL) {
					/* The participant would like to use a video codec in particular */
					janus_videoroom_videocodec vcodec = janus_videoroom_videocodec_from_name(json_string_value(videocodec));
					if(vcodec == JANUS_VIDEOROOM_NOVIDEO ||
							(vcodec != participant->room->vcodec[0] &&
							vcodec != participant->room->vcodec[1] &&
							vcodec != participant->room->vcodec[2])) {
						JANUS_LOG(LOG_ERR, "Participant asked for video codec '%s', but it's not allowed (room %"SCNu64", user %"SCNu64")\n",
							json_string_value(videocodec), participant->room->room_id, participant->user_id);
						error_code = JANUS_VIDEOROOM_ERROR_INVALID_ELEMENT;
						g_snprintf(error_cause, 512, "Video codec unavailable in this room");
						goto error;
					}
					participant->vcodec = vcodec;
					JANUS_LOG(LOG_VERB, "Participant asked for video codec '%s' (room %"SCNu64", user %"SCNu64")\n",
						json_string_value(videocodec), participant->room->room_id, participant->user_id);
				}
				if(data) {
					gboolean data_active = json_is_true(data);
					participant->data_active = data_active;
					JANUS_LOG(LOG_VERB, "Setting data property: %s (room %"SCNu64", user %"SCNu64")\n", participant->data_active ? "true" : "false", participant->room->room_id, participant->user_id);
				}
				if(bitrate) {
					participant->bitrate = json_integer_value(bitrate);
					JANUS_LOG(LOG_VERB, "Setting video bitrate: %"SCNu32" (room %"SCNu64", user %"SCNu64")\n", participant->bitrate, participant->room->room_id, participant->user_id);
					/* Send a new REMB */
					if(session->started)
						participant->remb_latest = janus_get_monotonic_time();
					char rtcpbuf[24];
					janus_rtcp_remb((char *)(&rtcpbuf), 24, participant->bitrate ? participant->bitrate : 256*1024);
					gateway->relay_rtcp(msg->handle, 1, rtcpbuf, 24);
				}
				janus_mutex_lock(&participant->rec_mutex);
				gboolean prev_recording_active = participant->recording_active;
				if(record) {
					participant->recording_active = json_is_true(record);
					JANUS_LOG(LOG_VERB, "Setting record property: %s (room %"SCNu64", user %"SCNu64")\n", participant->recording_active ? "true" : "false", participant->room->room_id, participant->user_id);
				}
				if(recfile) {
					participant->recording_base = g_strdup(json_string_value(recfile));
					JANUS_LOG(LOG_VERB, "Setting recording basename: %s (room %"SCNu64", user %"SCNu64")\n", participant->recording_base, participant->room->room_id, participant->user_id);
				}
				/* Do we need to do something with the recordings right now? */
				if(participant->recording_active != prev_recording_active) {
					/* Something changed */
					if(!participant->recording_active) {
						/* Not recording (anymore?) */
						janus_videoroom_recorder_close(participant);
					} else if(participant->recording_active && participant->sdp) {
						/* We've started recording, send a PLI/FIR and go on */
						janus_videoroom_recorder_create(
							participant, strstr(participant->sdp, "m=audio") != NULL,
							strstr(participant->sdp, "m=video") != NULL,
							strstr(participant->sdp, "m=application") != NULL);
						if(strstr(participant->sdp, "m=video")) {
							/* Send a FIR */
							char buf[20];
							memset(buf, 0, 20);
							janus_rtcp_fir((char *)&buf, 20, &participant->fir_seq);
							JANUS_LOG(LOG_VERB, "Recording video, sending FIR to %"SCNu64" (%s)\n",
								participant->user_id, participant->display ? participant->display : "??");
							gateway->relay_rtcp(participant->session->handle, 1, buf, 20);
							/* Send a PLI too, just in case... */
							janus_rtcp_pli((char *)&buf, 12);
							JANUS_LOG(LOG_VERB, "Recording video, sending PLI to %"SCNu64" (%s)\n",
								participant->user_id, participant->display ? participant->display : "??");
							gateway->relay_rtcp(participant->session->handle, 1, buf, 12);
						}
					}
				}
				janus_mutex_unlock(&participant->rec_mutex);
				if(display) {
					janus_mutex_lock(&participant->room->participants_mutex);
					char *old_display = participant->display;
					char *new_display = g_strdup(json_string_value(display));
					participant->display = new_display;
					g_free(old_display);
					json_t *display_event = json_object();
					json_object_set_new(display_event, "videoroom", json_string("event"));
					json_object_set_new(display_event, "id", json_integer(participant->user_id));
					json_object_set_new(display_event, "display", json_string(participant->display));
					if(participant->room && !participant->room->destroyed) {
						janus_videoroom_notify_participants(participant, display_event);
					}
					janus_mutex_unlock(&participant->room->participants_mutex);
					json_decref(display_event);
				}
				/* Done */
				event = json_object();
				json_object_set_new(event, "videoroom", json_string("event"));
				json_object_set_new(event, "room", json_integer(participant->room->room_id));
				json_object_set_new(event, "configured", json_string("ok"));
				/* Also notify event handlers */
				if(notify_events && gateway->events_is_enabled()) {
					json_t *info = json_object();
					json_object_set_new(info, "event", json_string("configured"));
					json_object_set_new(info, "room", json_integer(participant->room->room_id));
					json_object_set_new(info, "id", json_integer(participant->user_id));
					json_object_set_new(info, "audio_active", participant->audio_active ? json_true() : json_false());
					json_object_set_new(info, "video_active", participant->video_active ? json_true() : json_false());
					json_object_set_new(info, "data_active", participant->data_active ? json_true() : json_false());
					json_object_set_new(info, "bitrate", json_integer(participant->bitrate));
					if(participant->arc || participant->vrc || participant->drc) {
						json_t *recording = json_object();
						if(participant->arc && participant->arc->filename)
							json_object_set_new(recording, "audio", json_string(participant->arc->filename));
						if(participant->vrc && participant->vrc->filename)
							json_object_set_new(recording, "video", json_string(participant->vrc->filename));
						if(participant->drc && participant->drc->filename)
							json_object_set_new(recording, "data", json_string(participant->drc->filename));
						json_object_set_new(info, "recording", recording);
					}
					gateway->notify_event(&janus_videoroom_plugin, session->handle, info);
				}
			} else if(!strcasecmp(request_text, "unpublish")) {
				/* This participant wants to unpublish */
				if(!participant->sdp) {
					JANUS_LOG(LOG_ERR, "Can't unpublish, not published\n");
					error_code = JANUS_VIDEOROOM_ERROR_NOT_PUBLISHED;
					g_snprintf(error_cause, 512, "Can't unpublish, not published");
					goto error;
				}
				/* Tell the core to tear down the PeerConnection, hangup_media will do the rest */
				gateway->close_pc(session->handle);
				/* Done */
				event = json_object();
				json_object_set_new(event, "videoroom", json_string("event"));
				json_object_set_new(event, "room", json_integer(participant->room->room_id));
				json_object_set_new(event, "unpublished", json_string("ok"));
			} else if(!strcasecmp(request_text, "leave")) {
				/* Prepare an event to confirm the request */
				event = json_object();
				json_object_set_new(event, "videoroom", json_string("event"));
				json_object_set_new(event, "room", json_integer(participant->room->room_id));
				json_object_set_new(event, "leaving", json_string("ok"));
				/* This publisher is leaving, tell everybody */
				session->participant_type = janus_videoroom_p_type_none;
				janus_videoroom_leave_or_unpublish(participant, TRUE, FALSE);
				/* Done */
				participant->audio_active = FALSE;
				participant->video_active = FALSE;
				participant->data_active = FALSE;
				session->started = FALSE;
				//~ session->destroy = TRUE;
			} else {
				JANUS_LOG(LOG_ERR, "Unknown request '%s'\n", request_text);
				error_code = JANUS_VIDEOROOM_ERROR_INVALID_REQUEST;
				g_snprintf(error_cause, 512, "Unknown request '%s'", request_text);
				goto error;
			}
		} else if(session->participant_type == janus_videoroom_p_type_subscriber) {
			/* Handle this listener */
			janus_videoroom_listener *listener = (janus_videoroom_listener *)session->participant;
			if(listener == NULL) {
				JANUS_LOG(LOG_ERR, "Invalid listener instance\n");
				error_code = JANUS_VIDEOROOM_ERROR_UNKNOWN_ERROR;
				g_snprintf(error_cause, 512, "Invalid listener instance");
				goto error;
			}
			if(!strcasecmp(request_text, "join")) {
				JANUS_LOG(LOG_ERR, "Already in as a listener on this handle\n");
				error_code = JANUS_VIDEOROOM_ERROR_ALREADY_JOINED;
				g_snprintf(error_cause, 512, "Already in as a listener on this handle");
				goto error;
			} else if(!strcasecmp(request_text, "start")) {
				/* Start/restart receiving the publisher streams */
				listener->paused = FALSE;
				event = json_object();
				json_object_set_new(event, "videoroom", json_string("event"));
				json_object_set_new(event, "room", json_integer(listener->room->room_id));
				json_object_set_new(event, "started", json_string("ok"));
			} else if(!strcasecmp(request_text, "configure")) {
				JANUS_VALIDATE_JSON_OBJECT(root, configure_parameters,
					error_code, error_cause, TRUE,
					JANUS_VIDEOROOM_ERROR_MISSING_ELEMENT, JANUS_VIDEOROOM_ERROR_INVALID_ELEMENT);
				if(error_code != 0)
					goto error;
				if(listener->kicked) {
					JANUS_LOG(LOG_ERR, "Unauthorized, you have been kicked\n");
					error_code = JANUS_VIDEOROOM_ERROR_UNAUTHORIZED;
					g_snprintf(error_cause, 512, "Unauthorized, you have been kicked");
					goto error;
				}
				json_t *audio = json_object_get(root, "audio");
				json_t *video = json_object_get(root, "video");
				json_t *data = json_object_get(root, "data");
				json_t *spatial = json_object_get(root, "spatial_layer");
				json_t *temporal = json_object_get(root, "temporal_layer");
				json_t *sc_substream = json_object_get(root, "substream");
				if(json_integer_value(sc_substream) > 2) {
					JANUS_LOG(LOG_ERR, "Invalid element (substream should be 0, 1 or 2)\n");
					error_code = JANUS_VIDEOROOM_ERROR_INVALID_ELEMENT;
					g_snprintf(error_cause, 512, "Invalid value (substream should be 0, 1 or 2)");
					goto error;
				}
				json_t *sc_temporal = json_object_get(root, "temporal");
				if(json_integer_value(sc_temporal) > 2) {
					JANUS_LOG(LOG_ERR, "Invalid element (temporal should be 0, 1 or 2)\n");
					error_code = JANUS_VIDEOROOM_ERROR_INVALID_ELEMENT;
					g_snprintf(error_cause, 512, "Invalid value (temporal should be 0, 1 or 2)");
					goto error;
				}
				/* Update the audio/video/data flags, if set */
				janus_videoroom_participant *publisher = listener->feed;
				if(publisher) {
					if(audio && publisher->audio && listener->audio_offered)
						listener->audio = json_is_true(audio);
					if(video && publisher->video && listener->video_offered)
						listener->video = json_is_true(video);
					if(data && publisher->data && listener->data_offered)
						listener->data = json_is_true(data);
					/* Check if a simulcasting-related request is involved */
					if(sc_substream && publisher->ssrc[0] != 0) {
						listener->substream_target = json_integer_value(sc_substream);
						JANUS_LOG(LOG_VERB, "Setting video SSRC to let through (simulcast): %"SCNu32" (index %d, was %d)\n",
							publisher->ssrc[listener->substream], listener->substream_target, listener->substream);
						if(listener->substream_target == listener->substream) {
							/* No need to do anything, we're already getting the right substream, so notify the user */
							json_t *event = json_object();
							json_object_set_new(event, "videoroom", json_string("event"));
							json_object_set_new(event, "room", json_integer(listener->room->room_id));
							json_object_set_new(event, "substream", json_integer(listener->substream));
							gateway->push_event(msg->handle, &janus_videoroom_plugin, NULL, event, NULL);
							json_decref(event);
						} else {
							/* Send a FIR */
							char buf[20];
							janus_rtcp_fir((char *)&buf, 20, &publisher->fir_seq);
							JANUS_LOG(LOG_VERB, "Simulcasting substream change, sending FIR to %"SCNu64" (%s)\n", publisher->user_id, publisher->display ? publisher->display : "??");
							gateway->relay_rtcp(publisher->session->handle, 1, buf, 20);
							/* Send a PLI too, just in case... */
							janus_rtcp_pli((char *)&buf, 12);
							JANUS_LOG(LOG_VERB, "Simulcasting substream change, sending PLI to %"SCNu64" (%s)\n", publisher->user_id, publisher->display ? publisher->display : "??");
							gateway->relay_rtcp(publisher->session->handle, 1, buf, 12);
						}
					}
					if(sc_temporal && publisher->ssrc[0] != 0) {
						listener->templayer_target = json_integer_value(sc_temporal);
						JANUS_LOG(LOG_VERB, "Setting video temporal layer to let through (simulcast): %d (was %d)\n",
							listener->templayer_target, listener->templayer);
						if(listener->templayer_target == listener->templayer) {
							/* No need to do anything, we're already getting the right temporal, so notify the user */
							json_t *event = json_object();
							json_object_set_new(event, "videoroom", json_string("event"));
							json_object_set_new(event, "room", json_integer(listener->room->room_id));
							json_object_set_new(event, "temporal", json_integer(listener->templayer));
							gateway->push_event(msg->handle, &janus_videoroom_plugin, NULL, event, NULL);
							json_decref(event);
						} else {
							/* Send a FIR */
							char buf[20];
							janus_rtcp_fir((char *)&buf, 20, &publisher->fir_seq);
							JANUS_LOG(LOG_VERB, "Simulcasting temporal layer change, sending FIR to %"SCNu64" (%s)\n", publisher->user_id, publisher->display ? publisher->display : "??");
							gateway->relay_rtcp(publisher->session->handle, 1, buf, 20);
							/* Send a PLI too, just in case... */
							janus_rtcp_pli((char *)&buf, 12);
							JANUS_LOG(LOG_VERB, "Simulcasting temporal layer change, sending PLI to %"SCNu64" (%s)\n", publisher->user_id, publisher->display ? publisher->display : "??");
							gateway->relay_rtcp(publisher->session->handle, 1, buf, 12);
						}
					}
				}
				if(listener->room->do_svc) {
					/* Also check if the viewer is trying to configure a layer change */
					if(spatial) {
						int spatial_layer = json_integer_value(spatial);
						if(spatial_layer > 1) {
							JANUS_LOG(LOG_WARN, "Spatial layer higher than 1, will probably be ignored\n");
						}
						if(spatial_layer == listener->spatial_layer) {
							/* No need to do anything, we're already getting the right spatial layer, so notify the user */
							json_t *event = json_object();
							json_object_set_new(event, "videoroom", json_string("event"));
							json_object_set_new(event, "room", json_integer(listener->room->room_id));
							json_object_set_new(event, "spatial_layer", json_integer(listener->spatial_layer));
							gateway->push_event(msg->handle, &janus_videoroom_plugin, NULL, event, NULL);
							json_decref(event);
						} else if(spatial_layer != listener->target_spatial_layer) {
							/* Send a FIR to the new RTP forward publisher */
							char buf[20];
							janus_rtcp_fir((char *)&buf, 20, &publisher->fir_seq);
							JANUS_LOG(LOG_VERB, "Need to downscale spatially, sending FIR to %"SCNu64" (%s)\n", publisher->user_id, publisher->display ? publisher->display : "??");
							gateway->relay_rtcp(publisher->session->handle, 1, buf, 20);
							/* Send a PLI too, just in case... */
							janus_rtcp_pli((char *)&buf, 12);
							JANUS_LOG(LOG_VERB, "Need to downscale spatially, sending PLI to %"SCNu64" (%s)\n", publisher->user_id, publisher->display ? publisher->display : "??");
							gateway->relay_rtcp(publisher->session->handle, 1, buf, 12);
						}
						listener->target_spatial_layer = spatial_layer;
					}
					if(temporal) {
						int temporal_layer = json_integer_value(temporal);
						if(temporal_layer > 2) {
							JANUS_LOG(LOG_WARN, "Temporal layer higher than 2, will probably be ignored\n");
						}
						if(temporal_layer == listener->temporal_layer) {
							/* No need to do anything, we're already getting the right temporal layer, so notify the user */
							json_t *event = json_object();
							json_object_set_new(event, "videoroom", json_string("event"));
							json_object_set_new(event, "room", json_integer(listener->room->room_id));
							json_object_set_new(event, "temporal_layer", json_integer(listener->temporal_layer));
							gateway->push_event(msg->handle, &janus_videoroom_plugin, NULL, event, NULL);
							json_decref(event);
						}
						listener->target_temporal_layer = temporal_layer;
					}
				}
				event = json_object();
				json_object_set_new(event, "videoroom", json_string("event"));
				json_object_set_new(event, "room", json_integer(listener->room->room_id));
				json_object_set_new(event, "configured", json_string("ok"));
			} else if(!strcasecmp(request_text, "pause")) {
				/* Stop receiving the publisher streams for a while */
				listener->paused = TRUE;
				event = json_object();
				json_object_set_new(event, "videoroom", json_string("event"));
				json_object_set_new(event, "room", json_integer(listener->room->room_id));
				json_object_set_new(event, "paused", json_string("ok"));
			} else if(!strcasecmp(request_text, "switch")) {
				/* This listener wants to switch to a different publisher */
				JANUS_VALIDATE_JSON_OBJECT(root, listener_parameters,
					error_code, error_cause, TRUE,
					JANUS_VIDEOROOM_ERROR_MISSING_ELEMENT, JANUS_VIDEOROOM_ERROR_INVALID_ELEMENT);
				if(error_code != 0)
					goto error;
				json_t *feed = json_object_get(root, "feed");
				guint64 feed_id = json_integer_value(feed);
				json_t *audio = json_object_get(root, "audio");
				json_t *video = json_object_get(root, "video");
				json_t *data = json_object_get(root, "data");
				if(!listener->room) {
					JANUS_LOG(LOG_ERR, "Room Destroyed \n");
					error_code = JANUS_VIDEOROOM_ERROR_NO_SUCH_ROOM;
					g_snprintf(error_cause, 512, "No such room ");
					goto error;
				}
				if(listener->room->destroyed) {
					JANUS_LOG(LOG_ERR, "Room Destroyed (%"SCNu64")\n", listener->room->room_id);
					error_code = JANUS_VIDEOROOM_ERROR_NO_SUCH_ROOM;
					g_snprintf(error_cause, 512, "No such room (%"SCNu64")", listener->room->room_id);
					goto error;
				}
				janus_mutex_lock(&listener->room->participants_mutex);
				janus_videoroom_participant *publisher = g_hash_table_lookup(listener->room->participants, &feed_id);
				janus_mutex_unlock(&listener->room->participants_mutex);
				if(publisher == NULL || publisher->sdp == NULL) {
					JANUS_LOG(LOG_ERR, "No such feed (%"SCNu64")\n", feed_id);
					error_code = JANUS_VIDEOROOM_ERROR_NO_SUCH_FEED;
					g_snprintf(error_cause, 512, "No such feed (%"SCNu64")", feed_id);
					goto error;
				}
				gboolean paused = listener->paused;
				listener->paused = TRUE;
				/* Unsubscribe from the previous publisher */
				janus_videoroom_participant *prev_feed = listener->feed;
				if(prev_feed) {
					/* ... but make sure the codecs are compliant first */
					if(publisher->acodec != prev_feed->acodec || publisher->vcodec != prev_feed->vcodec) {
						listener->paused = paused;
						JANUS_LOG(LOG_ERR, "The two publishers are not using the same codecs, can't switch\n");
						error_code = JANUS_VIDEOROOM_ERROR_INVALID_SDP;
						g_snprintf(error_cause, 512, "The two publishers are not using the same codecs, can't switch");
						goto error;
					}
					/* Go on */
					janus_mutex_lock(&prev_feed->listeners_mutex);
					prev_feed->listeners = g_slist_remove(prev_feed->listeners, listener);
					janus_mutex_unlock(&prev_feed->listeners_mutex);
					listener->feed = NULL;
				}
				/* Subscribe to the new one */
				listener->audio = audio ? json_is_true(audio) : TRUE;	/* True by default */
				if(!publisher->audio)
					listener->audio = FALSE;	/* ... unless the publisher isn't sending any audio */
				listener->video = video ? json_is_true(video) : TRUE;	/* True by default */
				if(!publisher->video)
					listener->video = FALSE;	/* ... unless the publisher isn't sending any video */
				listener->data = data ? json_is_true(data) : TRUE;	/* True by default */
				if(!publisher->data)
					listener->data = FALSE;	/* ... unless the publisher isn't sending any data */
				if(listener->room && listener->room->do_svc) {
					/* This listener belongs to a room where VP9 SVC has been enabled,
					 * let's assume we're interested in all layers for the time being */
					listener->spatial_layer = -1;
					listener->target_spatial_layer = 1;		/* FIXME Chrome sends 0 and 1 */
					listener->temporal_layer = -1;
					listener->target_temporal_layer = 2;	/* FIXME Chrome sends 0, 1 and 2 */
				}
				janus_mutex_lock(&publisher->listeners_mutex);
				publisher->listeners = g_slist_append(publisher->listeners, listener);
				janus_mutex_unlock(&publisher->listeners_mutex);
				listener->feed = publisher;
				/* Send a FIR to the new publisher */
				char buf[20];
				janus_rtcp_fir((char *)&buf, 20, &publisher->fir_seq);
				JANUS_LOG(LOG_VERB, "Switching existing listener to new publisher, sending FIR to %"SCNu64" (%s)\n", publisher->user_id, publisher->display ? publisher->display : "??");
				gateway->relay_rtcp(publisher->session->handle, 1, buf, 20);
				/* Send a PLI too, just in case... */
				janus_rtcp_pli((char *)&buf, 12);
				JANUS_LOG(LOG_VERB, "Switching existing listener to new publisher, sending PLI to %"SCNu64" (%s)\n", publisher->user_id, publisher->display ? publisher->display : "??");
				gateway->relay_rtcp(publisher->session->handle, 1, buf, 12);
				/* Done */
				listener->paused = paused;
				event = json_object();
				json_object_set_new(event, "videoroom", json_string("event"));
				json_object_set_new(event, "switched", json_string("ok"));
				json_object_set_new(event, "room", json_integer(listener->room->room_id));
				json_object_set_new(event, "id", json_integer(feed_id));
				if(publisher->display)
					json_object_set_new(event, "display", json_string(publisher->display));
				/* Also notify event handlers */
				if(notify_events && gateway->events_is_enabled()) {
					json_t *info = json_object();
					json_object_set_new(info, "event", json_string("switched"));
					json_object_set_new(info, "room", json_integer(publisher->room->room_id));
					json_object_set_new(info, "feed", json_integer(publisher->user_id));
					gateway->notify_event(&janus_videoroom_plugin, session->handle, info);
				}
			} else if(!strcasecmp(request_text, "leave")) {
				janus_videoroom_participant *publisher = listener->feed;
				if(publisher != NULL) {
					janus_mutex_lock(&publisher->listeners_mutex);
					publisher->listeners = g_slist_remove(publisher->listeners, listener);
					janus_mutex_unlock(&publisher->listeners_mutex);
					listener->feed = NULL;
				}
				if(listener->pvt_id > 0) {
					janus_videoroom_participant *owner = g_hash_table_lookup(listener->room->private_ids, GUINT_TO_POINTER(listener->pvt_id));
					if(owner != NULL) {
						janus_mutex_lock(&owner->listeners_mutex);
						owner->subscriptions = g_slist_remove(owner->subscriptions, listener);
						janus_mutex_unlock(&owner->listeners_mutex);
					}
				}
				session->participant_type = janus_videoroom_p_type_none;
				event = json_object();
				json_object_set_new(event, "videoroom", json_string("event"));
				json_object_set_new(event, "room", json_integer(listener->room->room_id));
				json_object_set_new(event, "left", json_string("ok"));
				session->started = FALSE;
			} else {
				JANUS_LOG(LOG_ERR, "Unknown request '%s'\n", request_text);
				error_code = JANUS_VIDEOROOM_ERROR_INVALID_REQUEST;
				g_snprintf(error_cause, 512, "Unknown request '%s'", request_text);
				goto error;
			}
		}

		/* Prepare JSON event */
		JANUS_LOG(LOG_VERB, "Preparing JSON event as a reply\n");
		/* Any SDP to handle? */
		const char *msg_sdp_type = json_string_value(json_object_get(msg->jsep, "type"));
		const char *msg_sdp = json_string_value(json_object_get(msg->jsep, "sdp"));
		gboolean perc = json_is_true(json_object_get(msg->jsep, "perc"));
		json_t *msg_simulcast = json_object_get(msg->jsep, "simulcast");
		if(!msg_sdp) {
			int ret = gateway->push_event(msg->handle, &janus_videoroom_plugin, msg->transaction, event, NULL);
			JANUS_LOG(LOG_VERB, "  >> %d (%s)\n", ret, janus_get_api_error(ret));
			json_decref(event);
		} else {
			JANUS_LOG(LOG_VERB, "This is involving a negotiation (%s) as well:\n%s\n", msg_sdp_type, msg_sdp);
			const char *type = NULL;
			if(!strcasecmp(msg_sdp_type, "offer")) {
				/* We need to answer */
				type = "answer";
			} else if(!strcasecmp(msg_sdp_type, "answer")) {
				/* We got an answer (from a listener?), no need to negotiate */
				janus_videoroom_listener *listener = (janus_videoroom_listener *)session->participant;
				janus_videoroom *videoroom = listener->room;
				if(videoroom->perc && !perc) {
					JANUS_LOG(LOG_ERR, "This is a PERC-only room\n");
					error_code = JANUS_VIDEOROOM_ERROR_INVALID_SDP_TYPE;
					g_snprintf(error_cause, 512, "This is a PERC-only room");
					goto error;
				}
				g_atomic_int_set(&session->hangingup, 0);
				int ret = gateway->push_event(msg->handle, &janus_videoroom_plugin, msg->transaction, event, NULL);
				JANUS_LOG(LOG_VERB, "  >> %d (%s)\n", ret, janus_get_api_error(ret));
				json_decref(event);
				janus_videoroom_message_free(msg);
				continue;
			} else {
				/* TODO We don't support anything else right now... */
				JANUS_LOG(LOG_ERR, "Unknown SDP type '%s'\n", msg_sdp_type);
				error_code = JANUS_VIDEOROOM_ERROR_INVALID_SDP_TYPE;
				g_snprintf(error_cause, 512, "Unknown SDP type '%s'", msg_sdp_type);
				goto error;
			}
			if(session->participant_type != janus_videoroom_p_type_publisher) {
				/* We shouldn't be here, we always offer ourselves */
				JANUS_LOG(LOG_ERR, "Only publishers send offers\n");
				error_code = JANUS_VIDEOROOM_ERROR_INVALID_SDP_TYPE;
				g_snprintf(error_cause, 512, "Only publishers send offers");
				goto error;
			} else {
				/* This is a new publisher: is there room? */
				janus_videoroom_participant *participant = (janus_videoroom_participant *)session->participant;
				janus_videoroom *videoroom = participant->room;
				int count = 0;
				GHashTableIter iter;
				gpointer value;
				if(!videoroom) {
					error_code = JANUS_VIDEOROOM_ERROR_NO_SUCH_ROOM;
					goto error;
				}
				if(videoroom->destroyed) {
					error_code = JANUS_VIDEOROOM_ERROR_NO_SUCH_ROOM;
					goto error;
				}
				if(videoroom->perc && !perc) {
					JANUS_LOG(LOG_ERR, "This is a PERC-only room\n");
					error_code = JANUS_VIDEOROOM_ERROR_INVALID_SDP_TYPE;
					g_snprintf(error_cause, 512, "This is a PERC-only room");
					goto error;
				}
				janus_mutex_lock(&videoroom->participants_mutex);
				g_hash_table_iter_init(&iter, videoroom->participants);
				while (!videoroom->destroyed && g_hash_table_iter_next(&iter, NULL, &value)) {
					janus_videoroom_participant *p = value;
					if(p != participant && p->sdp)
						count++;
				}
				janus_mutex_unlock(&videoroom->participants_mutex);
				if(count == videoroom->max_publishers) {
					participant->audio_active = FALSE;
					participant->video_active = FALSE;
					participant->data_active = FALSE;
					JANUS_LOG(LOG_ERR, "Maximum number of publishers (%d) already reached\n", videoroom->max_publishers);
					error_code = JANUS_VIDEOROOM_ERROR_PUBLISHERS_FULL;
					g_snprintf(error_cause, 512, "Maximum number of publishers (%d) already reached", videoroom->max_publishers);
					goto error;
				}
				/* Now prepare the SDP to give back */
				if(strstr(msg_sdp, "Mozilla")) {
					participant->firefox = TRUE;
				}
				/* Start by parsing the offer */
				char error_str[512];
				janus_sdp *offer = janus_sdp_parse(msg_sdp, error_str, sizeof(error_str));
				if(offer == NULL) {
					json_decref(event);
					JANUS_LOG(LOG_ERR, "Error parsing offer: %s\n", error_str);
					error_code = JANUS_VIDEOROOM_ERROR_INVALID_SDP;
					g_snprintf(error_cause, 512, "Error parsing offer: %s", error_str);
					goto error;
				}
				gboolean audio_level_extmap = FALSE, video_orient_extmap = FALSE, playout_delay_extmap = FALSE;
				janus_sdp_mdirection audio_level_mdir = JANUS_SDP_SENDRECV,
					video_orient_mdir = JANUS_SDP_SENDRECV,
					playout_delay_mdir = JANUS_SDP_SENDRECV;
				GList *temp = offer->m_lines;
				while(temp) {
					/* Which media are available? */
					janus_sdp_mline *m = (janus_sdp_mline *)temp->data;
					if(m->type == JANUS_SDP_AUDIO && m->port > 0 &&
							m->direction != JANUS_SDP_RECVONLY && m->direction != JANUS_SDP_INACTIVE) {
						participant->audio = TRUE;
					} else if(m->type == JANUS_SDP_VIDEO && m->port > 0 &&
							m->direction != JANUS_SDP_RECVONLY && m->direction != JANUS_SDP_INACTIVE) {
						participant->video = TRUE;
					} else if(m->type == JANUS_SDP_APPLICATION && m->port > 0) {
						participant->data = TRUE;
					}
					if(m->type == JANUS_SDP_AUDIO || m->type == JANUS_SDP_VIDEO) {
						/* Are the extmaps we care about there? */
						GList *ma = m->attributes;
						while(ma) {
							janus_sdp_attribute *a = (janus_sdp_attribute *)ma->data;
							if(a->value) {
								if(videoroom->audiolevel_ext && m->type == JANUS_SDP_AUDIO && strstr(a->value, JANUS_RTP_EXTMAP_AUDIO_LEVEL)) {
									participant->audio_level_extmap_id = atoi(a->value);
									audio_level_extmap = TRUE;
									audio_level_mdir = a->direction;
								} else if(videoroom->videoorient_ext && m->type == JANUS_SDP_VIDEO && strstr(a->value, JANUS_RTP_EXTMAP_VIDEO_ORIENTATION)) {
									participant->video_orient_extmap_id = atoi(a->value);
									video_orient_extmap = TRUE;
									video_orient_mdir = a->direction;
								} else if(videoroom->playoutdelay_ext && m->type == JANUS_SDP_VIDEO && strstr(a->value, JANUS_RTP_EXTMAP_PLAYOUT_DELAY)) {
									participant->playout_delay_extmap_id = atoi(a->value);
									playout_delay_extmap = TRUE;
									playout_delay_mdir = a->direction;
								}
							}
							ma = ma->next;
						}
					}
					temp = temp->next;
				}
				/* Prepare an answer now: force the room codecs and recvonly on the Janus side */
				JANUS_LOG(LOG_VERB, "The publisher %s going to send an audio stream\n", participant->audio ? "is" : "is NOT");
				JANUS_LOG(LOG_VERB, "The publisher %s going to send a video stream\n", participant->video ? "is" : "is NOT");
				JANUS_LOG(LOG_VERB, "The publisher %s going to open a data channel\n", participant->data ? "is" : "is NOT");
				/* Check the codecs we can use, or the ones we should */
				if(participant->acodec == JANUS_VIDEOROOM_NOAUDIO) {
					int i=0;
					for(i=0; i<3; i++) {
						if(participant->room->acodec[i] == JANUS_VIDEOROOM_NOAUDIO)
							continue;
						if(janus_sdp_get_codec_pt(offer, janus_videoroom_audiocodec_name(participant->room->acodec[i])) != -1) {
							participant->acodec = participant->room->acodec[i];
							break;
						}
					}
				}
				JANUS_LOG(LOG_VERB, "The publisher is going to use the %s audio codec\n", janus_videoroom_audiocodec_name(participant->acodec));
				participant->audio_pt = janus_videoroom_audiocodec_pt(participant->acodec);
				if(participant->vcodec == JANUS_VIDEOROOM_NOVIDEO) {
					int i=0;
					for(i=0; i<3; i++) {
						if(participant->room->vcodec[i] == JANUS_VIDEOROOM_NOVIDEO)
							continue;
						if(janus_sdp_get_codec_pt(offer, janus_videoroom_videocodec_name(participant->room->vcodec[i])) != -1) {
							participant->vcodec = participant->room->vcodec[i];
							break;
						}
					}
				}
				JANUS_LOG(LOG_VERB, "The publisher is going to use the %s video codec\n", janus_videoroom_videocodec_name(participant->vcodec));
				participant->video_pt = janus_videoroom_videocodec_pt(participant->vcodec);
				janus_sdp *answer = janus_sdp_generate_answer(offer,
					JANUS_SDP_OA_AUDIO_CODEC, janus_videoroom_audiocodec_name(participant->acodec),
					JANUS_SDP_OA_AUDIO_DIRECTION, JANUS_SDP_RECVONLY,
					JANUS_SDP_OA_VIDEO_CODEC, janus_videoroom_videocodec_name(participant->vcodec),
					JANUS_SDP_OA_VIDEO_DIRECTION, JANUS_SDP_RECVONLY,
					JANUS_SDP_OA_DONE);
				janus_sdp_free(offer);
				/* Replace the session name */
				g_free(answer->s_name);
				char s_name[100];
				g_snprintf(s_name, sizeof(s_name), "VideoRoom %"SCNu64, videoroom->room_id);
				answer->s_name = g_strdup(s_name);
				/* Which media are REALLY available? (some may have been rejected) */
				participant->audio = FALSE;
				participant->video = FALSE;
				participant->data = FALSE;
				temp = answer->m_lines;
				while(temp) {
					janus_sdp_mline *m = (janus_sdp_mline *)temp->data;
					if(m->type == JANUS_SDP_AUDIO && m->port > 0 && m->direction != JANUS_SDP_INACTIVE) {
						participant->audio = TRUE;
					} else if(m->type == JANUS_SDP_VIDEO && m->port > 0 && m->direction != JANUS_SDP_INACTIVE) {
						participant->video = TRUE;
					} else if(m->type == JANUS_SDP_APPLICATION && m->port > 0) {
						participant->data = TRUE;
					}
					temp = temp->next;
				}
				JANUS_LOG(LOG_VERB, "Per the answer, the publisher %s going to send an audio stream\n", participant->audio ? "is" : "is NOT");
				JANUS_LOG(LOG_VERB, "Per the answer, the publisher %s going to send a video stream\n", participant->video ? "is" : "is NOT");
				JANUS_LOG(LOG_VERB, "Per the answer, the publisher %s going to open a data channel\n", participant->data ? "is" : "is NOT");
				/* Update the event with info on the codecs that we'll be handling */
				if(event) {
					if(participant->audio)
						json_object_set_new(event, "audio_codec", json_string(janus_videoroom_audiocodec_name(participant->acodec)));
					if(participant->video)
						json_object_set_new(event, "video_codec", json_string(janus_videoroom_videocodec_name(participant->vcodec)));
				}
				/* Also add a bandwidth SDP attribute if we're capping the bitrate in the room */
				if(participant->firefox) {	/* Don't add any b=AS attribute for Chrome */
					janus_sdp_mline *m = janus_sdp_mline_find(answer, JANUS_SDP_VIDEO);
					if(m != NULL && videoroom->bitrate > 0) {
						m->b_name = g_strdup("AS");
						m->b_value = (int)(videoroom->bitrate/1000);
					}
				}
				/* Add the extmap attributes, if needed */
				if(audio_level_extmap) {
					/* First of all, let's check if the extmap attribute had a direction */
					const char *direction = NULL;
					switch(audio_level_mdir) {
						case JANUS_SDP_SENDONLY:
							direction = "/recvonly";
							break;
						case JANUS_SDP_RECVONLY:
						case JANUS_SDP_INACTIVE:
							direction = "/inactive";
							break;
						default:
							direction = "";
							break;
					}
					janus_sdp_attribute *a = janus_sdp_attribute_create("extmap",
						"%d%s %s\r\n", participant->audio_level_extmap_id, direction, JANUS_RTP_EXTMAP_AUDIO_LEVEL);
					janus_sdp_attribute_add_to_mline(janus_sdp_mline_find(answer, JANUS_SDP_AUDIO), a);
				}
				if(video_orient_extmap) {
					/* First of all, let's check if the extmap attribute had a direction */
					const char *direction = NULL;
					switch(video_orient_mdir) {
						case JANUS_SDP_SENDONLY:
							direction = "/recvonly";
							break;
						case JANUS_SDP_RECVONLY:
						case JANUS_SDP_INACTIVE:
							direction = "/inactive";
							break;
						default:
							direction = "";
							break;
					}
					janus_sdp_attribute *a = janus_sdp_attribute_create("extmap",
						"%d%s %s\r\n", participant->video_orient_extmap_id, direction, JANUS_RTP_EXTMAP_VIDEO_ORIENTATION);
					janus_sdp_attribute_add_to_mline(janus_sdp_mline_find(answer, JANUS_SDP_VIDEO), a);
				}
				if(playout_delay_extmap) {
					/* First of all, let's check if the extmap attribute had a direction */
					const char *direction = NULL;
					switch(playout_delay_mdir) {
						case JANUS_SDP_SENDONLY:
							direction = "/recvonly";
							break;
						case JANUS_SDP_RECVONLY:
						case JANUS_SDP_INACTIVE:
							direction = "/inactive";
							break;
						default:
							direction = "";
							break;
					}
					janus_sdp_attribute *a = janus_sdp_attribute_create("extmap",
						"%d%s %s\r\n", participant->playout_delay_extmap_id, direction, JANUS_RTP_EXTMAP_PLAYOUT_DELAY);
					janus_sdp_attribute_add_to_mline(janus_sdp_mline_find(answer, JANUS_SDP_VIDEO), a);
				}
				/* Generate an SDP string we can send back to the publisher */
				char *answer_sdp = janus_sdp_write(answer);
				/* Now turn the SDP into what we'll send subscribers, using the static payload types for making switching easier */
				offer = janus_sdp_generate_offer(s_name, answer->c_addr,
					JANUS_SDP_OA_AUDIO, participant->audio,
					JANUS_SDP_OA_AUDIO_CODEC, janus_videoroom_audiocodec_name(participant->acodec),
					JANUS_SDP_OA_AUDIO_PT, janus_videoroom_audiocodec_pt(participant->acodec),
					JANUS_SDP_OA_AUDIO_DIRECTION, JANUS_SDP_SENDONLY,
					JANUS_SDP_OA_VIDEO, participant->video,
					JANUS_SDP_OA_VIDEO_CODEC, janus_videoroom_videocodec_name(participant->vcodec),
					JANUS_SDP_OA_VIDEO_PT, janus_videoroom_videocodec_pt(participant->vcodec),
					JANUS_SDP_OA_VIDEO_DIRECTION, JANUS_SDP_SENDONLY,
					JANUS_SDP_OA_DATA, participant->data,
					JANUS_SDP_OA_DONE);
				/* Add the extmap attributes, if needed */
				if(audio_level_extmap) {
					janus_sdp_attribute *a = janus_sdp_attribute_create("extmap",
						"%d %s\r\n", participant->audio_level_extmap_id, JANUS_RTP_EXTMAP_AUDIO_LEVEL);
					janus_sdp_attribute_add_to_mline(janus_sdp_mline_find(offer, JANUS_SDP_AUDIO), a);
				}
				if(video_orient_extmap) {
					janus_sdp_attribute *a = janus_sdp_attribute_create("extmap",
						"%d %s\r\n", participant->video_orient_extmap_id, JANUS_RTP_EXTMAP_VIDEO_ORIENTATION);
					janus_sdp_attribute_add_to_mline(janus_sdp_mline_find(offer, JANUS_SDP_VIDEO), a);
				}
				if(playout_delay_extmap) {
					janus_sdp_attribute *a = janus_sdp_attribute_create("extmap",
						"%d %s\r\n", participant->playout_delay_extmap_id, JANUS_RTP_EXTMAP_PLAYOUT_DELAY);
					janus_sdp_attribute_add_to_mline(janus_sdp_mline_find(offer, JANUS_SDP_VIDEO), a);
				}
				/* Generate an SDP string we can offer subscribers later on */
				char *offer_sdp = janus_sdp_write(offer);
				janus_sdp_free(offer);
				janus_sdp_free(answer);
				/* Is this room recorded? */
				janus_mutex_lock(&participant->rec_mutex);
				if(videoroom->record || participant->recording_active) {
					janus_videoroom_recorder_create(participant, participant->audio, participant->video, participant->data);
				}
				/* Is simulcasting involved */
				if(msg_simulcast && participant->vcodec == JANUS_VIDEOROOM_VP8) {
					JANUS_LOG(LOG_VERB, "Publisher is going to do simulcasting\n");
					participant->ssrc[0] = json_integer_value(json_object_get(msg_simulcast, "ssrc-0"));
					participant->ssrc[1] = json_integer_value(json_object_get(msg_simulcast, "ssrc-1"));
					participant->ssrc[2] = json_integer_value(json_object_get(msg_simulcast, "ssrc-2"));
				} else {
					/* No simulcasting involved */
					participant->ssrc[0] = 0;
					participant->ssrc[1] = 0;
					participant->ssrc[2] = 0;
				}
				janus_mutex_unlock(&participant->rec_mutex);
				/* Send the answer back to the publisher */
				JANUS_LOG(LOG_VERB, "Handling publisher: turned this into an '%s':\n%s\n", type, answer_sdp);
				json_t *jsep = json_pack("{ssss}", "type", type, "sdp", answer_sdp);
				g_free(answer_sdp);
				/* How long will the gateway take to push the event? */
				g_atomic_int_set(&session->hangingup, 0);
				gint64 start = janus_get_monotonic_time();
				int res = gateway->push_event(msg->handle, &janus_videoroom_plugin, msg->transaction, event, jsep);
				JANUS_LOG(LOG_VERB, "  >> Pushing event: %d (took %"SCNu64" us)\n", res, janus_get_monotonic_time()-start);
				/* Done */
				if(res != JANUS_OK) {
					/* TODO Failed to negotiate? We should remove this publisher */
					g_free(offer_sdp);
				} else {
					/* Store the participant's SDP for interested listeners */
					participant->sdp = offer_sdp;
					/* We'll wait for the setup_media event before actually telling listeners */
				}
				json_decref(event);
				json_decref(jsep);
			}
		}
		janus_videoroom_message_free(msg);

		continue;
		
error:
		{
			/* Prepare JSON error event */
			json_t *event = json_object();
			json_object_set_new(event, "videoroom", json_string("event"));
			json_object_set_new(event, "error_code", json_integer(error_code));
			json_object_set_new(event, "error", json_string(error_cause));
			int ret = gateway->push_event(msg->handle, &janus_videoroom_plugin, msg->transaction, event, NULL);
			JANUS_LOG(LOG_VERB, "  >> Pushing event: %d (%s)\n", ret, janus_get_api_error(ret));
			json_decref(event);
			janus_videoroom_message_free(msg);
		}
	}
	JANUS_LOG(LOG_VERB, "Leaving VideoRoom handler thread\n");
	return NULL;
}

/* Helper to quickly relay RTP packets from publishers to subscribers */
static void janus_videoroom_relay_rtp_packet(gpointer data, gpointer user_data) {
	janus_videoroom_rtp_relay_packet *packet = (janus_videoroom_rtp_relay_packet *)user_data;
	if(!packet || !packet->data || packet->length < 1) {
		JANUS_LOG(LOG_ERR, "Invalid packet...\n");
		return;
	}
	janus_videoroom_listener *listener = (janus_videoroom_listener *)data;
	if(!listener || !listener->session) {
		// JANUS_LOG(LOG_ERR, "Invalid session...\n");
		return;
	}
	if(listener->paused || listener->kicked) {
		// JANUS_LOG(LOG_ERR, "This listener paused the stream...\n");
		return;
	}
	janus_videoroom_session *session = listener->session;
	if(!session || !session->handle) {
		// JANUS_LOG(LOG_ERR, "Invalid session...\n");
		return;
	}
	if(!session->started) {
		// JANUS_LOG(LOG_ERR, "Streaming not started yet for this session...\n");
		return;
	}
	
	/* Make sure there hasn't been a publisher switch by checking the SSRC */
	if(packet->is_video) {
		/* Check if this listener is subscribed to this medium */
		if(!listener->video) {
			/* Nope, don't relay */
			return;
		}
		/* Check if there's any SVC info to take into account */
		if(packet->svc) {
			/* There is: check if this is a layer that can be dropped for this viewer
			 * Note: Following core inspired by the excellent job done by Sergio Garcia Murillo here:
			 * https://github.com/medooze/media-server/blob/master/src/vp9/VP9LayerSelector.cpp */
			gboolean override_mark_bit = FALSE, has_marker_bit = packet->data->markerbit;
			int temporal_layer = listener->temporal_layer;
			if(listener->target_temporal_layer > listener->temporal_layer) {
				/* We need to upscale */
				JANUS_LOG(LOG_HUGE, "We need to upscale temporally:\n");
				if(packet->ubit && packet->bbit && packet->temporal_layer <= listener->target_temporal_layer) {
					JANUS_LOG(LOG_HUGE, "  -- Upscaling temporal layer: %u --> %u\n",
						packet->temporal_layer, listener->target_temporal_layer);
					listener->temporal_layer = packet->temporal_layer;
					temporal_layer = listener->temporal_layer;
					/* Notify the viewer */
					json_t *event = json_object();
					json_object_set_new(event, "videoroom", json_string("event"));
					json_object_set_new(event, "room", json_integer(listener->room->room_id));
					json_object_set_new(event, "temporal_layer", json_integer(listener->temporal_layer));
					gateway->push_event(listener->session->handle, &janus_videoroom_plugin, NULL, event, NULL);
					json_decref(event);
				}
			} else if(listener->target_temporal_layer < listener->temporal_layer) {
				/* We need to downscale */
				JANUS_LOG(LOG_HUGE, "We need to downscale temporally:\n");
				if(packet->ebit) {
					JANUS_LOG(LOG_HUGE, "  -- Downscaling temporal layer: %u --> %u\n",
						listener->temporal_layer, listener->target_temporal_layer);
					listener->temporal_layer = listener->target_temporal_layer;
					/* Notify the viewer */
					json_t *event = json_object();
					json_object_set_new(event, "videoroom", json_string("event"));
					json_object_set_new(event, "room", json_integer(listener->room->room_id));
					json_object_set_new(event, "temporal_layer", json_integer(listener->temporal_layer));
					gateway->push_event(listener->session->handle, &janus_videoroom_plugin, NULL, event, NULL);
					json_decref(event);
				}
			}
			if(temporal_layer < packet->temporal_layer) {
				/* Drop the packet: update the context to make sure sequence number is increased normally later */
				JANUS_LOG(LOG_HUGE, "Dropping packet (temporal layer %d < %d)\n", temporal_layer, packet->temporal_layer);
				listener->context.v_base_seq++;
				return;
			}
			int spatial_layer = listener->spatial_layer;
			if(listener->target_spatial_layer > listener->spatial_layer) {
				JANUS_LOG(LOG_HUGE, "We need to upscale spatially:\n");
				/* We need to upscale */
				if(packet->pbit == 0 && packet->bbit && packet->spatial_layer == listener->spatial_layer+1) {
					JANUS_LOG(LOG_HUGE, "  -- Upscaling spatial layer: %u --> %u\n",
						packet->spatial_layer, listener->target_spatial_layer);
					listener->spatial_layer = packet->spatial_layer;
					spatial_layer = listener->spatial_layer;
					/* Notify the viewer */
					json_t *event = json_object();
					json_object_set_new(event, "videoroom", json_string("event"));
					json_object_set_new(event, "room", json_integer(listener->room->room_id));
					json_object_set_new(event, "spatial_layer", json_integer(listener->spatial_layer));
					gateway->push_event(listener->session->handle, &janus_videoroom_plugin, NULL, event, NULL);
					json_decref(event);
				}
			} else if(listener->target_spatial_layer < listener->spatial_layer) {
				/* We need to downscale */
				JANUS_LOG(LOG_HUGE, "We need to downscale spatially:\n");
				if(packet->ebit) {
					JANUS_LOG(LOG_HUGE, "  -- Downscaling spatial layer: %u --> %u\n",
						listener->spatial_layer, listener->target_spatial_layer);
					listener->spatial_layer = listener->target_spatial_layer;
					/* Notify the viewer */
					json_t *event = json_object();
					json_object_set_new(event, "videoroom", json_string("event"));
					json_object_set_new(event, "room", json_integer(listener->room->room_id));
					json_object_set_new(event, "spatial_layer", json_integer(listener->spatial_layer));
					gateway->push_event(listener->session->handle, &janus_videoroom_plugin, NULL, event, NULL);
					json_decref(event);
				}
			}
			if(spatial_layer < packet->spatial_layer) {
				/* Drop the packet: update the context to make sure sequence number is increased normally later */
				JANUS_LOG(LOG_HUGE, "Dropping packet (spatial layer %d < %d)\n", spatial_layer, packet->spatial_layer);
				listener->context.v_base_seq++;
				return;
			} else if(packet->ebit && spatial_layer == packet->spatial_layer) {
				/* If we stop at layer 0, we need a marker bit now, as the one from layer 1 will not be received */
				override_mark_bit = TRUE;
			}
			/* If we got here, we can send the frame: this doesn't necessarily mean it's
			 * one of the layers the user wants, as there may be dependencies involved */
			JANUS_LOG(LOG_HUGE, "Sending packet (spatial=%d, temporal=%d)\n",
				packet->spatial_layer, packet->temporal_layer);
			/* Fix sequence number and timestamp (publisher switching may be involved) */
			janus_rtp_header_update(packet->data, &listener->context, TRUE, 4500);
			if(override_mark_bit && !has_marker_bit) {
				packet->data->markerbit = 1;
			}
			if(gateway != NULL)
				gateway->relay_rtp(session->handle, packet->is_video, (char *)packet->data, packet->length);
			if(override_mark_bit && !has_marker_bit) {
				packet->data->markerbit = 0;
			}
			/* Restore the timestamp and sequence number to what the publisher set them to */
			packet->data->timestamp = htonl(packet->timestamp);
			packet->data->seq_number = htons(packet->seq_number);
		} else if(packet->ssrc[0] != 0) {
			/* Handle simulcast: don't relay if it's not the SSRC we wanted to handle */
			uint32_t ssrc = ntohl(packet->data->ssrc);
			int plen = 0;
			char *payload = janus_rtp_payload((char *)packet->data, packet->length, &plen);
			if(payload == NULL)
				return;
			gboolean switched = FALSE;
			if(listener->substream != listener->substream_target) {
				/* There has been a change: let's wait for a keyframe on the target */
				int step = (listener->substream < 1 && listener->substream_target == 2);
				if(ssrc == packet->ssrc[listener->substream_target] || (step && ssrc == packet->ssrc[step])) {
					//~ if(janus_vp8_is_keyframe(payload, plen)) {
						uint32_t ssrc_old = 0;
						if(listener->substream != -1)
							ssrc_old = packet->ssrc[listener->substream];
						JANUS_LOG(LOG_VERB, "Received keyframe on SSRC %"SCNu32", switching (was %"SCNu32")\n", ssrc, ssrc_old);
						listener->substream = (ssrc == packet->ssrc[listener->substream_target] ? listener->substream_target : step);;
						switched = TRUE;
						/* Notify the viewer */
						json_t *event = json_object();
						json_object_set_new(event, "videoroom", json_string("event"));
						json_object_set_new(event, "room", json_integer(listener->room->room_id));
						json_object_set_new(event, "substream", json_integer(listener->substream));
						gateway->push_event(listener->session->handle, &janus_videoroom_plugin, NULL, event, NULL);
						json_decref(event);
					//~ } else {
						//~ JANUS_LOG(LOG_WARN, "Not a keyframe on SSRC %"SCNu32" yet, waiting before switching\n", ssrc);
					//~ }
				}
			}
			/* If we haven't received our desired substream yet, let's drop temporarily */
			if(listener->last_relayed == 0) {
				/* Let's start slow */
				listener->last_relayed = janus_get_monotonic_time();
			} else {
				/* Check if 250ms went by with no packet relayed */
				gint64 now = janus_get_monotonic_time();
				if(now-listener->last_relayed >= 250000) {
					listener->last_relayed = now;
					int substream = listener->substream-1;
					if(substream < 0)
						substream = 0;
					if(listener->substream != substream) {
						JANUS_LOG(LOG_WARN, "No packet received on substream %d for a while, falling back to %d\n",
							listener->substream, substream);
						listener->substream = substream;
						/* Send a PLI */
						JANUS_LOG(LOG_VERB, "Just (re-)enabled video, sending a PLI to recover it\n");
						char rtcpbuf[12];
						memset(rtcpbuf, 0, 12);
						janus_rtcp_pli((char *)&rtcpbuf, 12);
						if(listener->feed && listener->feed->session && listener->feed->session->handle)
							gateway->relay_rtcp(listener->feed->session->handle, 1, rtcpbuf, 12);
						/* Notify the viewer */
						json_t *event = json_object();
						json_object_set_new(event, "videoroom", json_string("event"));
						json_object_set_new(event, "room", json_integer(listener->room->room_id));
						json_object_set_new(event, "substream", json_integer(listener->substream));
						gateway->push_event(listener->session->handle, &janus_videoroom_plugin, NULL, event, NULL);
						json_decref(event);
					}
				}
			}
			if(ssrc != packet->ssrc[listener->substream]) {
				JANUS_LOG(LOG_HUGE, "Dropping packet (it's from SSRC %"SCNu32", but we're only relaying SSRC %"SCNu32" now\n",
					ssrc, packet->ssrc[listener->substream]);
				return;
			}
			listener->last_relayed = janus_get_monotonic_time();
			/* Check if there's any temporal scalability to take into account */
			uint16_t picid = 0;
			uint8_t tlzi = 0;
			uint8_t tid = 0;
			uint8_t ybit = 0;
			uint8_t keyidx = 0;
			if(janus_vp8_parse_descriptor(payload, plen, &picid, &tlzi, &tid, &ybit, &keyidx) == 0) {
				//~ JANUS_LOG(LOG_WARN, "%"SCNu16", %u, %u, %u, %u\n", picid, tlzi, tid, ybit, keyidx);
				if(listener->templayer != listener->templayer_target) {
					/* FIXME We should be smarter in deciding when to switch */
					listener->templayer = listener->templayer_target;
					/* Notify the user */
					json_t *event = json_object();
					json_object_set_new(event, "videoroom", json_string("event"));
					json_object_set_new(event, "room", json_integer(listener->room->room_id));
					json_object_set_new(event, "temporal", json_integer(listener->templayer));
					gateway->push_event(listener->session->handle, &janus_videoroom_plugin, NULL, event, NULL);
					json_decref(event);
				}
				if(tid > listener->templayer) {
					JANUS_LOG(LOG_HUGE, "Dropping packet (it's temporal layer %d, but we're capping at %d)\n",
						tid, listener->templayer);
					/* We increase the base sequence number, or there will be gaps when delivering later */
					listener->context.v_base_seq++;
					return;
				}
			}
			/* If we got here, update the RTP header and send the packet */
			janus_rtp_header_update(packet->data, &listener->context, TRUE, 4500);
			char vp8pd[6];
			memcpy(vp8pd, payload, sizeof(vp8pd));
			janus_vp8_simulcast_descriptor_update(payload, plen, &listener->simulcast_context, switched);
			/* Send the packet */
			if(gateway != NULL)
				gateway->relay_rtp(session->handle, packet->is_video, (char *)packet->data, packet->length);
			/* Restore the timestamp and sequence number to what the publisher set them to */
			packet->data->timestamp = htonl(packet->timestamp);
			packet->data->seq_number = htons(packet->seq_number);
			/* Restore the original payload descriptor as well, as it will be needed by the next viewer */
			memcpy(payload, vp8pd, sizeof(vp8pd));
		} else {
			/* Fix sequence number and timestamp (publisher switching may be involved) */
			janus_rtp_header_update(packet->data, &listener->context, TRUE, 4500);
			/* Send the packet */
			if(gateway != NULL)
				gateway->relay_rtp(session->handle, packet->is_video, (char *)packet->data, packet->length);
			/* Restore the timestamp and sequence number to what the publisher set them to */
			packet->data->timestamp = htonl(packet->timestamp);
			packet->data->seq_number = htons(packet->seq_number);
		}
	} else {
		/* Check if this listener is subscribed to this medium */
		if(!listener->audio) {
			/* Nope, don't relay */
			return;
		}
		/* Fix sequence number and timestamp (publisher switching may be involved) */
		janus_rtp_header_update(packet->data, &listener->context, FALSE, 960);
		/* Send the packet */
		if(gateway != NULL)
			gateway->relay_rtp(session->handle, packet->is_video, (char *)packet->data, packet->length);
		/* Restore the timestamp and sequence number to what the publisher set them to */
		packet->data->timestamp = htonl(packet->timestamp);
		packet->data->seq_number = htons(packet->seq_number);
	}

	return;
}

static void janus_videoroom_relay_data_packet(gpointer data, gpointer user_data) {
	char *text = (char *)user_data;
	janus_videoroom_listener *listener = (janus_videoroom_listener *)data;
	if(!listener || !listener->session || !listener->data || listener->paused) {
		return;
	}
	janus_videoroom_session *session = listener->session;
	if(!session || !session->handle) {
		return;
	}
	if(!session->started) {
		return;
	}
	if(gateway != NULL && text != NULL) {
		JANUS_LOG(LOG_VERB, "Forwarding DataChannel message (%zu bytes) to viewer: %s\n", strlen(text), text);
		gateway->relay_data(session->handle, text, strlen(text));
	}
	return;
}

/* Helper to free janus_videoroom structs. */
static void janus_videoroom_free(janus_videoroom *room) {
	if(room) {
		janus_mutex_lock(&room->participants_mutex);
		g_free(room->room_name);
		g_free(room->room_secret);
		g_free(room->room_pin);
		g_free(room->rec_dir);
		g_hash_table_unref(room->participants);
		g_hash_table_unref(room->private_ids);
		g_hash_table_destroy(room->allowed);
		janus_mutex_unlock(&room->participants_mutex);
		janus_mutex_destroy(&room->participants_mutex);
		g_free(room);
		room = NULL;
	}
}

static void janus_videoroom_listener_free(janus_videoroom_listener *l) {
	JANUS_LOG(LOG_VERB, "Freeing listener\n");
	g_free(l);
}

static void janus_videoroom_participant_free(janus_videoroom_participant *p) {
	JANUS_LOG(LOG_VERB, "Freeing publisher\n");
	g_free(p->display);
	g_free(p->sdp);

	if(p->arc) {
		janus_recorder_free(p->arc);
		p->arc = NULL;
	}
	if(p->vrc) {
		janus_recorder_free(p->vrc);
		p->vrc = NULL;
	}
	if(p->drc) {
		janus_recorder_free(p->drc);
		p->drc = NULL;
	}

	janus_mutex_lock(&p->listeners_mutex);
	while(p->listeners) {
		janus_videoroom_listener *l = (janus_videoroom_listener *)p->listeners->data;
		if(l) {
			p->listeners = g_slist_remove(p->listeners, l);
			l->feed = NULL;
		}
	}
	g_slist_free(p->subscriptions);
	janus_mutex_unlock(&p->listeners_mutex);
	janus_mutex_lock(&p->rtp_forwarders_mutex);
	if(p->udp_sock > 0) {
		close(p->udp_sock);
		p->udp_sock = 0;
	}
	g_hash_table_destroy(p->rtp_forwarders);
	p->rtp_forwarders = NULL;
	janus_mutex_unlock(&p->rtp_forwarders_mutex);
	g_slist_free(p->listeners);

	janus_mutex_destroy(&p->listeners_mutex);
	janus_mutex_destroy(&p->rtp_forwarders_mutex);
	g_free(p);
}<|MERGE_RESOLUTION|>--- conflicted
+++ resolved
@@ -3187,30 +3187,18 @@
 		if(participant->recording_base) {
 			/* Use the filename and path we have been provided */
 			g_snprintf(filename, 255, "%s-audio", participant->recording_base);
-<<<<<<< HEAD
 			rc = janus_recorder_create(participant->room->rec_dir,
-				janus_videoroom_audiocodec_name(participant->room->acodec), filename);
+				janus_videoroom_audiocodec_name(participant->acodec), filename);
 			if(rc == NULL) {
-=======
-			participant->arc = janus_recorder_create(participant->room->rec_dir,
-				janus_videoroom_audiocodec_name(participant->acodec), filename);
-			if(participant->arc == NULL) {
->>>>>>> e7ca9676
 				JANUS_LOG(LOG_ERR, "Couldn't open an audio recording file for this publisher!\n");
 			}
 		} else {
 			/* Build a filename */
 			g_snprintf(filename, 255, "videoroom-%"SCNu64"-user-%"SCNu64"-%"SCNi64"-audio",
 				participant->room->room_id, participant->user_id, now);
-<<<<<<< HEAD
 			rc = janus_recorder_create(participant->room->rec_dir,
-				janus_videoroom_audiocodec_name(participant->room->acodec), filename);
+				janus_videoroom_audiocodec_name(participant->acodec), filename);
 			if(rc == NULL) {
-=======
-			participant->arc = janus_recorder_create(participant->room->rec_dir,
-				janus_videoroom_audiocodec_name(participant->acodec), filename);
-			if(participant->arc == NULL) {
->>>>>>> e7ca9676
 				JANUS_LOG(LOG_ERR, "Couldn't open an audio recording file for this publisher!\n");
 			}
 		}
@@ -3223,30 +3211,18 @@
 		if(participant->recording_base) {
 			/* Use the filename and path we have been provided */
 			g_snprintf(filename, 255, "%s-video", participant->recording_base);
-<<<<<<< HEAD
 			rc = janus_recorder_create(participant->room->rec_dir,
-				janus_videoroom_videocodec_name(participant->room->vcodec), filename);
+				janus_videoroom_videocodec_name(participant->vcodec), filename);
 			if(rc == NULL) {
-=======
-			participant->vrc = janus_recorder_create(participant->room->rec_dir,
-				janus_videoroom_videocodec_name(participant->vcodec), filename);
-			if(participant->vrc == NULL) {
->>>>>>> e7ca9676
 				JANUS_LOG(LOG_ERR, "Couldn't open an video recording file for this publisher!\n");
 			}
 		} else {
 			/* Build a filename */
 			g_snprintf(filename, 255, "videoroom-%"SCNu64"-user-%"SCNu64"-%"SCNi64"-video",
 				participant->room->room_id, participant->user_id, now);
-<<<<<<< HEAD
 			rc = janus_recorder_create(participant->room->rec_dir,
-				janus_videoroom_videocodec_name(participant->room->vcodec), filename);
+				janus_videoroom_videocodec_name(participant->vcodec), filename);
 			if(rc == NULL) {
-=======
-			participant->vrc = janus_recorder_create(participant->room->rec_dir,
-				janus_videoroom_videocodec_name(participant->vcodec), filename);
-			if(participant->vrc == NULL) {
->>>>>>> e7ca9676
 				JANUS_LOG(LOG_ERR, "Couldn't open an video recording file for this publisher!\n");
 			}
 		}
