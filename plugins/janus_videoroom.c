/*! \file   janus_videoroom.c
 * \author Lorenzo Miniero <lorenzo@meetecho.com>
 * \copyright GNU General Public License v3
 * \brief  Janus VideoRoom plugin
 * \details  This is a plugin implementing a videoconferencing SFU
 * (Selective Forwarding Unit) for Janus, that is an audio/video router.
 * This means that the plugin implements a virtual conferencing room peers
 * can join and leave at any time. This room is based on a Publish/Subscribe
 * pattern. Each peer can publish his/her own live audio/video feeds: this
 * feed becomes an available stream in the room the other participants can
 * attach to. This means that this plugin allows the realization of several
 * different scenarios, ranging from a simple webinar (one speaker, several
 * watchers) to a fully meshed video conference (each peer sending and
 * receiving to and from all the others).
 * 
 * Considering that this plugin allows for several different WebRTC PeerConnections
 * to be on at the same time for the same peer (specifically, each peer
 * potentially has 1 PeerConnection on for publishing and N on for subscriptions
 * from other peers), each peer may need to attach several times to the same
 * plugin for every stream: this means that each peer needs to have at least one
 * handle active for managing its relation with the plugin (joining a room,
 * leaving a room, muting/unmuting, publishing, receiving events), and needs
 * to open a new one each time he/she wants to subscribe to a feed from
 * another publisher participant. The handle used for a subscription,
 * however, would be logically a "slave" to the master one used for
 * managing the room: this means that it cannot be used, for instance,
 * to unmute in the room, as its only purpose would be to provide a
 * context in which creating the recvonly PeerConnection for the
 * subscription to an active publisher participant.
 * 
 * \note Work is going on to implement SSRC multiplexing (Unified Plan),
 * meaning that in the future you'll be able to use the same
 * Janus handle/VideoRoom subscriber/PeerConnection to receive multiple
 * publishers at the same time.
 * 
 * Rooms to make available are listed in the plugin configuration file.
 * A pre-filled configuration file is provided in \c conf/janus.plugin.videoroom.cfg
 * and includes a demo room for testing. The same plugin is also used
 * dynamically (that is, with rooms created on the fly via API) in the
 * Screen Sharing demo as well.
 * 
 * To add more rooms or modify the existing one, you can use the following
 * syntax:
 * 
 * \verbatim
[<unique room ID>]
description = This is my awesome room
is_private = yes|no (private rooms don't appear when you do a 'list' request)
secret = <optional password needed for manipulating (e.g. destroying) the room>
pin = <optional password needed for joining the room>
publishers = <max number of concurrent senders> (e.g., 6 for a video
             conference or 1 for a webinar)
bitrate = <max video bitrate for senders> (e.g., 128000)
fir_freq = <send a FIR to publishers every fir_freq seconds> (0=disable)
audiocodec = opus|isac32|isac16|pcmu|pcma (audio codec to force on publishers, default=opus)
videocodec = vp8|vp9|h264 (video codec to force on publishers, default=vp8)
audiolevel_ext = yes|no (whether the ssrc-audio-level RTP extension must be
	negotiated/used or not for new publishers, default=yes)
videoorientation_ext = yes|no (whether the video-orientation RTP extension must be
	negotiated/used or not for new publishers, default=yes)
playoutdelay_ext = yes|no (whether the playout-delay RTP extension must be
	negotiated/used or not for new publishers, default=yes)
record = true|false (whether this room should be recorded, default=false)
rec_dir = <folder where recordings should be stored, when enabled>
\endverbatim
 *
 * Note that recording will work with all codecs except iSAC.
 *
 * \section sfuapi Video Room API
 * 
 * The Video Room API supports several requests, some of which are
 * synchronous and some asynchronous. There are some situations, though,
 * (invalid JSON, invalid request) which will always result in a
 * synchronous error response even for asynchronous requests. 
 * 
 * \c create , \c destroy , \c exists, \c list, \c allowed, \c kick and
 * and \c listparticipants are synchronous requests, which means you'll
 * get a response directly within the context of the transaction.
 * \c create allows you to create a new video room dynamically, as an
 * alternative to using the configuration file; \c destroy removes a
 * video room and destroys it, kicking all the users out as part of the
 * process; \c exists allows you to check whether a specific video room
 * exists; finally, \c list lists all the available rooms, while \c
 * listparticipants lists all the active (as in currentòy publishing
 * something) participants of a specific room and their details.
 * 
 * The \c join , \c joinandconfigure , \c configure , \c publish ,
 * \c unpublish , \c start , \c pause , \c switch , \c stop and \c leave
 * requests instead are all asynchronous, which
 * means you'll get a notification about their success or failure in
 * an event. \c join allows you to join a specific video room, specifying
 * whether that specific PeerConnection will be used for publishing or
 * watching; \c configure can be used to modify some of the participation
 * settings (e.g., bitrate cap); \c joinandconfigure combines the previous
 * two requests in a single one (just for publishers); \c publish can be
 * used to start sending media to broadcast to the other participants,
 * while \c unpublish does the opposite; \c start allows you to start
 * receiving media from a publisher you've subscribed to previously by
 * means of a \c join , while \c pause pauses the delivery of the media;
 * the \c switch request can be used to change the source of the media
 * flowing over a specific PeerConnection (e.g., I was watching Alice,
 * I want to watch Bob now) without having to create a new handle for
 * that; \c stop interrupts a viewer instance; finally, \c leave allows
 * you to leave a video room for good.
 * 
 * Notice that, in general, all users can create rooms. If you want to
 * limit this functionality, you can configure an admin \c admin_key in
 * the plugin settings. When configured, only "create" requests that
 * include the correct \c admin_key value in an "admin_key" property
 * will succeed, and will be rejected otherwise.
 * 
 * Actual API docs: TBD.
 * 
 * \ingroup plugins
 * \ref plugins
 */

#include "plugin.h"

#include <jansson.h>

#include "../debug.h"
#include "../apierror.h"
#include "../config.h"
#include "../mutex.h"
#include "../rtp.h"
#include "../rtcp.h"
#include "../record.h"
#include "../sdp-utils.h"
#include "../utils.h"
#include <sys/types.h>
#include <sys/socket.h>


/* Plugin information */
#define JANUS_VIDEOROOM_VERSION			8
#define JANUS_VIDEOROOM_VERSION_STRING	"0.0.8"
#define JANUS_VIDEOROOM_DESCRIPTION		"This is a plugin implementing a videoconferencing SFU (Selective Forwarding Unit) for Janus, that is an audio/video router."
#define JANUS_VIDEOROOM_NAME			"JANUS VideoRoom plugin"
#define JANUS_VIDEOROOM_AUTHOR			"Meetecho s.r.l."
#define JANUS_VIDEOROOM_PACKAGE			"janus.plugin.videoroom"

/* Plugin methods */
janus_plugin *create(void);
int janus_videoroom_init(janus_callbacks *callback, const char *config_path);
void janus_videoroom_destroy(void);
int janus_videoroom_get_api_compatibility(void);
int janus_videoroom_get_version(void);
const char *janus_videoroom_get_version_string(void);
const char *janus_videoroom_get_description(void);
const char *janus_videoroom_get_name(void);
const char *janus_videoroom_get_author(void);
const char *janus_videoroom_get_package(void);
void janus_videoroom_create_session(janus_plugin_session *handle, int *error);
struct janus_plugin_result *janus_videoroom_handle_message(janus_plugin_session *handle, char *transaction, json_t *message, json_t *jsep);
void janus_videoroom_setup_media(janus_plugin_session *handle);
void janus_videoroom_incoming_rtp(janus_plugin_session *handle, int video, char *buf, int len);
void janus_videoroom_incoming_rtcp(janus_plugin_session *handle, int video, char *buf, int len);
void janus_videoroom_incoming_data(janus_plugin_session *handle, char *buf, int len);
void janus_videoroom_slow_link(janus_plugin_session *handle, int uplink, int video);
void janus_videoroom_hangup_media(janus_plugin_session *handle);
void janus_videoroom_destroy_session(janus_plugin_session *handle, int *error);
json_t *janus_videoroom_query_session(janus_plugin_session *handle);

/* Plugin setup */
static janus_plugin janus_videoroom_plugin =
	JANUS_PLUGIN_INIT (
		.init = janus_videoroom_init,
		.destroy = janus_videoroom_destroy,

		.get_api_compatibility = janus_videoroom_get_api_compatibility,
		.get_version = janus_videoroom_get_version,
		.get_version_string = janus_videoroom_get_version_string,
		.get_description = janus_videoroom_get_description,
		.get_name = janus_videoroom_get_name,
		.get_author = janus_videoroom_get_author,
		.get_package = janus_videoroom_get_package,
		
		.create_session = janus_videoroom_create_session,
		.handle_message = janus_videoroom_handle_message,
		.setup_media = janus_videoroom_setup_media,
		.incoming_rtp = janus_videoroom_incoming_rtp,
		.incoming_rtcp = janus_videoroom_incoming_rtcp,
		.incoming_data = janus_videoroom_incoming_data,
		.slow_link = janus_videoroom_slow_link,
		.hangup_media = janus_videoroom_hangup_media,
		.destroy_session = janus_videoroom_destroy_session,
		.query_session = janus_videoroom_query_session,
	);

/* Plugin creator */
janus_plugin *create(void) {
	JANUS_LOG(LOG_VERB, "%s created!\n", JANUS_VIDEOROOM_NAME);
	return &janus_videoroom_plugin;
}

/* Parameter validation */
static struct janus_json_parameter request_parameters[] = {
	{"request", JSON_STRING, JANUS_JSON_PARAM_REQUIRED}
};
static struct janus_json_parameter adminkey_parameters[] = {
	{"admin_key", JSON_STRING, JANUS_JSON_PARAM_REQUIRED}
};
static struct janus_json_parameter create_parameters[] = {
	{"room", JSON_INTEGER, JANUS_JSON_PARAM_POSITIVE},
	{"description", JSON_STRING, 0},
	{"is_private", JANUS_JSON_BOOL, 0},
	{"allowed", JSON_ARRAY, 0},
	{"secret", JSON_STRING, 0},
	{"pin", JSON_STRING, 0},
	{"bitrate", JSON_INTEGER, JANUS_JSON_PARAM_POSITIVE},
	{"fir_freq", JSON_INTEGER, JANUS_JSON_PARAM_POSITIVE},
	{"publishers", JSON_INTEGER, JANUS_JSON_PARAM_POSITIVE},
	{"audiocodec", JSON_STRING, 0},
	{"videocodec", JSON_STRING, 0},
	{"audiolevel_ext", JANUS_JSON_BOOL, 0},
	{"videoorient_ext", JANUS_JSON_BOOL, 0},
	{"playoutdelay_ext", JANUS_JSON_BOOL, 0},
	{"record", JANUS_JSON_BOOL, 0},
	{"rec_dir", JSON_STRING, 0},
	{"permanent", JANUS_JSON_BOOL, 0}
};
static struct janus_json_parameter room_parameters[] = {
	{"room", JSON_INTEGER, JANUS_JSON_PARAM_REQUIRED | JANUS_JSON_PARAM_POSITIVE}
};
static struct janus_json_parameter destroy_parameters[] = {
	{"room", JSON_INTEGER, JANUS_JSON_PARAM_REQUIRED | JANUS_JSON_PARAM_POSITIVE},
	{"permanent", JANUS_JSON_BOOL, 0}
};
static struct janus_json_parameter allowed_parameters[] = {
	{"room", JSON_INTEGER, JANUS_JSON_PARAM_REQUIRED | JANUS_JSON_PARAM_POSITIVE},
	{"secret", JSON_STRING, 0},
	{"action", JSON_STRING, JANUS_JSON_PARAM_REQUIRED},
	{"allowed", JSON_ARRAY, 0}
};
static struct janus_json_parameter kick_parameters[] = {
	{"room", JSON_INTEGER, JANUS_JSON_PARAM_REQUIRED | JANUS_JSON_PARAM_POSITIVE},
	{"secret", JSON_STRING, 0},
	{"id", JSON_INTEGER, JANUS_JSON_PARAM_REQUIRED | JANUS_JSON_PARAM_POSITIVE}
};
static struct janus_json_parameter join_parameters[] = {
	{"room", JSON_INTEGER, JANUS_JSON_PARAM_REQUIRED | JANUS_JSON_PARAM_POSITIVE},
	{"ptype", JSON_STRING, JANUS_JSON_PARAM_REQUIRED},
	{"audio", JANUS_JSON_BOOL, 0},
	{"video", JANUS_JSON_BOOL, 0},
	{"bitrate", JSON_INTEGER, JANUS_JSON_PARAM_POSITIVE},
	{"record", JANUS_JSON_BOOL, 0},
	{"filename", JSON_STRING, 0}
};
static struct janus_json_parameter publish_parameters[] = {
	{"audio", JANUS_JSON_BOOL, 0},
	{"video", JANUS_JSON_BOOL, 0},
	{"bitrate", JSON_INTEGER, JANUS_JSON_PARAM_POSITIVE},
	{"record", JANUS_JSON_BOOL, 0},
	{"filename", JSON_STRING, 0}
};
static struct janus_json_parameter rtp_forward_parameters[] = {
	{"room", JSON_INTEGER, JANUS_JSON_PARAM_REQUIRED | JANUS_JSON_PARAM_POSITIVE},
	{"publisher_id", JSON_INTEGER, JANUS_JSON_PARAM_REQUIRED | JANUS_JSON_PARAM_POSITIVE},
	{"video_port", JSON_INTEGER, JANUS_JSON_PARAM_POSITIVE},
	{"audio_port", JSON_INTEGER, JANUS_JSON_PARAM_POSITIVE},
	{"host", JSON_STRING, JANUS_JSON_PARAM_REQUIRED}
};
static struct janus_json_parameter stop_rtp_forward_parameters[] = {
	{"room", JSON_INTEGER, JANUS_JSON_PARAM_REQUIRED | JANUS_JSON_PARAM_POSITIVE},
	{"publisher_id", JSON_INTEGER, JANUS_JSON_PARAM_REQUIRED | JANUS_JSON_PARAM_POSITIVE},
	{"stream_id", JSON_INTEGER, JANUS_JSON_PARAM_REQUIRED | JANUS_JSON_PARAM_POSITIVE}
};
static struct janus_json_parameter publisher_parameters[] = {
	{"id", JSON_INTEGER, JANUS_JSON_PARAM_POSITIVE},
	{"display", JSON_STRING, 0}
};
static struct janus_json_parameter configure_parameters[] = {
	{"audio", JANUS_JSON_BOOL, 0},
	{"video", JANUS_JSON_BOOL, 0},
	{"data", JANUS_JSON_BOOL, 0}
};
static struct janus_json_parameter subscriber_parameters[] = {
	{"feed", JSON_INTEGER, JANUS_JSON_PARAM_REQUIRED | JANUS_JSON_PARAM_POSITIVE},
	{"private_id", JSON_INTEGER, JANUS_JSON_PARAM_POSITIVE},
	{"audio", JANUS_JSON_BOOL, 0},
	{"video", JANUS_JSON_BOOL, 0},
	{"data", JANUS_JSON_BOOL, 0}
};

/* Static configuration instance */
static janus_config *config = NULL;
static const char *config_folder = NULL;
static janus_mutex config_mutex;

/* Useful stuff */
static volatile gint initialized = 0, stopping = 0;
static gboolean notify_events = TRUE;
static janus_callbacks *gateway = NULL;
static GThread *handler_thread;
static void *janus_videoroom_handler(void *data);
static void janus_videoroom_relay_rtp_packet(gpointer data, gpointer user_data);
static void janus_videoroom_relay_data_packet(gpointer data, gpointer user_data);

typedef enum janus_videoroom_p_type {
	janus_videoroom_p_type_none = 0,
	janus_videoroom_p_type_subscriber,			/* Generic subscriber */
	janus_videoroom_p_type_publisher,			/* Participant (for receiving events) and optionally publisher */
} janus_videoroom_p_type;

typedef struct janus_videoroom_message {
	janus_plugin_session *handle;
	char *transaction;
	json_t *message;
	json_t *jsep;
} janus_videoroom_message;
static GAsyncQueue *messages = NULL;
static janus_videoroom_message exit_message;


typedef enum janus_videoroom_audiocodec {
	JANUS_VIDEOROOM_OPUS,		/* Publishers will have to use OPUS 	*/
	JANUS_VIDEOROOM_ISAC_32K,	/* Publishers will have to use ISAC 32K */
	JANUS_VIDEOROOM_ISAC_16K,	/* Publishers will have to use ISAC 16K */
	JANUS_VIDEOROOM_PCMU,		/* Publishers will have to use PCMU 8K 	*/
	JANUS_VIDEOROOM_PCMA		/* Publishers will have to use PCMA 8K 	*/
} janus_videoroom_audiocodec;
static const char *janus_videoroom_audiocodec_name(janus_videoroom_audiocodec acodec) {
	switch(acodec) {
		case JANUS_VIDEOROOM_OPUS:
			return "opus";
		case JANUS_VIDEOROOM_ISAC_32K:
			return "isac32";
		case JANUS_VIDEOROOM_ISAC_16K:
			return "isac16";
		case JANUS_VIDEOROOM_PCMU:
			return "pcmu";
		case JANUS_VIDEOROOM_PCMA:
			return "pcma";
		default:
			/* Shouldn't happen */
			return "opus";
	}
}

typedef enum janus_videoroom_videocodec {
	JANUS_VIDEOROOM_VP8,	/* Publishers will have to use VP8 */
	JANUS_VIDEOROOM_VP9,	/* Publishers will have to use VP9 */
	JANUS_VIDEOROOM_H264	/* Publishers will have to use H264 */
} janus_videoroom_videocodec;
static const char *janus_videoroom_videocodec_name(janus_videoroom_videocodec vcodec) {
	switch(vcodec) {
		case JANUS_VIDEOROOM_VP8:
			return "vp8";
		case JANUS_VIDEOROOM_VP9:
			return "vp9";
		case JANUS_VIDEOROOM_H264:
			return "h264";
		default:
			/* Shouldn't happen */
			return "vp8";
	}
}

typedef struct janus_videoroom {
	guint64 room_id;			/* Unique room ID */
	gchar *room_name;			/* Room description */
	gchar *room_secret;			/* Secret needed to manipulate (e.g., destroy) this room */
	gchar *room_pin;			/* Password needed to join this room, if any */
	gboolean is_private;		/* Whether this room is 'private' (as in hidden) or not */
	int max_publishers;			/* Maximum number of concurrent publishers */
	uint64_t bitrate;			/* Global bitrate limit */
	uint16_t fir_freq;			/* Regular FIR frequency (0=disabled) */
	janus_videoroom_audiocodec acodec;	/* Audio codec to force on publishers*/
	janus_videoroom_videocodec vcodec;	/* Video codec to force on publishers*/
	gboolean audiolevel_ext;	/* Whether the ssrc-audio-level extension must be negotiated or not for new publishers */
	gboolean videoorient_ext;	/* Whether the video-orientation extension must be negotiated or not for new publishers */
	gboolean playoutdelay_ext;	/* Whether the playout-delay extension must be negotiated or not for new publishers */
	gboolean record;			/* Whether the feeds from publishers in this room should be recorded */
	char *rec_dir;				/* Where to save the recordings of this room, if enabled */
<<<<<<< HEAD
	GHashTable *participants;	/* Map of potential publishers (we get subscribers from them) */
	volatile gint destroyed;	/* Whether this room has been destroyed */
	janus_mutex mutex;			/* Mutex to lock this room instance */
	janus_refcount ref;			/* Reference counter for this room */
=======
	gint64 destroyed;			/* Value to flag the room for destruction, done lazily */
	GHashTable *participants;	/* Map of potential publishers (we get listeners from them) */
	gboolean check_tokens;		/* Whether to check tokens when participants join (see below) */
	GHashTable *allowed;		/* Map of participants (as tokens) allowed to join */
	janus_mutex participants_mutex;/* Mutex to protect room properties */
>>>>>>> a2abee17
} janus_videoroom;
static GHashTable *rooms;
static janus_mutex rooms_mutex;
static char *admin_key = NULL;

typedef struct janus_videoroom_session {
	janus_plugin_session *handle;
	janus_videoroom_p_type participant_type;
	gpointer participant;
	gboolean started;
	gboolean stopping;
	volatile gint hangingup;
	volatile gint destroyed;
	janus_mutex mutex;
	janus_refcount ref;
} janus_videoroom_session;
static GHashTable *sessions;
static janus_mutex sessions_mutex;


/* A host whose ports gets streamed rtp packets of the corresponding type. */
typedef struct rtp_forwarder {
	int is_video;
	struct sockaddr_in serv_addr;
} rtp_forwarder;

typedef struct janus_videoroom_publisher {
	janus_videoroom_session *session;
	janus_videoroom *room;	/* Room */
	guint64 user_id;	/* Unique ID in the room */
	guint64 pvt_id;		/* This is sent to the publisher for mapping purposes, but shouldn't be shared with others */
	gchar *display;		/* Display name (just for fun) */
	gchar *sdp;			/* The SDP this publisher negotiated, if any */
	gboolean audio, video, data;		/* Whether audio, video and/or data is going to be sent by this publisher */
	guint32 audio_pt;		/* Audio payload type (Opus) */
	guint32 video_pt;		/* Video payload type (depends on room configuration) */
	guint32 audio_ssrc;		/* Audio SSRC of this publisher */
	guint32 video_ssrc;		/* Video SSRC of this publisher */
	guint8 audio_level_extmap_id;	/* Audio level extmap ID */
	guint8 video_orient_extmap_id;	/* Video orientation extmap ID */
	guint8 playout_delay_extmap_id;	/* Playout delay extmap ID */
	gboolean audio_active;
	gboolean video_active;
	gboolean firefox;	/* We send Firefox users a different kind of FIR */
	uint64_t bitrate;
	gint64 remb_startup;/* Incremental changes on REMB to reach the target at startup */
	gint64 remb_latest;	/* Time of latest sent REMB (to avoid flooding) */
	gint64 fir_latest;	/* Time of latest sent FIR (to avoid flooding) */
	gint fir_seq;		/* FIR sequence number */
	gboolean recording_active;	/* Whether this publisher has to be recorded or not */
	gchar *recording_base;	/* Base name for the recording (e.g., /path/to/filename, will generate /path/to/filename-audio.mjr and/or /path/to/filename-video.mjr */
	janus_recorder *arc;	/* The Janus recorder instance for this publisher's audio, if enabled */
	janus_recorder *vrc;	/* The Janus recorder instance for this publisher's video, if enabled */
	janus_mutex rec_mutex;	/* Mutex to protect the recorders from race conditions */
	GSList *subscribers;
	janus_mutex subscribers_mutex;
	GHashTable *rtp_forwarders;
	janus_mutex rtp_forwarders_mutex;
	int udp_sock; /* The udp socket on which to forward rtp packets */
	volatile gint destroyed;
	janus_refcount ref;
} janus_videoroom_publisher;
static void janus_rtp_forwarder_free_helper(gpointer data);
static guint32 janus_rtp_forwarder_add_helper(janus_videoroom_publisher *p, const gchar* host, int port, int is_video);
typedef struct janus_videoroom_subscriber_context {
	/* Needed to fix seq and ts in case of publisher switching */
	uint32_t a_last_ssrc, a_last_ts, a_base_ts, a_base_ts_prev,
			v_last_ssrc, v_last_ts, v_base_ts, v_base_ts_prev;
	uint16_t a_last_seq, a_base_seq, a_base_seq_prev,
			v_last_seq, v_base_seq, v_base_seq_prev;
	gboolean a_seq_reset, v_seq_reset;
} janus_videoroom_subscriber_context;

typedef struct janus_videoroom_subscriber {
	janus_videoroom_session *session;
	janus_videoroom *room;	/* Room */
	janus_videoroom_publisher *feed;	/* Participant this subscriber is subscribed to */
	guint64 pvt_id;		/* Private ID of the participant that is subscribing (if available/provided) */
	janus_videoroom_subscriber_context context;	/* Needed in case there are publisher switches on this subscriber */
	gboolean audio, video, data;		/* Whether audio, video and/or data must be sent to this publisher */
	gboolean paused;
	volatile gint destroyed;
	janus_refcount ref;
} janus_videoroom_subscriber;

typedef struct janus_videoroom_rtp_relay_packet {
	rtp_header *data;
	gint length;
	gint is_video;
	uint32_t timestamp;
	uint16_t seq_number;
} janus_videoroom_rtp_relay_packet;


/* Freeing stuff */
static void janus_videoroom_subscriber_dereference(janus_videoroom_subscriber *s) {
	/* No need to test for NULL in conjunction with g_clear_pointer. */
	janus_refcount_decrease(&s->ref);
}

static void janus_videoroom_subscriber_destroy(janus_videoroom_subscriber *s) {
	if(s && g_atomic_int_compare_and_exchange(&s->destroyed, 0, 1))
		janus_refcount_decrease(&s->ref);
}

static void janus_videoroom_subscriber_free(const janus_refcount *s_ref) {
	janus_videoroom_subscriber *s = janus_refcount_containerof(s_ref, janus_videoroom_subscriber, ref);
	/* This subscriber can be destroyed, free all the resources */
	g_free(s);
}

static void janus_videoroom_publisher_dereference(janus_videoroom_publisher *p) {
	/* This is used by g_pointer_clear and g_hash_table_new_full so that NULL is only possible if that was inserted into the hash table. */
	janus_refcount_decrease(&p->ref);
}

static void janus_videoroom_publisher_dereference_nodebug(janus_videoroom_publisher *p) {
	janus_refcount_decrease_nodebug(&p->ref);
}

static void janus_videoroom_publisher_destroy(janus_videoroom_publisher *p) {
	if(p && g_atomic_int_compare_and_exchange(&p->destroyed, 0, 1))
		janus_refcount_decrease(&p->ref);
}

static void janus_videoroom_publisher_free(const janus_refcount *p_ref) {
	janus_videoroom_publisher *p = janus_refcount_containerof(p_ref, janus_videoroom_publisher, ref);
	g_free(p->display);
	g_free(p->sdp);

	g_free(p->recording_base);
	janus_recorder_free(p->arc);
	janus_recorder_free(p->vrc);

	if(p->udp_sock > 0)
		close(p->udp_sock);
	g_hash_table_destroy(p->rtp_forwarders);
	p->rtp_forwarders = NULL;
	g_slist_free(p->subscribers);

	janus_mutex_destroy(&p->subscribers_mutex);
	janus_mutex_destroy(&p->rtp_forwarders_mutex);
	g_free(p);
}

static void janus_videoroom_session_dereference(janus_videoroom_session *session) {
	janus_refcount_decrease(&session->ref);
}

static void janus_videoroom_session_destroy(janus_videoroom_session *session) {
	if(session && g_atomic_int_compare_and_exchange(&session->destroyed, 0, 1))
		janus_refcount_decrease(&session->ref);
}

static void janus_videoroom_session_free(const janus_refcount *session_ref) {
	janus_videoroom_session *session = janus_refcount_containerof(session_ref, janus_videoroom_session, ref);
	/* Remove the reference to the core plugin session */
	janus_refcount_decrease(&session->handle->ref);
	/* This session can be destroyed, free all the resources */
	janus_mutex_destroy(&session->mutex);
	g_free(session);
}

static void janus_videoroom_room_dereference(janus_videoroom *room) {
	janus_refcount_decrease(&room->ref);
}

static void janus_videoroom_room_destroy(janus_videoroom *room) {
	if(room && g_atomic_int_compare_and_exchange(&room->destroyed, 0, 1))
		janus_refcount_decrease(&room->ref);
}

static void janus_videoroom_room_free(const janus_refcount *room_ref) {
	janus_videoroom *room = janus_refcount_containerof(room_ref, janus_videoroom, ref);
	/* This room can be destroyed, free all the resources */
	g_free(room->room_name);
	g_free(room->room_secret);
	g_free(room->room_pin);
	g_free(room->rec_dir);
	g_hash_table_destroy(room->participants);
}

static void janus_videoroom_message_free(janus_videoroom_message *msg) {
	if(!msg || msg == &exit_message)
		return;

	if(msg->handle && msg->handle->plugin_handle) {
		janus_videoroom_session *session = (janus_videoroom_session *)msg->handle->plugin_handle;
		janus_refcount_decrease(&session->ref);
	}
	msg->handle = NULL;

	g_free(msg->transaction);
	msg->transaction = NULL;
	if(msg->message)
		json_decref(msg->message);
	msg->message = NULL;
	if(msg->jsep)
		json_decref(msg->jsep);
	msg->jsep = NULL;

	g_free(msg);
}


/* SDP offer/answer templates */
#define OPUS_PT	111
#define ISAC32_PT	104
#define ISAC16_PT	103
#define PCMU_PT	0
#define PCMA_PT	8
#define VP8_PT		100
#define VP9_PT		101
#define H264_PT	107
#define sdp_template \
		"v=0\r\n" \
		"o=- %"SCNu64" %"SCNu64" IN IP4 127.0.0.1\r\n"	/* We need current time here */ \
		"s=%s\r\n"							/* Video room name */ \
		"t=0 0\r\n" \
		"%s%s%s"				/* Audio, video and/or data channel m-lines */
#define sdp_a_template_opus \
		"m=audio 1 RTP/SAVPF %d\r\n"		/* Opus payload type */ \
		"c=IN IP4 1.1.1.1\r\n" \
		"a=%s\r\n"							/* Media direction */ \
		"a=rtpmap:%d opus/48000/2\r\n"		/* Opus payload type */ \
		"%s"								/* extmap(s), if any */
#define sdp_a_template_isac32 \
		"m=audio 1 RTP/SAVPF %d\r\n"		/* ISAC32_PT payload type */ \
		"c=IN IP4 1.1.1.1\r\n" \
		"a=%s\r\n"							/* Media direction */ \
		"a=rtpmap:%d ISAC/32000\r\n"		/* ISAC32_PT payload type */ \
		"%s"								/* extmap(s), if any */
#define sdp_a_template_isac16 \
		"m=audio 1 RTP/SAVPF %d\r\n"		/* ISAC16_PT payload type */ \
		"c=IN IP4 1.1.1.1\r\n" \
		"a=%s\r\n"							/* Media direction */ \
		"a=rtpmap:%d ISAC/16000\r\n"		/* ISAC16_PT payload type */ \
		"%s"								/* extmap(s), if any */
#define sdp_a_template_pcmu \
		"m=audio 1 RTP/SAVPF %d\r\n"		/* PCMU_PT payload type */ \
		"c=IN IP4 1.1.1.1\r\n" \
		"a=%s\r\n"							/* Media direction */ \
		"a=rtpmap:%d PCMU/8000\r\n"		    /* PCMU_PT payload type */ \
		"%s"								/* extmap(s), if any */
#define sdp_a_template_pcma \
		"m=audio 1 RTP/SAVPF %d\r\n"		/* PCMA_PT payload type */ \
		"c=IN IP4 1.1.1.1\r\n" \
		"a=%s\r\n"							/* Media direction */ \
		"a=rtpmap:%d PCMA/8000\r\n"		    /* PCMA_PT payload type */ \
		"%s"								/* extmap(s), if any */
#define sdp_v_template_vp8 \
		"m=video 1 RTP/SAVPF %d\r\n"		/* VP8 payload type */ \
		"c=IN IP4 1.1.1.1\r\n" \
		"b=AS:%d\r\n"						/* Bandwidth */ \
		"a=%s\r\n"							/* Media direction */ \
		"a=rtpmap:%d VP8/90000\r\n"			/* VP8 payload type */ \
		"a=rtcp-fb:%d ccm fir\r\n"			/* VP8 payload type */ \
		"a=rtcp-fb:%d nack\r\n"				/* VP8 payload type */ \
		"a=rtcp-fb:%d nack pli\r\n"			/* VP8 payload type */ \
		"a=rtcp-fb:%d goog-remb\r\n"		/* VP8 payload type */ \
		"%s"								/* extmap(s), if any */
#define sdp_v_template_vp9 \
		"m=video 1 RTP/SAVPF %d\r\n"		/* VP9 payload type */ \
		"c=IN IP4 1.1.1.1\r\n" \
		"b=AS:%d\r\n"						/* Bandwidth */ \
		"a=%s\r\n"							/* Media direction */ \
		"a=rtpmap:%d VP9/90000\r\n"			/* VP9 payload type */ \
		"a=rtcp-fb:%d ccm fir\r\n"			/* VP9 payload type */ \
		"a=rtcp-fb:%d nack\r\n"				/* VP9 payload type */ \
		"a=rtcp-fb:%d nack pli\r\n"			/* VP9 payload type */ \
		"a=rtcp-fb:%d goog-remb\r\n"		/* VP9 payload type */ \
		"%s"								/* extmap(s), if any */
#define sdp_v_template_h264 \
		"m=video 1 RTP/SAVPF %d\r\n"		/* H264 payload type */ \
		"c=IN IP4 1.1.1.1\r\n" \
		"b=AS:%d\r\n"						/* Bandwidth */ \
		"a=%s\r\n"							/* Media direction */ \
		"a=rtpmap:%d H264/90000\r\n"		/* H264 payload type */ \
		"a=fmtp:%d profile-level-id=42e01f;packetization-mode=1\r\n" \
		"a=rtcp-fb:%d ccm fir\r\n"			/* H264 payload type */ \
		"a=rtcp-fb:%d nack\r\n"				/* H264 payload type */ \
		"a=rtcp-fb:%d nack pli\r\n"			/* H264 payload type */ \
		"a=rtcp-fb:%d goog-remb\r\n"		/* H264 payload type */ \
		"%s"								/* extmap(s), if any */
#ifdef HAVE_SCTP
#define sdp_d_template \
		"m=application 1 DTLS/SCTP 5000\r\n" \
		"c=IN IP4 1.1.1.1\r\n" \
		"a=sctpmap:5000 webrtc-datachannel 16\r\n"
#else
#define sdp_d_template \
		"m=application 0 DTLS/SCTP 0\r\n" \
		"c=IN IP4 1.1.1.1\r\n"
#endif


/* Error codes */
#define JANUS_VIDEOROOM_ERROR_UNKNOWN_ERROR		499
#define JANUS_VIDEOROOM_ERROR_NO_MESSAGE		421
#define JANUS_VIDEOROOM_ERROR_INVALID_JSON		422
#define JANUS_VIDEOROOM_ERROR_INVALID_REQUEST	423
#define JANUS_VIDEOROOM_ERROR_JOIN_FIRST		424
#define JANUS_VIDEOROOM_ERROR_ALREADY_JOINED	425
#define JANUS_VIDEOROOM_ERROR_NO_SUCH_ROOM		426
#define JANUS_VIDEOROOM_ERROR_ROOM_EXISTS		427
#define JANUS_VIDEOROOM_ERROR_NO_SUCH_FEED		428
#define JANUS_VIDEOROOM_ERROR_MISSING_ELEMENT	429
#define JANUS_VIDEOROOM_ERROR_INVALID_ELEMENT	430
#define JANUS_VIDEOROOM_ERROR_INVALID_SDP_TYPE	431
#define JANUS_VIDEOROOM_ERROR_PUBLISHERS_FULL	432
#define JANUS_VIDEOROOM_ERROR_UNAUTHORIZED		433
#define JANUS_VIDEOROOM_ERROR_ALREADY_PUBLISHED	434
#define JANUS_VIDEOROOM_ERROR_NOT_PUBLISHED		435
#define JANUS_VIDEOROOM_ERROR_ID_EXISTS			436
#define JANUS_VIDEOROOM_ERROR_INVALID_SDP		437


static guint32 janus_rtp_forwarder_add_helper(janus_videoroom_publisher *p, const gchar* host, int port, int is_video) {
	if(!p || !host) {
		return 0;
	}
	rtp_forwarder *forward = g_malloc0(sizeof(rtp_forwarder));
	forward->is_video = is_video;
	forward->serv_addr.sin_family = AF_INET;
	inet_pton(AF_INET, host, &(forward->serv_addr.sin_addr));
	forward->serv_addr.sin_port = htons(port);
	janus_mutex_lock(&p->rtp_forwarders_mutex);
	guint32 stream_id = janus_random_uint32();
	while(g_hash_table_lookup(p->rtp_forwarders, GUINT_TO_POINTER(stream_id)) != NULL) {
		stream_id = janus_random_uint32();
	}
	g_hash_table_insert(p->rtp_forwarders, GUINT_TO_POINTER(stream_id), forward);
	janus_mutex_unlock(&p->rtp_forwarders_mutex);
	JANUS_LOG(LOG_VERB, "Added %s rtp_forward to participant %"SCNu64" host: %s:%d stream_id: %"SCNu32"\n", is_video ? "video":"audio", p->user_id, host, port, stream_id);
	return stream_id;
}

static void janus_rtp_forwarder_free_helper(gpointer data) {
	if(data) {
		rtp_forwarder* forward = (rtp_forwarder*)data;
		g_free(forward);
		forward = NULL;
	}
}


/* Plugin implementation */
int janus_videoroom_init(janus_callbacks *callback, const char *config_path) {
	if(g_atomic_int_get(&stopping)) {
		/* Still stopping from before */
		return -1;
	}
	if(callback == NULL || config_path == NULL) {
		/* Invalid arguments */
		return -1;
	}

	/* Read configuration */
	char filename[255];
	g_snprintf(filename, 255, "%s/%s.cfg", config_path, JANUS_VIDEOROOM_PACKAGE);
	JANUS_LOG(LOG_VERB, "Configuration file: %s\n", filename);
	config = janus_config_parse(filename);
	config_folder = config_path;
	if(config != NULL)
		janus_config_print(config);
	janus_mutex_init(&config_mutex);

	rooms = g_hash_table_new_full(g_int64_hash, g_int64_equal,
		(GDestroyNotify)g_free, (GDestroyNotify) janus_videoroom_room_destroy);
	janus_mutex_init(&rooms_mutex);
	sessions = g_hash_table_new_full(NULL, NULL, NULL, (GDestroyNotify)janus_videoroom_session_destroy);
	janus_mutex_init(&sessions_mutex);

	messages = g_async_queue_new_full((GDestroyNotify) janus_videoroom_message_free);

	/* This is the callback we'll need to invoke to contact the gateway */
	gateway = callback;

	/* Parse configuration to populate the rooms list */
	if(config != NULL) {
		/* Any admin key to limit who can "create"? */
		janus_config_item *key = janus_config_get_item_drilldown(config, "general", "admin_key");
		if(key != NULL && key->value != NULL)
			admin_key = g_strdup(key->value);
		janus_config_item *events = janus_config_get_item_drilldown(config, "general", "events");
		if(events != NULL && events->value != NULL)
			notify_events = janus_is_true(events->value);
		if(!notify_events && callback->events_is_enabled()) {
			JANUS_LOG(LOG_WARN, "Notification of events to handlers disabled for %s\n", JANUS_VIDEOROOM_NAME);
		}
		/* Iterate on all rooms */
		GList *cl = janus_config_get_categories(config);
		while(cl != NULL) {
			janus_config_category *cat = (janus_config_category *)cl->data;
			if(cat->name == NULL || !strcasecmp(cat->name, "general")) {
				cl = cl->next;
				continue;
			}
			JANUS_LOG(LOG_VERB, "Adding video room '%s'\n", cat->name);
			janus_config_item *desc = janus_config_get_item(cat, "description");
			janus_config_item *priv = janus_config_get_item(cat, "is_private");
			janus_config_item *secret = janus_config_get_item(cat, "secret");
			janus_config_item *pin = janus_config_get_item(cat, "pin");
			janus_config_item *bitrate = janus_config_get_item(cat, "bitrate");
			janus_config_item *maxp = janus_config_get_item(cat, "publishers");
			janus_config_item *firfreq = janus_config_get_item(cat, "fir_freq");
			janus_config_item *audiocodec = janus_config_get_item(cat, "audiocodec");
			janus_config_item *videocodec = janus_config_get_item(cat, "videocodec");
			janus_config_item *audiolevel_ext = janus_config_get_item(cat, "audiolevel_ext");
			janus_config_item *videoorient_ext = janus_config_get_item(cat, "videoorient_ext");
			janus_config_item *playoutdelay_ext = janus_config_get_item(cat, "playoutdelay_ext");
			janus_config_item *record = janus_config_get_item(cat, "record");
			janus_config_item *rec_dir = janus_config_get_item(cat, "rec_dir");
			/* Create the video room */
			janus_videoroom *videoroom = g_malloc0(sizeof(janus_videoroom));
			videoroom->room_id = g_ascii_strtoull(cat->name, NULL, 0);
			char *description = NULL;
			if(desc != NULL && desc->value != NULL && strlen(desc->value) > 0)
				description = g_strdup(desc->value);
			else
				description = g_strdup(cat->name);
			videoroom->room_name = description;
			if(secret != NULL && secret->value != NULL) {
				videoroom->room_secret = g_strdup(secret->value);
			}
			if(pin != NULL && pin->value != NULL) {
				videoroom->room_pin = g_strdup(pin->value);
			}
			videoroom->is_private = priv && priv->value && janus_is_true(priv->value);
			videoroom->max_publishers = 3;	/* FIXME How should we choose a default? */
			if(maxp != NULL && maxp->value != NULL)
				videoroom->max_publishers = atol(maxp->value);
			if(videoroom->max_publishers < 0)
				videoroom->max_publishers = 3;	/* FIXME How should we choose a default? */
			videoroom->bitrate = 0;
			if(bitrate != NULL && bitrate->value != NULL)
				videoroom->bitrate = atol(bitrate->value);
			if(videoroom->bitrate > 0 && videoroom->bitrate < 64000)
				videoroom->bitrate = 64000;	/* Don't go below 64k */
			videoroom->fir_freq = 0;
			if(firfreq != NULL && firfreq->value != NULL)
				videoroom->fir_freq = atol(firfreq->value);
			videoroom->acodec = JANUS_VIDEOROOM_OPUS;
			if(audiocodec && audiocodec->value) {
				if(!strcasecmp(audiocodec->value, "opus"))
					videoroom->acodec = JANUS_VIDEOROOM_OPUS;
				else if(!strcasecmp(audiocodec->value, "isac32"))
					videoroom->acodec = JANUS_VIDEOROOM_ISAC_32K;
				else if(!strcasecmp(audiocodec->value, "isac16"))
					videoroom->acodec = JANUS_VIDEOROOM_ISAC_16K;
				else if(!strcasecmp(audiocodec->value, "pcmu"))
					videoroom->acodec = JANUS_VIDEOROOM_PCMU;
				else if(!strcasecmp(audiocodec->value, "pcma"))
					videoroom->acodec = JANUS_VIDEOROOM_PCMA;
				else {
					JANUS_LOG(LOG_WARN, "Unsupported audio codec '%s', falling back to OPUS\n", audiocodec->value);
					videoroom->acodec = JANUS_VIDEOROOM_OPUS;
				}
			}
			videoroom->vcodec = JANUS_VIDEOROOM_VP8;
			if(videocodec && videocodec->value) {
				if(!strcasecmp(videocodec->value, "vp8"))
					videoroom->vcodec = JANUS_VIDEOROOM_VP8;
				else if(!strcasecmp(videocodec->value, "vp9"))
					videoroom->vcodec = JANUS_VIDEOROOM_VP9;
				else if(!strcasecmp(videocodec->value, "h264"))
					videoroom->vcodec = JANUS_VIDEOROOM_H264;
				else {
					JANUS_LOG(LOG_WARN, "Unsupported video codec '%s', falling back to VP8\n", videocodec->value);
					videoroom->vcodec = JANUS_VIDEOROOM_VP8;
				}
			}
			videoroom->audiolevel_ext = TRUE;
			if(audiolevel_ext != NULL && audiolevel_ext->value != NULL)
				videoroom->audiolevel_ext = janus_is_true(audiolevel_ext->value);
			videoroom->videoorient_ext = TRUE;
			if(videoorient_ext != NULL && videoorient_ext->value != NULL)
				videoroom->videoorient_ext = janus_is_true(videoorient_ext->value);
			videoroom->playoutdelay_ext = TRUE;
			if(playoutdelay_ext != NULL && playoutdelay_ext->value != NULL)
				videoroom->playoutdelay_ext = janus_is_true(playoutdelay_ext->value);
			if(record && record->value) {
				videoroom->record = janus_is_true(record->value);
			}
			if(rec_dir && rec_dir->value) {
				videoroom->rec_dir = g_strdup(rec_dir->value);
			}
<<<<<<< HEAD
			g_atomic_int_set(&videoroom->destroyed, 0);
			janus_mutex_init(&videoroom->mutex);
			janus_refcount_init(&videoroom->ref, janus_videoroom_room_free);
			videoroom->participants = g_hash_table_new_full(g_int64_hash, g_int64_equal, (GDestroyNotify)g_free, (GDestroyNotify)janus_videoroom_publisher_dereference);
=======
			videoroom->destroyed = 0;
			janus_mutex_init(&videoroom->participants_mutex);
			videoroom->participants = g_hash_table_new_full(g_int64_hash, g_int64_equal, (GDestroyNotify)g_free, NULL);
			videoroom->check_tokens = FALSE;	/* Static rooms can't have an "allowed" list yet, no hooks to the configuration file */
			videoroom->allowed = g_hash_table_new_full(g_str_hash, g_str_equal, (GDestroyNotify)g_free, NULL);
>>>>>>> a2abee17
			janus_mutex_lock(&rooms_mutex);
			g_hash_table_insert(rooms, janus_uint64_dup(videoroom->room_id), videoroom);
			janus_mutex_unlock(&rooms_mutex);
			JANUS_LOG(LOG_VERB, "Created videoroom: %"SCNu64" (%s, %s, %s/%s codecs, secret: %s, pin: %s)\n",
				videoroom->room_id, videoroom->room_name,
				videoroom->is_private ? "private" : "public",
				janus_videoroom_audiocodec_name(videoroom->acodec),
				janus_videoroom_videocodec_name(videoroom->vcodec),
				videoroom->room_secret ? videoroom->room_secret : "no secret",
				videoroom->room_pin ? videoroom->room_pin : "no pin");
			if(videoroom->record) {
				JANUS_LOG(LOG_VERB, "  -- Room is going to be recorded in %s\n", videoroom->rec_dir ? videoroom->rec_dir : "the current folder");
			}
			cl = cl->next;
		}
		/* Done: we keep the configuration file open in case we get a "create" or "destroy" with permanent=true */
	}

	/* Show available rooms */
	janus_mutex_lock(&rooms_mutex);
	GHashTableIter iter;
	gpointer value;
	g_hash_table_iter_init(&iter, rooms);
	while (g_hash_table_iter_next(&iter, NULL, &value)) {
		janus_videoroom *vr = value;
		JANUS_LOG(LOG_VERB, "  ::: [%"SCNu64"][%s] %"SCNu64", max %d publishers, FIR frequency of %d seconds, %s audio codec, %s video codec\n",
			vr->room_id, vr->room_name, vr->bitrate, vr->max_publishers, vr->fir_freq,
			janus_videoroom_audiocodec_name(vr->acodec), janus_videoroom_videocodec_name(vr->vcodec));
	}
	janus_mutex_unlock(&rooms_mutex);

	g_atomic_int_set(&initialized, 1);

	/* Launch the thread that will handle incoming messages */
	GError *error = NULL;
	handler_thread = g_thread_try_new("videoroom handler", janus_videoroom_handler, NULL, &error);
	if(error != NULL) {
		g_atomic_int_set(&initialized, 0);
		JANUS_LOG(LOG_ERR, "Got error %d (%s) trying to launch the VideoRoom handler thread...\n", error->code, error->message ? error->message : "??");
		janus_config_destroy(config);
		return -1;
	}
	JANUS_LOG(LOG_INFO, "%s initialized!\n", JANUS_VIDEOROOM_NAME);
	return 0;
}

void janus_videoroom_destroy(void) {
	if(!g_atomic_int_get(&initialized))
		return;
	g_atomic_int_set(&stopping, 1);

	g_async_queue_push(messages, &exit_message);
	if(handler_thread != NULL) {
		g_thread_join(handler_thread);
		handler_thread = NULL;
	}

	/* FIXME We should destroy the sessions cleanly */
	janus_mutex_lock(&sessions_mutex);
	g_hash_table_destroy(sessions);
	janus_mutex_unlock(&sessions_mutex);

	janus_mutex_lock(&rooms_mutex);
	g_hash_table_destroy(rooms);
	janus_mutex_unlock(&rooms_mutex);

	g_async_queue_unref(messages);
	messages = NULL;

	janus_config_destroy(config);
	g_free(admin_key);

	g_atomic_int_set(&initialized, 0);
	g_atomic_int_set(&stopping, 0);
	JANUS_LOG(LOG_INFO, "%s destroyed!\n", JANUS_VIDEOROOM_NAME);
}

int janus_videoroom_get_api_compatibility(void) {
	/* Important! This is what your plugin MUST always return: don't lie here or bad things will happen */
	return JANUS_PLUGIN_API_VERSION;
}

int janus_videoroom_get_version(void) {
	return JANUS_VIDEOROOM_VERSION;
}

const char *janus_videoroom_get_version_string(void) {
	return JANUS_VIDEOROOM_VERSION_STRING;
}

const char *janus_videoroom_get_description(void) {
	return JANUS_VIDEOROOM_DESCRIPTION;
}

const char *janus_videoroom_get_name(void) {
	return JANUS_VIDEOROOM_NAME;
}

const char *janus_videoroom_get_author(void) {
	return JANUS_VIDEOROOM_AUTHOR;
}

const char *janus_videoroom_get_package(void) {
	return JANUS_VIDEOROOM_PACKAGE;
}

void janus_videoroom_create_session(janus_plugin_session *handle, int *error) {
	if(g_atomic_int_get(&stopping) || !g_atomic_int_get(&initialized)) {
		*error = -1;
		return;
	}	
	janus_videoroom_session *session = (janus_videoroom_session *)g_malloc0(sizeof(janus_videoroom_session));
	session->handle = handle;
	session->participant_type = janus_videoroom_p_type_none;
	session->participant = NULL;
	g_atomic_int_set(&session->hangingup, 0);
	g_atomic_int_set(&session->destroyed, 0);
	handle->plugin_handle = session;
	janus_mutex_init(&session->mutex);
	janus_refcount_init(&session->ref, janus_videoroom_session_free);

	janus_mutex_lock(&sessions_mutex);
	g_hash_table_insert(sessions, handle, session);
	janus_mutex_unlock(&sessions_mutex);

	return;
}

static janus_videoroom_publisher *janus_videoroom_session_get_publisher(janus_videoroom_session *session) {
	janus_mutex_lock(&session->mutex);
	janus_videoroom_publisher *publisher = (janus_videoroom_publisher *)session->participant;
	if(publisher)
		janus_refcount_increase(&publisher->ref);
	janus_mutex_unlock(&session->mutex);
	return publisher;
}

static janus_videoroom_publisher *janus_videoroom_session_get_publisher_nodebug(janus_videoroom_session *session) {
	janus_mutex_lock(&session->mutex);
	janus_videoroom_publisher *publisher = (janus_videoroom_publisher *)session->participant;
	if(publisher)
		janus_refcount_increase_nodebug(&publisher->ref);
	janus_mutex_unlock(&session->mutex);
	return publisher;
}

static void janus_videoroom_notify_participants(janus_videoroom_publisher *participant, json_t *msg) {
	/* participant->room->mutex has to be locked. */
	GHashTableIter iter;
	gpointer value;
	g_hash_table_iter_init(&iter, participant->room->participants);
	while (!g_atomic_int_get(&participant->room->destroyed) && g_hash_table_iter_next(&iter, NULL, &value)) {
		janus_videoroom_publisher *p = value;
		if(p && p->session && p != participant) {
			JANUS_LOG(LOG_VERB, "Notifying participant %"SCNu64" (%s)\n", p->user_id, p->display ? p->display : "??");
			int ret = gateway->push_event(p->session->handle, &janus_videoroom_plugin, NULL, msg, NULL);
			JANUS_LOG(LOG_VERB, "  >> %d (%s)\n", ret, janus_get_api_error(ret));
		}
	}
}

static void janus_videoroom_leave_or_unpublish(janus_videoroom_publisher *participant, gboolean is_leaving) {
	/* we need to check if the room still exists, may have been destroyed already */
	if(!participant->room || g_atomic_int_get(&participant->room->destroyed))
		return;
	janus_mutex_lock(&participant->room->mutex);
	json_t *event = json_object();
	json_object_set_new(event, "videoroom", json_string("event"));
	json_object_set_new(event, "room", json_integer(participant->room->room_id));
	json_object_set_new(event, is_leaving ? "leaving" : "unpublished", json_integer(participant->user_id));
	janus_videoroom_notify_participants(participant, event);
	if(is_leaving) {
		g_hash_table_remove(participant->room->participants, &participant->user_id);
	}
	json_decref(event);
	janus_mutex_unlock(&participant->room->mutex);
}

void janus_videoroom_destroy_session(janus_plugin_session *handle, int *error) {
	if(g_atomic_int_get(&stopping) || !g_atomic_int_get(&initialized)) {
		*error = -1;
		return;
	}	
	janus_videoroom_session *session = (janus_videoroom_session *)handle->plugin_handle; 
	if(!session) {
		JANUS_LOG(LOG_ERR, "No VideoRoom session associated with this handle...\n");
		*error = -2;
		return;
	}
	if(g_atomic_int_get(&session->destroyed)) {
		JANUS_LOG(LOG_WARN, "VideoRoom session already marked as destroyed...\n");
		return;
	}
	JANUS_LOG(LOG_VERB, "Removing VideoRoom session...\n");
	/* Cleaning up and removing the session is done in a lazy way */
	janus_mutex_lock(&sessions_mutex);
	if(!g_atomic_int_get(&session->destroyed)) {
		/* Any related WebRTC PeerConnection is not available anymore either */
		janus_videoroom_hangup_media(handle);
		handle->plugin_handle = NULL;
		if(session->participant_type == janus_videoroom_p_type_publisher) {
			/* Get rid of publisher */
			janus_mutex_lock(&session->mutex);
			janus_videoroom_publisher *p = (janus_videoroom_publisher *)session->participant;
			if(p)
				janus_refcount_increase(&p->ref);
			session->participant = NULL;
			janus_mutex_unlock(&session->mutex);
			if(p && p->room) {
				janus_videoroom_leave_or_unpublish(p, TRUE);
				/* Don't clear p->room.  Another thread calls janus_videoroom_leave_or_unpublish,
					 too, and there is no mutex to protect this change. */
				janus_refcount_decrease(&p->room->ref);
			}
			janus_videoroom_publisher_destroy(p);
			g_clear_pointer(&p, janus_videoroom_publisher_dereference);
		} else if(session->participant_type == janus_videoroom_p_type_subscriber) {
			janus_videoroom_subscriber *s = (janus_videoroom_subscriber *)session->participant;
			session->participant = NULL;
			if(s->room) {
				janus_refcount_decrease(&s->room->ref);
			}
			janus_videoroom_subscriber_destroy(s);
		}
		g_hash_table_remove(sessions, handle);
	}
	janus_mutex_unlock(&sessions_mutex);

	return;
}

json_t *janus_videoroom_query_session(janus_plugin_session *handle) {
	if(g_atomic_int_get(&stopping) || !g_atomic_int_get(&initialized)) {
		return NULL;
	}	
	janus_videoroom_session *session = (janus_videoroom_session *)handle->plugin_handle;
	if(!session) {
		JANUS_LOG(LOG_ERR, "No session associated with this handle...\n");
		return NULL;
	}
	janus_refcount_increase(&session->ref);
	/* Show the participant/room info, if any */
	json_t *info = json_object();
	if(session->participant) {
		if(session->participant_type == janus_videoroom_p_type_none) {
			json_object_set_new(info, "type", json_string("none"));
		} else if(session->participant_type == janus_videoroom_p_type_publisher) {
			json_object_set_new(info, "type", json_string("publisher"));
			janus_videoroom_publisher *participant = janus_videoroom_session_get_publisher(session);
			if(participant) {
				janus_videoroom *room = participant->room; 
				json_object_set_new(info, "room", room ? json_integer(room->room_id) : NULL);
				json_object_set_new(info, "id", json_integer(participant->user_id));
				if(participant->display)
					json_object_set_new(info, "display", json_string(participant->display));
				if(participant->subscribers)
					json_object_set_new(info, "viewers", json_integer(g_slist_length(participant->subscribers)));
				json_t *media = json_object();
				json_object_set_new(media, "audio", json_integer(participant->audio));
				json_object_set_new(media, "video", json_integer(participant->video));
				json_object_set_new(media, "data", json_integer(participant->data));
				json_object_set_new(info, "media", media);
				json_object_set_new(info, "bitrate", json_integer(participant->bitrate));
				if(participant->arc || participant->vrc) {
					json_t *recording = json_object();
					if(participant->arc && participant->arc->filename)
						json_object_set_new(recording, "audio", json_string(participant->arc->filename));
					if(participant->vrc && participant->vrc->filename)
						json_object_set_new(recording, "video", json_string(participant->vrc->filename));
					json_object_set_new(info, "recording", recording);
				}
				g_clear_pointer(&participant, janus_videoroom_publisher_dereference);
			}
		} else if(session->participant_type == janus_videoroom_p_type_subscriber) {
			json_object_set_new(info, "type", json_string("subscriber"));
			janus_videoroom_subscriber *participant = (janus_videoroom_subscriber *)session->participant;
			if(participant) {
				janus_videoroom_publisher *feed = (janus_videoroom_publisher *)participant->feed;
				if(feed) {
					janus_videoroom *room = feed->room; 
					json_object_set_new(info, "room", room ? json_integer(room->room_id) : NULL);
					json_object_set_new(info, "feed_id", json_integer(feed->user_id));
					if(feed->display)
						json_object_set_new(info, "feed_display", json_string(feed->display));
				}
				json_t *media = json_object();
				json_object_set_new(media, "audio", json_integer(participant->audio));
				json_object_set_new(media, "video", json_integer(participant->video));
				json_object_set_new(media, "data", json_integer(participant->data));
				json_object_set_new(info, "media", media);
			}
		}
	}
	json_object_set_new(info, "hangingup", json_integer(g_atomic_int_get(&session->hangingup)));
	json_object_set_new(info, "destroyed", json_integer(g_atomic_int_get(&session->destroyed)));
	g_clear_pointer(&session, janus_videoroom_session_dereference);
	return info;
}

static int janus_videoroom_access_room(json_t *root, gboolean check_secret, gboolean check_pin, janus_videoroom **videoroom, char *error_cause, int error_cause_size) {
	/* rooms_mutex has to be locked */
	int error_code = 0;
	json_t *room = json_object_get(root, "room");
	guint64 room_id = json_integer_value(room);
	*videoroom = g_hash_table_lookup(rooms, &room_id);
	if(*videoroom == NULL) {
		JANUS_LOG(LOG_ERR, "No such room (%"SCNu64")\n", room_id);
		error_code = JANUS_VIDEOROOM_ERROR_NO_SUCH_ROOM;
		if(error_cause)
			g_snprintf(error_cause, error_cause_size, "No such room (%"SCNu64")", room_id);
		return error_code;
	}
	if((*videoroom)->destroyed) {
		JANUS_LOG(LOG_ERR, "No such room (%"SCNu64")\n", room_id);
		error_code = JANUS_VIDEOROOM_ERROR_NO_SUCH_ROOM;
		if(error_cause)
			g_snprintf(error_cause, error_cause_size, "No such room (%"SCNu64")", room_id);
		return error_code;
	}
	if(check_secret) {
		char error_cause2[100];
		JANUS_CHECK_SECRET((*videoroom)->room_secret, root, "secret", error_code, error_cause2,
			JANUS_VIDEOROOM_ERROR_MISSING_ELEMENT, JANUS_VIDEOROOM_ERROR_INVALID_ELEMENT, JANUS_VIDEOROOM_ERROR_UNAUTHORIZED);
		if(error_code != 0) {
			g_strlcpy(error_cause, error_cause2, error_cause_size);
			return error_code;
		}
	}
	if(check_pin) {
		char error_cause2[100];
		JANUS_CHECK_SECRET((*videoroom)->room_pin, root, "pin", error_code, error_cause2,
			JANUS_VIDEOROOM_ERROR_MISSING_ELEMENT, JANUS_VIDEOROOM_ERROR_INVALID_ELEMENT, JANUS_VIDEOROOM_ERROR_UNAUTHORIZED);
		if(error_code != 0) {
			g_strlcpy(error_cause, error_cause2, error_cause_size);
			return error_code;
		}
	}
	return 0;
}

struct janus_plugin_result *janus_videoroom_handle_message(janus_plugin_session *handle, char *transaction, json_t *message, json_t *jsep) {
	if(g_atomic_int_get(&stopping) || !g_atomic_int_get(&initialized))
		return janus_plugin_result_new(JANUS_PLUGIN_ERROR, g_atomic_int_get(&stopping) ? "Shutting down" : "Plugin not initialized", NULL);
	janus_videoroom_session *session = (janus_videoroom_session *)handle->plugin_handle;
	if(!session)
		return janus_plugin_result_new(JANUS_PLUGIN_ERROR, "No session associated with this handle", NULL);
	
	/* Pre-parse the message */
	int error_code = 0;
	char error_cause[512];
	json_t *root = message;
	json_t *response = NULL;

	if(message == NULL) {
		JANUS_LOG(LOG_ERR, "No message??\n");
		error_code = JANUS_VIDEOROOM_ERROR_NO_MESSAGE;
		g_snprintf(error_cause, 512, "%s", "No message??");
		goto plugin_response;
	}

	if(g_atomic_int_get(&session->destroyed)) {
		JANUS_LOG(LOG_ERR, "Session has already been marked as destroyed...\n");
		error_code = JANUS_VIDEOROOM_ERROR_UNKNOWN_ERROR;
		g_snprintf(error_cause, 512, "%s", "Session has already been marked as destroyed...");
		goto plugin_response;
	}

	/* Increase the reference counter for this session: we'll decrease it after we handle the message */
	janus_refcount_increase(&session->ref);

	if(!json_is_object(root)) {
		JANUS_LOG(LOG_ERR, "JSON error: not an object\n");
		error_code = JANUS_VIDEOROOM_ERROR_INVALID_JSON;
		g_snprintf(error_cause, 512, "JSON error: not an object");
		goto plugin_response;
	}
	/* Get the request first */
	JANUS_VALIDATE_JSON_OBJECT(root, request_parameters,
		error_code, error_cause, TRUE,
		JANUS_VIDEOROOM_ERROR_MISSING_ELEMENT, JANUS_VIDEOROOM_ERROR_INVALID_ELEMENT);
	if(error_code != 0)
		goto plugin_response;
	json_t *request = json_object_get(root, "request");
	/* Some requests ('create', 'destroy', 'exists', 'list') can be handled synchronously */
	const char *request_text = json_string_value(request);
	if(!strcasecmp(request_text, "create")) {
		/* Create a new videoroom */
		JANUS_LOG(LOG_VERB, "Creating a new videoroom\n");
		JANUS_VALIDATE_JSON_OBJECT(root, create_parameters,
			error_code, error_cause, TRUE,
			JANUS_VIDEOROOM_ERROR_MISSING_ELEMENT, JANUS_VIDEOROOM_ERROR_INVALID_ELEMENT);
		if(error_code != 0)
			goto plugin_response;
		if(admin_key != NULL) {
			/* An admin key was specified: make sure it was provided, and that it's valid */
			JANUS_VALIDATE_JSON_OBJECT(root, adminkey_parameters,
				error_code, error_cause, TRUE,
				JANUS_VIDEOROOM_ERROR_MISSING_ELEMENT, JANUS_VIDEOROOM_ERROR_INVALID_ELEMENT);
			if(error_code != 0)
				goto plugin_response;
			JANUS_CHECK_SECRET(admin_key, root, "admin_key", error_code, error_cause,
				JANUS_VIDEOROOM_ERROR_MISSING_ELEMENT, JANUS_VIDEOROOM_ERROR_INVALID_ELEMENT, JANUS_VIDEOROOM_ERROR_UNAUTHORIZED);
			if(error_code != 0)
				goto plugin_response;
		}
		json_t *desc = json_object_get(root, "description");
		json_t *is_private = json_object_get(root, "is_private");
		json_t *secret = json_object_get(root, "secret");
		json_t *pin = json_object_get(root, "pin");
		json_t *bitrate = json_object_get(root, "bitrate");
		json_t *fir_freq = json_object_get(root, "fir_freq");
		json_t *publishers = json_object_get(root, "publishers");
		json_t *allowed = json_object_get(root, "allowed");
		json_t *audiocodec = json_object_get(root, "audiocodec");
		if(audiocodec) {
			const char *audiocodec_value = json_string_value(audiocodec);
			if(!strcasecmp(audiocodec_value, "opus") && !strcasecmp(audiocodec_value, "isac32") && !strcasecmp(audiocodec_value, "isac16") && !strcasecmp(audiocodec_value, "pcmu") && !strcasecmp(audiocodec_value, "pcma")) {
				JANUS_LOG(LOG_ERR, "Invalid element (audiocodec can only be opus, isac32, isac16, pcmu, or pcma)\n");
				error_code = JANUS_VIDEOROOM_ERROR_INVALID_ELEMENT;
				g_snprintf(error_cause, 512, "Invalid element (audiocodec can only be opus, isac32, isac16, pcmu, or pcma)");
				goto plugin_response;
			}
		}
		json_t *videocodec = json_object_get(root, "videocodec");
		if(videocodec) {
			const char *videocodec_value = json_string_value(videocodec);
			if(!strcasecmp(videocodec_value, "vp8") && !strcasecmp(videocodec_value, "vp9") && !strcasecmp(videocodec_value, "h264")) {
				JANUS_LOG(LOG_ERR, "Invalid element (videocodec can only be vp8, vp9 or h264)\n");
				error_code = JANUS_VIDEOROOM_ERROR_INVALID_ELEMENT;
				g_snprintf(error_cause, 512, "Invalid element (videocodec can only be vp8, vp9 or h264)");
				goto plugin_response;
			}
		}
		json_t *audiolevel_ext = json_object_get(root, "audiolevel_ext");
		json_t *videoorient_ext = json_object_get(root, "videoorient_ext");
		json_t *playoutdelay_ext = json_object_get(root, "playoutdelay_ext");
		json_t *record = json_object_get(root, "record");
		json_t *rec_dir = json_object_get(root, "rec_dir");
		json_t *permanent = json_object_get(root, "permanent");
		if(allowed) {
			/* Make sure the "allowed" array only contains strings */
			gboolean ok = TRUE;
			if(json_array_size(allowed) > 0) {
				size_t i = 0;
				for(i=0; i<json_array_size(allowed); i++) {
					json_t *a = json_array_get(allowed, i);
					if(!a || !json_is_string(a)) {
						ok = FALSE;
						break;
					}
				}
			}
			if(!ok) {
				JANUS_LOG(LOG_ERR, "Invalid element in the allowed array (not a string)\n");
				error_code = JANUS_VIDEOROOM_ERROR_INVALID_ELEMENT;
				g_snprintf(error_cause, 512, "Invalid element in the allowed array (not a string)");
				goto plugin_response;
			}
		}
		gboolean save = permanent ? json_is_true(permanent) : FALSE;
		if(save && config == NULL) {
			JANUS_LOG(LOG_ERR, "No configuration file, can't create permanent room\n");
			error_code = JANUS_VIDEOROOM_ERROR_UNKNOWN_ERROR;
			g_snprintf(error_cause, 512, "No configuration file, can't create permanent room");
			goto plugin_response;
		}
		guint64 room_id = 0;
		json_t *room = json_object_get(root, "room");
		if(room) {
			room_id = json_integer_value(room);
			if(room_id == 0) {
				JANUS_LOG(LOG_WARN, "Desired room ID is 0, which is not allowed... picking random ID instead\n");
			}
		}
		janus_mutex_lock(&rooms_mutex);
		if(room_id > 0) {
			/* Let's make sure the room doesn't exist already */
			if(g_hash_table_lookup(rooms, &room_id) != NULL) {
				/* It does... */
				janus_mutex_unlock(&rooms_mutex);
				JANUS_LOG(LOG_ERR, "Room %"SCNu64" already exists!\n", room_id);
				error_code = JANUS_VIDEOROOM_ERROR_ROOM_EXISTS;
				g_snprintf(error_cause, 512, "Room %"SCNu64" already exists", room_id);
				goto plugin_response;
			}
		}
		/* Create the room */
		janus_videoroom *videoroom = g_malloc0(sizeof(janus_videoroom));
		/* Generate a random ID */
		if(room_id == 0) {
			while(room_id == 0) {
				room_id = janus_random_uint64();
				if(g_hash_table_lookup(rooms, &room_id) != NULL) {
					/* Room ID already taken, try another one */
					room_id = 0;
				}
			}
		}
		videoroom->room_id = room_id;
		char *description = NULL;
		if(desc != NULL && strlen(json_string_value(desc)) > 0) {
			description = g_strdup(json_string_value(desc));
		} else {
			char roomname[255];
			g_snprintf(roomname, 255, "Room %"SCNu64"", videoroom->room_id);
			description = g_strdup(roomname);
		}
		videoroom->room_name = description;
		videoroom->is_private = is_private ? json_is_true(is_private) : FALSE;
		if(secret)
			videoroom->room_secret = g_strdup(json_string_value(secret));
		if(pin)
			videoroom->room_pin = g_strdup(json_string_value(pin));
		videoroom->max_publishers = 3;	/* FIXME How should we choose a default? */
		if(publishers)
			videoroom->max_publishers = json_integer_value(publishers);
		if(videoroom->max_publishers < 0)
			videoroom->max_publishers = 3;	/* FIXME How should we choose a default? */
		videoroom->bitrate = 0;
		if(bitrate)
			videoroom->bitrate = json_integer_value(bitrate);
		if(videoroom->bitrate > 0 && videoroom->bitrate < 64000)
			videoroom->bitrate = 64000;	/* Don't go below 64k */
		videoroom->fir_freq = 0;
		if(fir_freq)
			videoroom->fir_freq = json_integer_value(fir_freq);
		videoroom->acodec = JANUS_VIDEOROOM_OPUS;
		if(audiocodec) {
			const char *audiocodec_value = json_string_value(audiocodec);
			if(!strcasecmp(audiocodec_value, "opus"))
				videoroom->acodec = JANUS_VIDEOROOM_OPUS;
			else if(!strcasecmp(audiocodec_value, "isac32"))
				videoroom->acodec = JANUS_VIDEOROOM_ISAC_32K;
			else if(!strcasecmp(audiocodec_value, "isac16"))
				videoroom->acodec = JANUS_VIDEOROOM_ISAC_16K;
			else if(!strcasecmp(audiocodec_value, "pcmu"))
				videoroom->acodec = JANUS_VIDEOROOM_PCMU;
			else if(!strcasecmp(audiocodec_value, "pcma"))
				videoroom->acodec = JANUS_VIDEOROOM_PCMA;
			else {
				JANUS_LOG(LOG_WARN, "Unsupported audio codec '%s', falling back to OPUS\n", audiocodec_value);
				videoroom->acodec = JANUS_VIDEOROOM_OPUS;
			}
		}
		videoroom->vcodec = JANUS_VIDEOROOM_VP8;
		if(videocodec) {
			const char *videocodec_value = json_string_value(videocodec);
			if(!strcasecmp(videocodec_value, "vp8"))
				videoroom->vcodec = JANUS_VIDEOROOM_VP8;
			else if(!strcasecmp(videocodec_value, "vp9"))
				videoroom->vcodec = JANUS_VIDEOROOM_VP9;
			else if(!strcasecmp(videocodec_value, "h264"))
				videoroom->vcodec = JANUS_VIDEOROOM_H264;
			else {
				JANUS_LOG(LOG_WARN, "Unsupported video codec '%s', falling back to VP8\n", videocodec_value);
				videoroom->vcodec = JANUS_VIDEOROOM_VP8;
			}
		}
		videoroom->audiolevel_ext = audiolevel_ext ? json_is_true(audiolevel_ext) : TRUE;
		videoroom->videoorient_ext = videoorient_ext ? json_is_true(videoorient_ext) : TRUE;
		videoroom->playoutdelay_ext = playoutdelay_ext ? json_is_true(playoutdelay_ext) : TRUE;
		if(record) {
			videoroom->record = json_is_true(record);
		}
		if(rec_dir) {
			videoroom->rec_dir = g_strdup(json_string_value(rec_dir));
		}
		g_atomic_int_set(&videoroom->destroyed, 0);
		janus_mutex_init(&videoroom->mutex);
		janus_refcount_init(&videoroom->ref, janus_videoroom_room_free);
		videoroom->participants = g_hash_table_new_full(g_int64_hash, g_int64_equal, (GDestroyNotify)g_free, NULL);
		videoroom->allowed = g_hash_table_new_full(g_str_hash, g_str_equal, (GDestroyNotify)g_free, NULL);
		if(allowed != NULL) {
			/* Populate the "allowed" list as an ACL for people trying to join */
			if(json_array_size(allowed) > 0) {
				size_t i = 0;
				for(i=0; i<json_array_size(allowed); i++) {
					const char *token = json_string_value(json_array_get(allowed, i));
					if(!g_hash_table_lookup(videoroom->allowed, token))
						g_hash_table_insert(videoroom->allowed, g_strdup(token), GINT_TO_POINTER(TRUE));
				}
			}
			videoroom->check_tokens = TRUE;
		}
		JANUS_LOG(LOG_VERB, "Created videoroom: %"SCNu64" (%s, %s, %s/%s codecs, secret: %s, pin: %s)\n",
			videoroom->room_id, videoroom->room_name,
			videoroom->is_private ? "private" : "public",
			janus_videoroom_audiocodec_name(videoroom->acodec),
			janus_videoroom_videocodec_name(videoroom->vcodec),
			videoroom->room_secret ? videoroom->room_secret : "no secret",
			videoroom->room_pin ? videoroom->room_pin : "no pin");
		if(videoroom->record) {
			JANUS_LOG(LOG_VERB, "  -- Room is going to be recorded in %s\n", videoroom->rec_dir ? videoroom->rec_dir : "the current folder");
		}
		if(save) {
			/* This room is permanent: save to the configuration file too
			 * FIXME: We should check if anything fails... */
			JANUS_LOG(LOG_VERB, "Saving room %"SCNu64" permanently in config file\n", videoroom->room_id);
			janus_mutex_lock(&config_mutex);
			char cat[BUFSIZ], value[BUFSIZ];
			/* The room ID is the category */
			g_snprintf(cat, BUFSIZ, "%"SCNu64, videoroom->room_id);
			janus_config_add_category(config, cat);
			/* Now for the values */
			janus_config_add_item(config, cat, "description", videoroom->room_name);
			if(videoroom->is_private)
				janus_config_add_item(config, cat, "is_private", "yes");
			g_snprintf(value, BUFSIZ, "%"SCNu64, videoroom->bitrate);
			janus_config_add_item(config, cat, "bitrate", value);
			g_snprintf(value, BUFSIZ, "%d", videoroom->max_publishers);
			janus_config_add_item(config, cat, "publishers", value);
			if(videoroom->fir_freq) {
				g_snprintf(value, BUFSIZ, "%"SCNu16, videoroom->fir_freq);
				janus_config_add_item(config, cat, "fir_freq", value);
			}
			janus_config_add_item(config, cat, "audiocodec", janus_videoroom_audiocodec_name(videoroom->acodec));
			janus_config_add_item(config, cat, "videocodec", janus_videoroom_videocodec_name(videoroom->vcodec));
			if(videoroom->room_secret)
				janus_config_add_item(config, cat, "secret", videoroom->room_secret);
			if(videoroom->room_pin)
				janus_config_add_item(config, cat, "pin", videoroom->room_pin);
			if(videoroom->record)
				janus_config_add_item(config, cat, "record", "yes");
			if(videoroom->rec_dir)
				janus_config_add_item(config, cat, "rec_dir", videoroom->rec_dir);
			/* Save modified configuration */
			janus_config_save(config, config_folder, JANUS_VIDEOROOM_PACKAGE);
			janus_mutex_unlock(&config_mutex);
		}
		/* Show updated rooms list */
		GHashTableIter iter;
		gpointer value;
		g_hash_table_insert(rooms, janus_uint64_dup(videoroom->room_id), videoroom);
		g_hash_table_iter_init(&iter, rooms);
		while (g_hash_table_iter_next(&iter, NULL, &value)) {
			janus_videoroom *vr = value;
			JANUS_LOG(LOG_VERB, "  ::: [%"SCNu64"][%s] %"SCNu64", max %d publishers, FIR frequency of %d seconds\n", vr->room_id, vr->room_name, vr->bitrate, vr->max_publishers, vr->fir_freq);
		}
		janus_mutex_unlock(&rooms_mutex);
		/* Send info back */
		response = json_object();
		json_object_set_new(response, "videoroom", json_string("created"));
		json_object_set_new(response, "room", json_integer(videoroom->room_id));
		/* Also notify event handlers */
		if(notify_events && gateway->events_is_enabled()) {
			json_t *info = json_object();
			json_object_set_new(info, "event", json_string("created"));
			json_object_set_new(info, "room", json_integer(videoroom->room_id));
			gateway->notify_event(&janus_videoroom_plugin, session->handle, info);
		}
		goto plugin_response;
	} else if(!strcasecmp(request_text, "destroy")) {
		JANUS_LOG(LOG_VERB, "Attempt to destroy an existing videoroom room\n");
		JANUS_VALIDATE_JSON_OBJECT(root, destroy_parameters,
			error_code, error_cause, TRUE,
			JANUS_VIDEOROOM_ERROR_MISSING_ELEMENT, JANUS_VIDEOROOM_ERROR_INVALID_ELEMENT);
		if(error_code != 0)
			goto plugin_response;
		json_t *room = json_object_get(root, "room");
		json_t *permanent = json_object_get(root, "permanent");
		gboolean save = permanent ? json_is_true(permanent) : FALSE;
		if(save && config == NULL) {
			JANUS_LOG(LOG_ERR, "No configuration file, can't destroy room permanently\n");
			error_code = JANUS_VIDEOROOM_ERROR_UNKNOWN_ERROR;
			g_snprintf(error_cause, 512, "No configuration file, can't destroy room permanently");
			goto plugin_response;
		}
		guint64 room_id = json_integer_value(room);
		janus_mutex_lock(&rooms_mutex);
		janus_videoroom *videoroom = NULL;
		error_code = janus_videoroom_access_room(root, TRUE, FALSE, &videoroom, error_cause, sizeof(error_cause));
		if(error_code != 0) {
			janus_mutex_unlock(&rooms_mutex);
			goto plugin_response;
		}
		/* Remove room, but add a reference until we're done */
		janus_refcount_increase(&videoroom->ref);
		g_hash_table_remove(rooms, &room_id);
		/* Notify all participants that the fun is over, and that they'll be kicked */
		JANUS_LOG(LOG_VERB, "Notifying all participants\n");
		json_t *destroyed = json_object();
		json_object_set_new(destroyed, "videoroom", json_string("destroyed"));
		json_object_set_new(destroyed, "room", json_integer(room_id));
		GHashTableIter iter;
		gpointer value;
		janus_mutex_lock(&videoroom->mutex);
		g_hash_table_iter_init(&iter, videoroom->participants);
		while (g_hash_table_iter_next(&iter, NULL, &value)) {
			janus_videoroom_publisher *p = value;
			if(p && p->session) {
				/* Notify the user we're going to destroy the room... */
				int ret = gateway->push_event(p->session->handle, &janus_videoroom_plugin, NULL, destroyed, NULL);
				JANUS_LOG(LOG_VERB, "  >> %d (%s)\n", ret, janus_get_api_error(ret));
				/* ... and then ask the core to remove the handle */
				gateway->end_session(p->session->handle);
			}
		}
		json_decref(destroyed);
		janus_mutex_unlock(&videoroom->mutex);
		/* Also notify event handlers */
		if(notify_events && gateway->events_is_enabled()) {
			json_t *info = json_object();
			json_object_set_new(info, "event", json_string("destroyed"));
			json_object_set_new(info, "room", json_integer(room_id));
			gateway->notify_event(&janus_videoroom_plugin, session->handle, info);
		}
		janus_mutex_unlock(&rooms_mutex);
		if(save) {
			/* This change is permanent: save to the configuration file too
			 * FIXME: We should check if anything fails... */
			JANUS_LOG(LOG_VERB, "Destroying room %"SCNu64" permanently in config file\n", room_id);
			janus_mutex_lock(&config_mutex);
			char cat[BUFSIZ];
			/* The room ID is the category */
			g_snprintf(cat, BUFSIZ, "%"SCNu64, room_id);
			janus_config_remove_category(config, cat);
			/* Save modified configuration */
			janus_config_save(config, config_folder, JANUS_VIDEOROOM_PACKAGE);
			janus_mutex_unlock(&config_mutex);
		}
		janus_refcount_decrease(&videoroom->ref);
		/* Done */
		response = json_object();
		json_object_set_new(response, "videoroom", json_string("destroyed"));
		json_object_set_new(response, "room", json_integer(room_id));
		goto plugin_response;
	} else if(!strcasecmp(request_text, "list")) {
		/* List all rooms (but private ones) and their details (except for the secret, of course...) */
		json_t *list = json_array();
		JANUS_LOG(LOG_VERB, "Getting the list of video rooms\n");
		janus_mutex_lock(&rooms_mutex);
		GHashTableIter iter;
		gpointer value;
		g_hash_table_iter_init(&iter, rooms);
		while(g_hash_table_iter_next(&iter, NULL, &value)) {
			janus_videoroom *room = value;
			if(!room)
				continue;
			janus_refcount_increase(&room->ref);
			if(room->is_private) {
				/* Skip private room */
				JANUS_LOG(LOG_VERB, "Skipping private room '%s'\n", room->room_name);
				g_clear_pointer(&room, janus_videoroom_room_dereference);
				continue;
			}
			if(!g_atomic_int_get(&room->destroyed)) {
				json_t *rl = json_object();
				json_object_set_new(rl, "room", json_integer(room->room_id));
				json_object_set_new(rl, "description", json_string(room->room_name));
				json_object_set_new(rl, "max_publishers", json_integer(room->max_publishers));
				json_object_set_new(rl, "bitrate", json_integer(room->bitrate));
				json_object_set_new(rl, "fir_freq", json_integer(room->fir_freq));
				json_object_set_new(rl, "audiocodec", json_string(janus_videoroom_audiocodec_name(room->acodec)));
				json_object_set_new(rl, "videocodec", json_string(janus_videoroom_videocodec_name(room->vcodec)));
				json_object_set_new(rl, "record", room->record ? json_true() : json_false());
				json_object_set_new(rl, "rec_dir", json_string(room->rec_dir));
				/* TODO: Should we list participants as well? or should there be a separate API call on a specific room for this? */
				json_object_set_new(rl, "num_participants", json_integer(g_hash_table_size(room->participants)));
				json_array_append_new(list, rl);
			}
			g_clear_pointer(&room, janus_videoroom_room_dereference);
		}
		janus_mutex_unlock(&rooms_mutex);
		response = json_object();
		json_object_set_new(response, "videoroom", json_string("success"));
		json_object_set_new(response, "list", list);
		goto plugin_response;
	} else if(!strcasecmp(request_text, "rtp_forward")) {
		JANUS_VALIDATE_JSON_OBJECT(root, rtp_forward_parameters,
			error_code, error_cause, TRUE,
			JANUS_VIDEOROOM_ERROR_MISSING_ELEMENT, JANUS_VIDEOROOM_ERROR_INVALID_ELEMENT);
		if(error_code != 0)
			goto plugin_response;
		json_t *room = json_object_get(root, "room");
		json_t *pub_id = json_object_get(root, "publisher_id");
		int video_port = -1;
		int audio_port = -1;
		json_t *vid_port = json_object_get(root, "video_port");
		if(vid_port) {
			video_port = json_integer_value(vid_port);
		}
		json_t *au_port = json_object_get(root, "audio_port");
		if(au_port) {
			audio_port = json_integer_value(au_port);
		}
		json_t *json_host = json_object_get(root, "host");
		
		guint64 room_id = json_integer_value(room);
		guint64 publisher_id = json_integer_value(pub_id);
		const gchar* host = json_string_value(json_host);
		janus_mutex_lock(&rooms_mutex);
		janus_videoroom *videoroom = NULL;
		error_code = janus_videoroom_access_room(root, TRUE, FALSE, &videoroom, error_cause, sizeof(error_cause));
		janus_mutex_unlock(&rooms_mutex);
		if(error_code != 0)
			goto plugin_response;
		janus_refcount_increase(&videoroom->ref);
		janus_mutex_lock(&videoroom->mutex);
		janus_videoroom_publisher *publisher = g_hash_table_lookup(videoroom->participants, &publisher_id);
		if(publisher == NULL) {
			janus_mutex_unlock(&videoroom->mutex);
			g_clear_pointer(&videoroom, janus_videoroom_room_dereference);
			JANUS_LOG(LOG_ERR, "No such publisher (%"SCNu64")\n", publisher_id);
			error_code = JANUS_VIDEOROOM_ERROR_NO_SUCH_FEED;
			g_snprintf(error_cause, 512, "No such feed (%"SCNu64")", publisher_id);
			goto plugin_response;
		}
		janus_refcount_increase(&publisher->ref);	/* This is just to handle the request for now */
		if(publisher->udp_sock <= 0) {
			publisher->udp_sock = socket(AF_INET, SOCK_DGRAM, IPPROTO_UDP);
			if(publisher->udp_sock <= 0) {
				g_clear_pointer(&publisher, janus_videoroom_publisher_dereference);
				janus_mutex_unlock(&videoroom->mutex);
				g_clear_pointer(&videoroom, janus_videoroom_room_dereference);
				JANUS_LOG(LOG_ERR, "Could not open UDP socket for rtp stream for publisher (%"SCNu64")\n", publisher_id);
				error_code = JANUS_VIDEOROOM_ERROR_UNKNOWN_ERROR;
				g_snprintf(error_cause, 512, "Could not open UDP socket for rtp stream");
				goto plugin_response;
			}
		}
		guint32 audio_handle = 0;
		guint32 video_handle = 0;
		if(audio_port > 0) {
			audio_handle = janus_rtp_forwarder_add_helper(publisher, host, audio_port, 0);
		}
		if(video_port > 0) {
			video_handle = janus_rtp_forwarder_add_helper(publisher, host, video_port, 1);
		}
		janus_mutex_unlock(&videoroom->mutex);
		response = json_object();
		json_t* rtp_stream = json_object();
		if(audio_handle > 0) {
			json_object_set_new(rtp_stream, "audio_stream_id", json_integer(audio_handle));
			json_object_set_new(rtp_stream, "audio", json_integer(audio_port));
		}
		if(video_handle > 0) {
			/* Send a FIR to the new RTP forward publisher */
			char buf[20];
			memset(buf, 0, 20);
			janus_rtcp_fir((char *)&buf, 20, &publisher->fir_seq);
			JANUS_LOG(LOG_VERB, "New RTP forward publisher, sending FIR to %"SCNu64" (%s)\n", publisher->user_id, publisher->display ? publisher->display : "??");
			gateway->relay_rtcp(publisher->session->handle, 1, buf, 20);
			/* Send a PLI too, just in case... */
			memset(buf, 0, 12);
			janus_rtcp_pli((char *)&buf, 12);
			JANUS_LOG(LOG_VERB, "New RTP forward publisher, sending PLI to %"SCNu64" (%s)\n", publisher->user_id, publisher->display ? publisher->display : "??");
			gateway->relay_rtcp(publisher->session->handle, 1, buf, 12);
			/* Done */
			json_object_set_new(rtp_stream, "video_stream_id", json_integer(video_handle));
			json_object_set_new(rtp_stream, "video", json_integer(video_port));
		}
		/* These two unrefs are related to the message handling */
		g_clear_pointer(&publisher, janus_videoroom_publisher_dereference);
		g_clear_pointer(&videoroom, janus_videoroom_room_dereference);
		json_object_set_new(rtp_stream, "host", json_string(host));
		json_object_set_new(response, "publisher_id", json_integer(publisher_id));
		json_object_set_new(response, "rtp_stream", rtp_stream);
		json_object_set_new(response, "room", json_integer(room_id));
		json_object_set_new(response, "videoroom", json_string("rtp_forward"));
		goto plugin_response;
	} else if(!strcasecmp(request_text, "stop_rtp_forward")) {
		JANUS_VALIDATE_JSON_OBJECT(root, stop_rtp_forward_parameters,
			error_code, error_cause, TRUE,
			JANUS_VIDEOROOM_ERROR_MISSING_ELEMENT, JANUS_VIDEOROOM_ERROR_INVALID_ELEMENT);
		if(error_code != 0)
			goto plugin_response;
		json_t *room = json_object_get(root, "room");
		json_t *pub_id = json_object_get(root, "publisher_id");
		json_t *id = json_object_get(root, "stream_id");

		guint64 room_id = json_integer_value(room);
		guint64 publisher_id = json_integer_value(pub_id);
		guint32 stream_id = json_integer_value(id);
		janus_mutex_lock(&rooms_mutex);
		janus_videoroom *videoroom = NULL;
		error_code = janus_videoroom_access_room(root, TRUE, FALSE, &videoroom, error_cause, sizeof(error_cause));
		janus_mutex_unlock(&rooms_mutex);
		if(error_code != 0)
			goto plugin_response;
		janus_mutex_lock(&videoroom->mutex);
		janus_refcount_increase(&videoroom->ref);
		janus_videoroom_publisher *publisher = g_hash_table_lookup(videoroom->participants, &publisher_id);
		if(publisher == NULL) {
			janus_mutex_unlock(&videoroom->mutex);
			g_clear_pointer(&videoroom, janus_videoroom_room_dereference);
			JANUS_LOG(LOG_ERR, "No such publisher (%"SCNu64")\n", publisher_id);
			error_code = JANUS_VIDEOROOM_ERROR_NO_SUCH_FEED;
			g_snprintf(error_cause, 512, "No such feed (%"SCNu64")", publisher_id);
			goto plugin_response;
		}
		janus_refcount_increase(&publisher->ref);	/* Just to handle the message now */
		janus_mutex_lock(&publisher->rtp_forwarders_mutex);
		if(!g_hash_table_remove(publisher->rtp_forwarders, GUINT_TO_POINTER(stream_id))) {
			janus_mutex_unlock(&publisher->rtp_forwarders_mutex);
			g_clear_pointer(&publisher, janus_videoroom_publisher_dereference);
			janus_mutex_unlock(&videoroom->mutex);
			g_clear_pointer(&videoroom, janus_videoroom_room_dereference);
			JANUS_LOG(LOG_ERR, "No such stream (%"SCNu32")\n", stream_id);
			error_code = JANUS_VIDEOROOM_ERROR_NO_SUCH_FEED;
			g_snprintf(error_cause, 512, "No such stream (%"SCNu32")", stream_id);
			goto plugin_response;
		}
		janus_mutex_unlock(&publisher->rtp_forwarders_mutex);
		g_clear_pointer(&publisher, janus_videoroom_publisher_dereference);
		janus_mutex_unlock(&videoroom->mutex);
		g_clear_pointer(&videoroom, janus_videoroom_room_dereference);
		response = json_object();
		json_object_set_new(response, "videoroom", json_string("stop_rtp_forward"));
		json_object_set_new(response, "room", json_integer(room_id));
		json_object_set_new(response, "publisher_id", json_integer(publisher_id));
		json_object_set_new(response, "stream_id", json_integer(stream_id));
		goto plugin_response;
	} else if(!strcasecmp(request_text, "exists")) {
		/* Check whether a given room exists or not, returns true/false */	
		JANUS_VALIDATE_JSON_OBJECT(root, room_parameters,
			error_code, error_cause, TRUE,
			JANUS_VIDEOROOM_ERROR_MISSING_ELEMENT, JANUS_VIDEOROOM_ERROR_INVALID_ELEMENT);
		if(error_code != 0)
			goto plugin_response;
		json_t *room = json_object_get(root, "room");
		guint64 room_id = json_integer_value(room);
		janus_mutex_lock(&rooms_mutex);
		gboolean room_exists = g_hash_table_contains(rooms, &room_id);
		janus_mutex_unlock(&rooms_mutex);
		response = json_object();
		json_object_set_new(response, "videoroom", json_string("success"));
		json_object_set_new(response, "room", json_integer(room_id));
		json_object_set_new(response, "exists", room_exists ? json_true() : json_false());
		goto plugin_response;
	} else if(!strcasecmp(request_text, "allowed")) {
		JANUS_LOG(LOG_VERB, "Attempt to edit the list of allowed participants in an existing videoroom room\n");
		JANUS_VALIDATE_JSON_OBJECT(root, allowed_parameters,
			error_code, error_cause, TRUE,
			JANUS_VIDEOROOM_ERROR_MISSING_ELEMENT, JANUS_VIDEOROOM_ERROR_INVALID_ELEMENT);
		if(error_code != 0)
			goto plugin_response;
		json_t *action = json_object_get(root, "action");
		json_t *room = json_object_get(root, "room");
		json_t *allowed = json_object_get(root, "allowed");
		const char *action_text = json_string_value(action);
		if(strcasecmp(action_text, "enable") && strcasecmp(action_text, "disable") &&
				strcasecmp(action_text, "add") && strcasecmp(action_text, "remove")) {
			JANUS_LOG(LOG_ERR, "Unsupported action '%s' (allowed)\n", action_text);
			error_code = JANUS_VIDEOROOM_ERROR_INVALID_ELEMENT;
			g_snprintf(error_cause, 512, "Unsupported action '%s' (allowed)", action_text);
			goto plugin_response;
		}
		guint64 room_id = json_integer_value(room);
		janus_mutex_lock(&rooms_mutex);
		janus_videoroom *videoroom = g_hash_table_lookup(rooms, &room_id);
		if(videoroom == NULL) {
			janus_mutex_unlock(&rooms_mutex);
			JANUS_LOG(LOG_ERR, "No such room (%"SCNu64")\n", room_id);
			error_code = JANUS_VIDEOROOM_ERROR_NO_SUCH_ROOM;
			g_snprintf(error_cause, 512, "No such room (%"SCNu64")", room_id);
			goto plugin_response;
		}
		/* A secret may be required for this action */
		JANUS_CHECK_SECRET(videoroom->room_secret, root, "secret", error_code, error_cause,
			JANUS_VIDEOROOM_ERROR_MISSING_ELEMENT, JANUS_VIDEOROOM_ERROR_INVALID_ELEMENT, JANUS_VIDEOROOM_ERROR_UNAUTHORIZED);
		if(error_code != 0) {
			janus_mutex_unlock(&rooms_mutex);
			goto plugin_response;
		}
		if(!strcasecmp(action_text, "enable")) {
			JANUS_LOG(LOG_VERB, "Enabling the check on allowed authorization tokens for room %"SCNu64"\n", room_id);
			videoroom->check_tokens = TRUE;
		} else if(!strcasecmp(action_text, "disable")) {
			JANUS_LOG(LOG_VERB, "Disabling the check on allowed authorization tokens for room %"SCNu64" (free entry)\n", room_id);
			videoroom->check_tokens = FALSE;
		} else {
			gboolean add = !strcasecmp(action_text, "add");
			if(allowed) {
				/* Make sure the "allowed" array only contains strings */
				gboolean ok = TRUE;
				if(json_array_size(allowed) > 0) {
					size_t i = 0;
					for(i=0; i<json_array_size(allowed); i++) {
						json_t *a = json_array_get(allowed, i);
						if(!a || !json_is_string(a)) {
							ok = FALSE;
							break;
						}
					}
				}
				if(!ok) {
					JANUS_LOG(LOG_ERR, "Invalid element in the allowed array (not a string)\n");
					error_code = JANUS_VIDEOROOM_ERROR_INVALID_ELEMENT;
					g_snprintf(error_cause, 512, "Invalid element in the allowed array (not a string)");
					janus_mutex_unlock(&rooms_mutex);
					goto plugin_response;
				}
				size_t i = 0;
				for(i=0; i<json_array_size(allowed); i++) {
					const char *token = json_string_value(json_array_get(allowed, i));
					if(add) {
						if(!g_hash_table_lookup(videoroom->allowed, token))
							g_hash_table_insert(videoroom->allowed, g_strdup(token), GINT_TO_POINTER(TRUE));
					} else {
						g_hash_table_remove(videoroom->allowed, token);
					}
				}
			}
		}
		/* Prepare response */
		response = json_object();
		json_object_set_new(response, "videoroom", json_string("success"));
		json_object_set_new(response, "room", json_integer(videoroom->room_id));
		json_t *list = json_array();
		if(strcasecmp(action_text, "disable")) {
			if(g_hash_table_size(videoroom->allowed) > 0) {
				GHashTableIter iter;
				gpointer key;
				g_hash_table_iter_init(&iter, videoroom->allowed);
				while(g_hash_table_iter_next(&iter, &key, NULL)) {
					char *token = key;
					json_array_append_new(list, json_string(token));
				}
			}
			json_object_set_new(response, "allowed", list);
		}
		/* Done */
		janus_mutex_unlock(&rooms_mutex);
		JANUS_LOG(LOG_VERB, "VideoRoom room allowed list updated\n");
		goto plugin_response;
	} else if(!strcasecmp(request_text, "kick")) {
		JANUS_LOG(LOG_VERB, "Attempt to kick a participant from an existing videoroom room\n");
		JANUS_VALIDATE_JSON_OBJECT(root, kick_parameters,
			error_code, error_cause, TRUE,
			JANUS_VIDEOROOM_ERROR_MISSING_ELEMENT, JANUS_VIDEOROOM_ERROR_INVALID_ELEMENT);
		if(error_code != 0)
			goto plugin_response;
		json_t *room = json_object_get(root, "room");
		json_t *id = json_object_get(root, "id");
		guint64 room_id = json_integer_value(room);
		janus_mutex_lock(&rooms_mutex);
		janus_videoroom *videoroom = g_hash_table_lookup(rooms, &room_id);
		if(videoroom == NULL) {
			janus_mutex_unlock(&rooms_mutex);
			JANUS_LOG(LOG_ERR, "No such room (%"SCNu64")\n", room_id);
			error_code = JANUS_VIDEOROOM_ERROR_NO_SUCH_ROOM;
			g_snprintf(error_cause, 512, "No such room (%"SCNu64")", room_id);
			goto plugin_response;
		}
		janus_mutex_lock(&videoroom->participants_mutex);
		/* A secret may be required for this action */
		JANUS_CHECK_SECRET(videoroom->room_secret, root, "secret", error_code, error_cause,
			JANUS_VIDEOROOM_ERROR_MISSING_ELEMENT, JANUS_VIDEOROOM_ERROR_INVALID_ELEMENT, JANUS_VIDEOROOM_ERROR_UNAUTHORIZED);
		if(error_code != 0) {
			janus_mutex_unlock(&videoroom->participants_mutex);
			janus_mutex_unlock(&rooms_mutex);
			goto plugin_response;
		}
		guint64 user_id = json_integer_value(id);
		janus_videoroom_participant *participant = g_hash_table_lookup(videoroom->participants, &user_id);
		if(participant == NULL) {
			janus_mutex_unlock(&videoroom->participants_mutex);
			janus_mutex_unlock(&rooms_mutex);
			JANUS_LOG(LOG_ERR, "No such user %"SCNu64" in room %"SCNu64"\n", user_id, room_id);
			error_code = JANUS_VIDEOROOM_ERROR_NO_SUCH_FEED;
			g_snprintf(error_cause, 512, "No such user %"SCNu64" in room %"SCNu64, user_id, room_id);
			goto plugin_response;
		}
		/* Tell the core to tear down the PeerConnection, hangup_media will do the rest
		 * 	FIXME: this only kicks the publisher, but not the subscriptions it created */
		if(participant && participant->session)
			gateway->close_pc(participant->session->handle);
		JANUS_LOG(LOG_VERB, "Kicked user %"SCNu64" from room %"SCNu64"\n", user_id, room_id);
		/* Prepare response */
		response = json_object();
		json_object_set_new(response, "videoroom", json_string("success"));
		/* Done */
		janus_mutex_unlock(&videoroom->participants_mutex);
		janus_mutex_unlock(&rooms_mutex);
		goto plugin_response;
	} else if(!strcasecmp(request_text, "listparticipants")) {
		/* List all participants in a room, specifying whether they're publishers or just attendees */	
		JANUS_VALIDATE_JSON_OBJECT(root, room_parameters,
			error_code, error_cause, TRUE,
			JANUS_VIDEOROOM_ERROR_MISSING_ELEMENT, JANUS_VIDEOROOM_ERROR_INVALID_ELEMENT);
		if(error_code != 0)
			goto plugin_response;
		json_t *room = json_object_get(root, "room");
		guint64 room_id = json_integer_value(room);
		janus_mutex_lock(&rooms_mutex);
		janus_videoroom *videoroom = NULL;
		error_code = janus_videoroom_access_room(root, FALSE, FALSE, &videoroom, error_cause, sizeof(error_cause));
		janus_mutex_unlock(&rooms_mutex);
		if(error_code != 0)
			goto plugin_response;
		janus_refcount_increase(&videoroom->ref);
		/* Return a list of all participants (whether they're publishing or not) */
		json_t *list = json_array();
		GHashTableIter iter;
		gpointer value;
		janus_mutex_lock(&videoroom->mutex);
		g_hash_table_iter_init(&iter, videoroom->participants);
		while (!g_atomic_int_get(&videoroom->destroyed) && g_hash_table_iter_next(&iter, NULL, &value)) {
			janus_videoroom_publisher *p = value;
			json_t *pl = json_object();
			json_object_set_new(pl, "id", json_integer(p->user_id));
			if(p->display)
				json_object_set_new(pl, "display", json_string(p->display));
			json_object_set_new(pl, "publisher", (p->sdp && p->session->started) ? json_true() : json_false());
			if ((p->sdp && p->session->started)) {
				json_object_set_new(pl, "internal_audio_ssrc", json_integer(p->audio_ssrc));
				json_object_set_new(pl, "internal_video_ssrc", json_integer(p->video_ssrc));
			}
			json_array_append_new(list, pl);
		}
		janus_mutex_unlock(&videoroom->mutex);
		g_clear_pointer(&videoroom, janus_videoroom_room_dereference);
		response = json_object();
		json_object_set_new(response, "videoroom", json_string("participants"));
		json_object_set_new(response, "room", json_integer(room_id));
		json_object_set_new(response, "participants", list);
		goto plugin_response;
	} else if(!strcasecmp(request_text, "listforwarders")) {
		/* List all forwarders in a room */	
		JANUS_VALIDATE_JSON_OBJECT(root, room_parameters,
			error_code, error_cause, TRUE,
			JANUS_VIDEOROOM_ERROR_MISSING_ELEMENT, JANUS_VIDEOROOM_ERROR_INVALID_ELEMENT);
		if(error_code != 0)
			goto plugin_response;
		json_t *room = json_object_get(root, "room");
		guint64 room_id = json_integer_value(room);
		janus_mutex_lock(&rooms_mutex);
		janus_videoroom *videoroom = g_hash_table_lookup(rooms, &room_id);
		if(videoroom == NULL) {
			JANUS_LOG(LOG_ERR, "No such room (%"SCNu64")\n", room_id);
			error_code = JANUS_VIDEOROOM_ERROR_NO_SUCH_ROOM;
			g_snprintf(error_cause, 512, "No such room (%"SCNu64")", room_id);
			janus_mutex_unlock(&rooms_mutex);
			goto plugin_response;
		}
		if(g_atomic_int_get(&videoroom->destroyed)) {
			JANUS_LOG(LOG_ERR, "No such room (%"SCNu64")\n", room_id);
			error_code = JANUS_VIDEOROOM_ERROR_NO_SUCH_ROOM;
			g_snprintf(error_cause, 512, "No such room (%"SCNu64")", room_id);
			janus_mutex_unlock(&rooms_mutex);
			goto plugin_response;
		}
		/* A secret may be required for this action */
		JANUS_CHECK_SECRET(videoroom->room_secret, root, "secret", error_code, error_cause,
			JANUS_VIDEOROOM_ERROR_MISSING_ELEMENT, JANUS_VIDEOROOM_ERROR_INVALID_ELEMENT, JANUS_VIDEOROOM_ERROR_UNAUTHORIZED);
		if(error_code != 0) {
			janus_mutex_unlock(&rooms_mutex);
			goto plugin_response;
		}
		/* Return a list of all forwarders */
		json_t *list = json_array();
		GHashTableIter iter;
		gpointer value;
		janus_mutex_lock(&videoroom->mutex);
		g_hash_table_iter_init(&iter, videoroom->participants);
		while (!g_atomic_int_get(&videoroom->destroyed) && g_hash_table_iter_next(&iter, NULL, &value)) {
			janus_videoroom_publisher *p = value;
			janus_mutex_lock(&p->rtp_forwarders_mutex);
			if(g_hash_table_size(p->rtp_forwarders) == 0) {
				janus_mutex_unlock(&p->rtp_forwarders_mutex);
				continue;
			}
			json_t *pl = json_object();
			json_object_set_new(pl, "publisher_id", json_integer(p->user_id));
			if(p->display)
				json_object_set_new(pl, "display", json_string(p->display));
			json_t *flist = json_array();
			GHashTableIter iter_f;
			gpointer key_f, value_f;			
			g_hash_table_iter_init(&iter_f, p->rtp_forwarders);
			while(g_hash_table_iter_next(&iter_f, &key_f, &value_f)) {				
				json_t *fl = json_object();
				guint32 rpk = GPOINTER_TO_UINT(key_f);
				rtp_forwarder *rpv = value_f;
				json_object_set_new(fl, "ip", json_string(inet_ntoa(rpv->serv_addr.sin_addr)));
				if(rpv->is_video > 0) {
					json_object_set_new(fl, "video_stream_id", json_integer(rpk));
					json_object_set_new(fl, "port", json_integer(ntohs(rpv->serv_addr.sin_port)));
				} else {
					json_object_set_new(fl, "audio_stream_id", json_integer(rpk));
					json_object_set_new(fl, "port", json_integer(ntohs(rpv->serv_addr.sin_port)));
				}
				json_array_append_new(flist, fl);
			}		
			janus_mutex_unlock(&p->rtp_forwarders_mutex);
			json_object_set_new(pl, "rtp_forwarder", flist);
			json_array_append_new(list, pl);
		}
		janus_mutex_unlock(&videoroom->mutex);
		janus_mutex_unlock(&rooms_mutex);
		response = json_object();
		json_object_set_new(response, "room", json_integer(room_id));
		json_object_set_new(response, "rtp_forwarders", list);
		goto plugin_response;
	} else if(!strcasecmp(request_text, "join") || !strcasecmp(request_text, "joinandconfigure")
			|| !strcasecmp(request_text, "configure") || !strcasecmp(request_text, "publish") || !strcasecmp(request_text, "unpublish")
			|| !strcasecmp(request_text, "start") || !strcasecmp(request_text, "pause") || !strcasecmp(request_text, "switch")
			|| !strcasecmp(request_text, "stop") || !strcasecmp(request_text, "leave")) {
		/* These messages are handled asynchronously */

		janus_videoroom_message *msg = g_malloc0(sizeof(janus_videoroom_message));
		msg->handle = handle;
		msg->transaction = transaction;
		msg->message = root;
		msg->jsep = jsep;
		g_async_queue_push(messages, msg);

		return janus_plugin_result_new(JANUS_PLUGIN_OK_WAIT, NULL, NULL);
	} else {
		JANUS_LOG(LOG_VERB, "Unknown request '%s'\n", request_text);
		error_code = JANUS_VIDEOROOM_ERROR_INVALID_REQUEST;
		g_snprintf(error_cause, 512, "Unknown request '%s'", request_text);
	}

plugin_response:
		{
			if(error_code == 0 && !response) {
				error_code = JANUS_VIDEOROOM_ERROR_UNKNOWN_ERROR;
				g_snprintf(error_cause, 512, "Invalid response");
			}
			if(error_code != 0) {
				/* Prepare JSON error event */
				json_t *event = json_object();
				json_object_set_new(event, "videoroom", json_string("event"));
				json_object_set_new(event, "error_code", json_integer(error_code));
				json_object_set_new(event, "error", json_string(error_cause));
				response = event;
			}
			if(root != NULL)
				json_decref(root);
			if(jsep != NULL)
				json_decref(jsep);
			g_free(transaction);

			g_clear_pointer(&session, janus_videoroom_session_dereference);
			return janus_plugin_result_new(JANUS_PLUGIN_OK, NULL, response);
		}

}

void janus_videoroom_setup_media(janus_plugin_session *handle) {
	JANUS_LOG(LOG_INFO, "[%s-%p] WebRTC media is now available\n", JANUS_VIDEOROOM_PACKAGE, handle);
	if(g_atomic_int_get(&stopping) || !g_atomic_int_get(&initialized))
		return;
	janus_videoroom_session *session = (janus_videoroom_session *)handle->plugin_handle;	
	if(!session) {
		JANUS_LOG(LOG_ERR, "No session associated with this handle...\n");
		return;
	}
	if(g_atomic_int_get(&session->destroyed))
		return;
	g_atomic_int_set(&session->hangingup, 0);

	/* Media relaying can start now */
	session->started = TRUE;
	if(session->participant) {
		/* If this is a publisher, notify all subscribers about the fact they can
		 * now subscribe; if this is a subscriber, instead, ask the publisher a FIR */
		if(session->participant_type == janus_videoroom_p_type_publisher) {
			janus_videoroom_publisher *participant = janus_videoroom_session_get_publisher(session);
			/* Notify all other participants that there's a new boy in town */
			json_t *list = json_array();
			json_t *pl = json_object();
			json_object_set_new(pl, "id", json_integer(participant->user_id));
			if(participant->display)
				json_object_set_new(pl, "display", json_string(participant->display));
			json_array_append_new(list, pl);
			json_t *pub = json_object();
			json_object_set_new(pub, "videoroom", json_string("event"));
			json_object_set_new(pub, "room", json_integer(participant->room->room_id));
			json_object_set_new(pub, "publishers", list);
			GHashTableIter iter;
			gpointer value;
			janus_videoroom *videoroom = participant->room;
			janus_mutex_lock(&videoroom->mutex);
			g_hash_table_iter_init(&iter, videoroom->participants);
			while (!g_atomic_int_get(&videoroom->destroyed) && g_hash_table_iter_next(&iter, NULL, &value)) {
				janus_videoroom_publisher *p = value;
				if(p == participant) {
					continue;	/* Skip the new publisher itself */
				}
				JANUS_LOG(LOG_VERB, "Notifying participant %"SCNu64" (%s)\n", p->user_id, p->display ? p->display : "??");
				int ret = gateway->push_event(p->session->handle, &janus_videoroom_plugin, NULL, pub, NULL);
				JANUS_LOG(LOG_VERB, "  >> %d (%s)\n", ret, janus_get_api_error(ret));
			}
			json_decref(pub);
			/* Also notify event handlers */
			if(notify_events && gateway->events_is_enabled()) {
				json_t *info = json_object();
				json_object_set_new(info, "event", json_string("published"));
				json_object_set_new(info, "room", json_integer(participant->room->room_id));
				json_object_set_new(info, "id", json_integer(participant->user_id));
				gateway->notify_event(&janus_videoroom_plugin, session->handle, info);
			}
			janus_mutex_unlock(&videoroom->mutex);
			g_clear_pointer(&participant, janus_videoroom_publisher_dereference);
		} else if(session->participant_type == janus_videoroom_p_type_subscriber) {
			janus_videoroom_subscriber *s = (janus_videoroom_subscriber *)session->participant;
			if(s && s->feed) {
				janus_videoroom_publisher *p = s->feed;
				if(p && p->session) {
					/* Send a FIR */
					char buf[20];
					memset(buf, 0, 20);
					janus_rtcp_fir((char *)&buf, 20, &p->fir_seq);
					JANUS_LOG(LOG_VERB, "New subscriber available, sending FIR to %"SCNu64" (%s)\n", p->user_id, p->display ? p->display : "??");
					gateway->relay_rtcp(p->session->handle, 1, buf, 20);
					/* Send a PLI too, just in case... */
					memset(buf, 0, 12);
					janus_rtcp_pli((char *)&buf, 12);
					JANUS_LOG(LOG_VERB, "New subscriber available, sending PLI to %"SCNu64" (%s)\n", p->user_id, p->display ? p->display : "??");
					gateway->relay_rtcp(p->session->handle, 1, buf, 12);
					/* Also notify event handlers */
					if(notify_events && gateway->events_is_enabled()) {
						json_t *info = json_object();
						json_object_set_new(info, "event", json_string("subscribed"));
						json_object_set_new(info, "room", json_integer(p->room->room_id));
						json_object_set_new(info, "feed", json_integer(p->user_id));
						gateway->notify_event(&janus_videoroom_plugin, session->handle, info);
					}
				}
			}
		}
	}
}

void janus_videoroom_incoming_rtp(janus_plugin_session *handle, int video, char *buf, int len) {
	if(handle == NULL || g_atomic_int_get(&handle->stopped) || g_atomic_int_get(&stopping) || !g_atomic_int_get(&initialized) || !gateway)
		return;
	janus_videoroom_session *session = (janus_videoroom_session *)handle->plugin_handle;
	if(!session || g_atomic_int_get(&session->destroyed) || session->participant_type != janus_videoroom_p_type_publisher)
		return;
	janus_videoroom_publisher *participant = janus_videoroom_session_get_publisher_nodebug(session);
	if(participant == NULL || g_atomic_int_get(&participant->destroyed)) {
		g_clear_pointer(&participant, janus_videoroom_publisher_dereference_nodebug);
		return;
	}
	if((!video && participant->audio_active) || (video && participant->video_active)) {
		/* Update payload type and SSRC */
		janus_mutex_lock(&participant->rtp_forwarders_mutex);
		rtp_header *rtp = (rtp_header *)buf;
		rtp->type = video ? participant->video_pt : participant->audio_pt;
		rtp->ssrc = htonl(video ? participant->video_ssrc : participant->audio_ssrc);
		/* Forward RTP to the appropriate port for the rtp_forwarders associated with this publisher, if there are any */
		GHashTableIter iter;
		gpointer value;
		g_hash_table_iter_init(&iter, participant->rtp_forwarders);
		while(participant->udp_sock > 0 && g_hash_table_iter_next(&iter, NULL, &value)) {
			rtp_forwarder* rtp_forward = (rtp_forwarder*)value;
			if(video && rtp_forward->is_video) {
				sendto(participant->udp_sock, buf, len, 0, (struct sockaddr*)&rtp_forward->serv_addr, sizeof(rtp_forward->serv_addr));
			}
			else if(!video && !rtp_forward->is_video) {
				sendto(participant->udp_sock, buf, len, 0, (struct sockaddr*)&rtp_forward->serv_addr, sizeof(rtp_forward->serv_addr));
			}
		}
		janus_mutex_unlock(&participant->rtp_forwarders_mutex);
		/* Save the frame if we're recording */
		janus_recorder_save_frame(video ? participant->vrc : participant->arc, buf, len);
		/* Done, relay it */
		janus_videoroom_rtp_relay_packet packet;
		packet.data = rtp;
		packet.length = len;
		packet.is_video = video;
		/* Backup the actual timestamp and sequence number set by the publisher, in case switching is involved */
		packet.timestamp = ntohl(packet.data->timestamp);
		packet.seq_number = ntohs(packet.data->seq_number);
		/* Go */
		janus_mutex_lock(&participant->subscribers_mutex);
		g_slist_foreach(participant->subscribers, janus_videoroom_relay_rtp_packet, &packet);
		
		/* Check if we need to send any REMB, FIR or PLI back to this publisher */
		if(video && participant->video_active) {
			/* Did we send a REMB already, or is it time to send one? */
			gboolean send_remb = FALSE;
			if(participant->remb_latest == 0 && participant->remb_startup > 0) {
				/* Still in the starting phase, send the ramp-up REMB feedback */
				send_remb = TRUE;
			} else if(participant->remb_latest > 0 && janus_get_monotonic_time()-participant->remb_latest >= 5*G_USEC_PER_SEC) {
				/* 5 seconds have passed since the last REMB, send a new one */
				send_remb = TRUE;
			}		
			if(send_remb) {
				/* We send a few incremental REMB messages at startup */
				uint64_t bitrate = (participant->bitrate ? participant->bitrate : 256*1024);
				if(participant->remb_startup > 0) {
					bitrate = bitrate/participant->remb_startup;
					participant->remb_startup--;
				}
				JANUS_LOG(LOG_VERB, "Sending REMB (%s, %"SCNu64")\n", participant->display, bitrate);
				char rtcpbuf[24];
				janus_rtcp_remb((char *)(&rtcpbuf), 24, bitrate);
				gateway->relay_rtcp(handle, video, rtcpbuf, 24);
				if(participant->remb_startup == 0)
					participant->remb_latest = janus_get_monotonic_time();
			}
			/* Generate FIR/PLI too, if needed */
			if(video && participant->video_active && (participant->room->fir_freq > 0)) {
				/* FIXME Very ugly hack to generate RTCP every tot seconds/frames */
				gint64 now = janus_get_monotonic_time();
				if((now-participant->fir_latest) >= (participant->room->fir_freq*G_USEC_PER_SEC)) {
					/* FIXME We send a FIR every tot seconds */
					participant->fir_latest = now;
					char rtcpbuf[24];
					memset(rtcpbuf, 0, 24);
					janus_rtcp_fir((char *)&rtcpbuf, 20, &participant->fir_seq);
					JANUS_LOG(LOG_VERB, "Sending FIR to %"SCNu64" (%s)\n", participant->user_id, participant->display ? participant->display : "??");
					gateway->relay_rtcp(handle, video, rtcpbuf, 20);
					/* Send a PLI too, just in case... */
					memset(rtcpbuf, 0, 12);
					janus_rtcp_pli((char *)&rtcpbuf, 12);
					JANUS_LOG(LOG_VERB, "Sending PLI to %"SCNu64" (%s)\n", participant->user_id, participant->display ? participant->display : "??");
					gateway->relay_rtcp(handle, video, rtcpbuf, 12);
				}
			}
		}
		janus_mutex_unlock(&participant->subscribers_mutex);
	}
	g_clear_pointer(&participant, janus_videoroom_publisher_dereference_nodebug);
}

void janus_videoroom_incoming_rtcp(janus_plugin_session *handle, int video, char *buf, int len) {
	if(g_atomic_int_get(&stopping) || !g_atomic_int_get(&initialized))
		return;
	janus_videoroom_session *session = (janus_videoroom_session *)handle->plugin_handle;	
	if(!session) {
		JANUS_LOG(LOG_ERR, "No session associated with this handle...\n");
		return;
	}
	if(g_atomic_int_get(&session->destroyed))
		return;
	if(session->participant_type == janus_videoroom_p_type_subscriber) {
		/* A subscriber sent some RTCP, check what it is and if we need to forward it to the publisher */
		janus_videoroom_subscriber *s = (janus_videoroom_subscriber *)session->participant;
		if(s == NULL || g_atomic_int_get(&s->destroyed))
			return;
		if(!s->video)
			return;	/* The only feedback we handle is video related anyway... */
		if(janus_rtcp_has_fir(buf, len)) {
			/* We got a FIR, forward it to the publisher */
			if(s->feed) {
				janus_videoroom_publisher *p = s->feed;
				if(p && p->session) {
					char rtcpbuf[20];
					memset(rtcpbuf, 0, 20);
					janus_rtcp_fir((char *)&rtcpbuf, 20, &p->fir_seq);
					JANUS_LOG(LOG_VERB, "Got a FIR from a subscriber, forwarding it to %"SCNu64" (%s)\n", p->user_id, p->display ? p->display : "??");
					gateway->relay_rtcp(p->session->handle, 1, rtcpbuf, 20);
				}
			}
		}
		if(janus_rtcp_has_pli(buf, len)) {
			/* We got a PLI, forward it to the publisher */
			if(s->feed) {
				janus_videoroom_publisher *p = s->feed;
				if(p && p->session) {
					char rtcpbuf[12];
					memset(rtcpbuf, 0, 12);
					janus_rtcp_pli((char *)&rtcpbuf, 12);
					JANUS_LOG(LOG_VERB, "Got a PLI from a subscriber, forwarding it to %"SCNu64" (%s)\n", p->user_id, p->display ? p->display : "??");
					gateway->relay_rtcp(p->session->handle, 1, rtcpbuf, 12);
				}
			}
		}
		uint64_t bitrate = janus_rtcp_get_remb(buf, len);
		if(bitrate > 0) {
			/* FIXME We got a REMB from this subscriber, should we do something about it? */
		}
	}
}

void janus_videoroom_incoming_data(janus_plugin_session *handle, char *buf, int len) {
	if(handle == NULL || g_atomic_int_get(&handle->stopped) || g_atomic_int_get(&stopping) || !g_atomic_int_get(&initialized) || !gateway)
		return;
	if(buf == NULL || len <= 0)
		return;
	janus_videoroom_session *session = (janus_videoroom_session *)handle->plugin_handle;
	if(!session || g_atomic_int_get(&session->destroyed) || session->participant_type != janus_videoroom_p_type_publisher)
		return;
	janus_videoroom_publisher *participant = janus_videoroom_session_get_publisher_nodebug(session);
	if(participant == NULL || g_atomic_int_get(&participant->destroyed)) {
		g_clear_pointer(&participant, janus_videoroom_publisher_dereference_nodebug);
		return;
	}
	/* Get a string out of the data */
	char *text = g_malloc0(len+1);
	memcpy(text, buf, len);
	*(text+len) = '\0';
	JANUS_LOG(LOG_VERB, "Got a DataChannel message (%zu bytes) to forward: %s\n", strlen(text), text);
	janus_mutex_lock(&participant->subscribers_mutex);
	g_slist_foreach(participant->subscribers, janus_videoroom_relay_data_packet, text);
	janus_mutex_unlock(&participant->subscribers_mutex);
	g_free(text);
	g_clear_pointer(&participant, janus_videoroom_publisher_dereference_nodebug);
}

void janus_videoroom_slow_link(janus_plugin_session *handle, int uplink, int video) {
	/* The core is informing us that our peer got too many NACKs, are we pushing media too hard? */
	if(handle == NULL || g_atomic_int_get(&handle->stopped) || g_atomic_int_get(&stopping) || !g_atomic_int_get(&initialized) || !gateway)
		return;
	janus_videoroom_session *session = (janus_videoroom_session *)handle->plugin_handle;
	if(!session || g_atomic_int_get(&session->destroyed) || !session->participant)
		return;
	/* Check if it's an uplink (publisher) or downlink (viewer) issue */
	if(session->participant_type == janus_videoroom_p_type_publisher) {
		if(!uplink) {
			janus_videoroom_publisher *publisher = janus_videoroom_session_get_publisher(session);
			if(publisher == NULL || g_atomic_int_get(&publisher->destroyed)) {
				g_clear_pointer(&publisher, janus_videoroom_publisher_dereference);
				return;
			}
			/* Send an event on the handle to notify the application: it's
			 * up to the application to then choose a policy and enforce it */
			json_t *event = json_object();
			json_object_set_new(event, "videoroom", json_string("slow_link"));
			/* Also add info on what the current bitrate cap is */
			uint64_t bitrate = (publisher->bitrate ? publisher->bitrate : 256*1024);
			json_object_set_new(event, "current-bitrate", json_integer(bitrate));
			gateway->push_event(session->handle, &janus_videoroom_plugin, NULL, event, NULL);
			json_decref(event);
			g_clear_pointer(&publisher, janus_videoroom_publisher_dereference);
		} else {
			JANUS_LOG(LOG_WARN, "Got a slow uplink on a VideoRoom publisher? Weird, because it doesn't receive media...\n");
		}
	} else if(session->participant_type == janus_videoroom_p_type_subscriber) {
		if(uplink) {
			janus_videoroom_subscriber *viewer = (janus_videoroom_subscriber *)session->participant;
			if(viewer == NULL || g_atomic_int_get(&viewer->destroyed))
				return;
			/* Send an event on the handle to notify the application: it's
			 * up to the application to then choose a policy and enforce it */
			json_t *event = json_object();
			json_object_set_new(event, "videoroom", json_string("slow_link"));
			gateway->push_event(session->handle, &janus_videoroom_plugin, NULL, event, NULL);
			json_decref(event);
		} else {
			JANUS_LOG(LOG_WARN, "Got a slow downlink on a VideoRoom viewer? Weird, because it doesn't send media...\n");
		}
	}
}

static void janus_videoroom_recorder_create(janus_videoroom_publisher *participant, gboolean audio, gboolean video) {
	char filename[255];
	gint64 now = janus_get_real_time();
	if(audio) {
		memset(filename, 0, 255);
		if(participant->recording_base) {
			/* Use the filename and path we have been provided */
			g_snprintf(filename, 255, "%s-audio", participant->recording_base);
			participant->arc = janus_recorder_create(participant->room->rec_dir,
				janus_videoroom_audiocodec_name(participant->room->acodec), filename);
			if(participant->arc == NULL) {
				JANUS_LOG(LOG_ERR, "Couldn't open an audio recording file for this publisher!\n");
			}
		} else {
			/* Build a filename */
			g_snprintf(filename, 255, "videoroom-%"SCNu64"-user-%"SCNu64"-%"SCNi64"-audio",
				participant->room->room_id, participant->user_id, now);
			participant->arc = janus_recorder_create(participant->room->rec_dir,
				janus_videoroom_audiocodec_name(participant->room->acodec), filename);
			if(participant->arc == NULL) {
				JANUS_LOG(LOG_ERR, "Couldn't open an audio recording file for this publisher!\n");
			}
		}
	}
	if(video) {
		memset(filename, 0, 255);
		if(participant->recording_base) {
			/* Use the filename and path we have been provided */
			g_snprintf(filename, 255, "%s-video", participant->recording_base);
			participant->vrc = janus_recorder_create(participant->room->rec_dir,
				janus_videoroom_videocodec_name(participant->room->vcodec), filename);
			if(participant->vrc == NULL) {
				JANUS_LOG(LOG_ERR, "Couldn't open an video recording file for this publisher!\n");
			}
		} else {
			/* Build a filename */
			g_snprintf(filename, 255, "videoroom-%"SCNu64"-user-%"SCNu64"-%"SCNi64"-video",
				participant->room->room_id, participant->user_id, now);
			participant->vrc = janus_recorder_create(participant->room->rec_dir,
				janus_videoroom_videocodec_name(participant->room->vcodec), filename);
			if(participant->vrc == NULL) {
				JANUS_LOG(LOG_ERR, "Couldn't open an video recording file for this publisher!\n");
			}
		}
	}
}

static void janus_videoroom_recorder_close(janus_videoroom_publisher *participant) {
	if(participant->arc) {
		janus_recorder_close(participant->arc);
		JANUS_LOG(LOG_INFO, "Closed audio recording %s\n", participant->arc->filename ? participant->arc->filename : "??");
		janus_recorder_free(participant->arc);
	}
	participant->arc = NULL;
	if(participant->vrc) {
		janus_recorder_close(participant->vrc);
		JANUS_LOG(LOG_INFO, "Closed video recording %s\n", participant->vrc->filename ? participant->vrc->filename : "??");
		janus_recorder_free(participant->vrc);
	}
	participant->vrc = NULL;
}

void janus_videoroom_hangup_media(janus_plugin_session *handle) {
	JANUS_LOG(LOG_INFO, "[%s-%p] No WebRTC media anymore; %p %p\n", JANUS_VIDEOROOM_PACKAGE, handle, handle->gateway_handle, handle->plugin_handle);
	if(g_atomic_int_get(&stopping) || !g_atomic_int_get(&initialized))
		return;
	janus_videoroom_session *session = (janus_videoroom_session *)handle->plugin_handle;	
	if(!session) {
		JANUS_LOG(LOG_ERR, "No session associated with this handle...\n");
		return;
	}
	session->started = FALSE;
	if(g_atomic_int_get(&session->destroyed))
		return;
	if(g_atomic_int_add(&session->hangingup, 1))
		return;
	/* Send an event to the browser and tell the PeerConnection is over */
	if(session->participant_type == janus_videoroom_p_type_publisher) {
		/* This publisher just 'unpublished' */
		janus_videoroom_publisher *participant = janus_videoroom_session_get_publisher(session);
		/* Get rid of the recorders, if available */
		janus_mutex_lock(&participant->rec_mutex);
		g_free(participant->recording_base);
		janus_videoroom_recorder_close(participant);
		janus_mutex_unlock(&participant->rec_mutex);
		/* Use subscribers_mutex to protect fields used in janus_videoroom_incoming_rtp */
		janus_mutex_lock(&participant->subscribers_mutex);
		g_free(participant->sdp);
		participant->sdp = NULL;
		participant->firefox = FALSE;
		participant->audio_active = FALSE;
		participant->video_active = FALSE;
		participant->remb_startup = 4;
		participant->remb_latest = 0;
		participant->fir_latest = 0;
		participant->fir_seq = 0;
		while(participant->subscribers) {
			janus_videoroom_subscriber *s = (janus_videoroom_subscriber *)participant->subscribers->data;
			if(s) {
				participant->subscribers = g_slist_remove(participant->subscribers, s);
				janus_refcount_decrease(&participant->session->ref);
				g_clear_pointer(&s->feed, janus_videoroom_publisher_dereference);
				g_clear_pointer(&s, janus_videoroom_subscriber_dereference);
			}
		}
		janus_mutex_unlock(&participant->subscribers_mutex);
		janus_videoroom_leave_or_unpublish(participant, FALSE);
		/* Also notify event handlers */
		if(participant->room && gateway->events_is_enabled()) {
			json_t *info = json_object();
			json_object_set_new(info, "event", json_string("unpublished"));
			json_object_set_new(info, "room", json_integer(participant->room->room_id));
			json_object_set_new(info, "id", json_integer(participant->user_id));
			gateway->notify_event(&janus_videoroom_plugin, handle, info);
		}
		g_clear_pointer(&participant, janus_videoroom_publisher_dereference);
	} else if(session->participant_type == janus_videoroom_p_type_subscriber) {
		/* Get rid of subscriber */
		janus_videoroom_subscriber *subscriber = (janus_videoroom_subscriber *)session->participant;
		if(subscriber) {
			subscriber->paused = TRUE;
			janus_videoroom_publisher *publisher = subscriber->feed;
			if(publisher != NULL) {
				janus_mutex_lock(&publisher->subscribers_mutex);
				publisher->subscribers = g_slist_remove(publisher->subscribers, subscriber);
				/* Also notify event handlers */
				if(notify_events && gateway->events_is_enabled()) {
					json_t *info = json_object();
					json_object_set_new(info, "event", json_string("unsubscribed"));
					json_object_set_new(info, "room", json_integer(publisher->room->room_id));
					json_object_set_new(info, "feed", json_integer(publisher->user_id));
					gateway->notify_event(&janus_videoroom_plugin, session->handle, info);
				}
				janus_mutex_unlock(&publisher->subscribers_mutex);
				janus_refcount_decrease(&publisher->session->ref);
				g_clear_pointer(&subscriber->feed, janus_videoroom_publisher_dereference);
				g_clear_pointer(&subscriber, janus_videoroom_subscriber_dereference);
			}
		}
		/* TODO Should we close the handle as well? */
	}
}

static void janus_videoroom_sdp_a_format(char *mline, int mline_size, janus_videoroom_audiocodec acodec, int pt, const char *audio_mode, gboolean extmap, int extmap_id) {
	char audio_level_extmap[100];
	if(extmap) {
		/* We only negotiate support (if required) for a single audio extension, audio levels */
		g_snprintf(audio_level_extmap, sizeof(audio_level_extmap),
			"a=extmap:%d %s\r\n", extmap_id, JANUS_RTP_EXTMAP_AUDIO_LEVEL);
	}
	switch(acodec) {
		case JANUS_VIDEOROOM_OPUS:
			g_snprintf(mline, mline_size, sdp_a_template_opus,
				pt,						/* Opus payload type */
				audio_mode,
				pt,						/* Opus payload type */
				extmap ? audio_level_extmap : "");
			break;
		case JANUS_VIDEOROOM_ISAC_32K:
			g_snprintf(mline, mline_size, sdp_a_template_isac32,
				pt,						/* ISAC 32K payload type */
				audio_mode,
				pt, 					/* ISAC 32K payload type */
				extmap ? audio_level_extmap : "");
			break;
		case JANUS_VIDEOROOM_ISAC_16K:
			g_snprintf(mline, mline_size, sdp_a_template_isac16,
				pt,						/* ISAC 16K payload type */
				audio_mode,				/* The publisher gets a recvonly or inactive back */
				pt,						/* ISAC 16K payload type */
				extmap ? audio_level_extmap : "");
			break;
		case JANUS_VIDEOROOM_PCMU:
			g_snprintf(mline, mline_size, sdp_a_template_pcmu,
				pt,						/* PCMU payload type */
				audio_mode,				/* The publisher gets a recvonly or inactive back */
				pt,						/* PCMU payload type */
				extmap ? audio_level_extmap : "");
			break;
		case JANUS_VIDEOROOM_PCMA:
			g_snprintf(mline, mline_size, sdp_a_template_pcma,
				pt,						/* PCMA payload type */
				audio_mode,				/* The publisher gets a recvonly or inactive back */
				pt,						/* PCMA payload type */
				extmap ? audio_level_extmap : "");
			break;
		default:
			/* Shouldn't happen */
			mline[0] = '\0';
			break;
	}
}

static void janus_videoroom_sdp_v_format(char *mline, int mline_size, janus_videoroom_videocodec vcodec, int pt, int b, const char *video_mode,
		gboolean vo_extmap, int vo_extmap_id, gboolean pd_extmap, int pd_extmap_id) {
	char extmaps[200], temp[100];
	memset(extmaps, 0, sizeof(extmaps));
	memset(temp, 0, sizeof(temp));
	if(vo_extmap) {
		g_snprintf(temp, sizeof(temp),
			"a=extmap:%d %s\r\n", vo_extmap_id, JANUS_RTP_EXTMAP_VIDEO_ORIENTATION);
		g_strlcat(extmaps, temp, sizeof(extmaps));
	}
	if(pd_extmap) {
		g_snprintf(temp, sizeof(temp),
			"a=extmap:%d %s\r\n", pd_extmap_id, JANUS_RTP_EXTMAP_PLAYOUT_DELAY);
		g_strlcat(extmaps, temp, sizeof(extmaps));
	}
	switch(vcodec) {
		case JANUS_VIDEOROOM_VP8:
			g_snprintf(mline, mline_size, sdp_v_template_vp8,
				pt,							/* payload type */
				b,							/* Bandwidth */
				video_mode,					/* The publisher gets a recvonly or inactive back */
				pt, 						/* payload type */
				pt, 						/* payload type */
				pt, 						/* payload type */
				pt, 						/* payload type */
				pt, 						/* payload type */
				(vo_extmap || pd_extmap) ? extmaps : "");
			break;
		case JANUS_VIDEOROOM_VP9:
			g_snprintf(mline, mline_size, sdp_v_template_vp9,
				pt,							/* payload type */
				b,							/* Bandwidth */
				video_mode,					/* The publisher gets a recvonly or inactive back */
				pt, 						/* payload type */
				pt, 						/* payload type */
				pt, 						/* payload type */
				pt, 						/* payload type */
				pt, 						/* payload type */
				(vo_extmap || pd_extmap) ? extmaps : "");
			break;
		case JANUS_VIDEOROOM_H264:
			g_snprintf(mline, mline_size, sdp_v_template_h264,
				pt,							/* payload type */
				b,							/* Bandwidth */
				video_mode,					/* The publisher gets a recvonly or inactive back */
				pt, 						/* payload type */
				pt, 						/* payload type */
				pt, 						/* payload type */
				pt, 						/* payload type */
				pt, 						/* payload type */
				pt, 						/* payload type */
				(vo_extmap || pd_extmap) ? extmaps : "");
			break;
		default:
			/* Shouldn't happen */
			mline[0] = '\0';
			break;
	}
}

/* Thread to handle incoming messages */
static void *janus_videoroom_handler(void *data) {
	JANUS_LOG(LOG_VERB, "Joining VideoRoom handler thread\n");
	janus_videoroom_message *msg = NULL;
	int error_code = 0;
	char error_cause[512];
	json_t *root = NULL;
	while(g_atomic_int_get(&initialized) && !g_atomic_int_get(&stopping)) {
		msg = g_async_queue_pop(messages);
		if(msg == NULL)
			continue;
		if(msg == &exit_message)
			break;
		if(msg->handle == NULL) {
			janus_videoroom_message_free(msg);
			continue;
		}
		janus_videoroom_session *session = NULL;
		janus_videoroom *videoroom = NULL;
		janus_videoroom_publisher *participant = NULL;
		janus_mutex_lock(&sessions_mutex);
		if(g_hash_table_lookup(sessions, msg->handle) != NULL ) {
			session = (janus_videoroom_session *)msg->handle->plugin_handle;
		}
		janus_mutex_unlock(&sessions_mutex);
		if(!session) {
			JANUS_LOG(LOG_ERR, "No session associated with this handle...\n");
			janus_videoroom_message_free(msg);
			continue;
		}
		if(g_atomic_int_get(&session->destroyed)) {
			janus_videoroom_message_free(msg);
			continue;
		}
		/* Handle request */
		error_code = 0;
		root = NULL;
		if(msg->message == NULL) {
			JANUS_LOG(LOG_ERR, "No message??\n");
			error_code = JANUS_VIDEOROOM_ERROR_NO_MESSAGE;
			g_snprintf(error_cause, 512, "%s", "No message??");
			goto error;
		}
		root = msg->message;
		/* Get the request first */
		JANUS_VALIDATE_JSON_OBJECT(root, request_parameters,
			error_code, error_cause, TRUE,
			JANUS_VIDEOROOM_ERROR_MISSING_ELEMENT, JANUS_VIDEOROOM_ERROR_INVALID_ELEMENT);
		if(error_code != 0)
			goto error;
		json_t *request = json_object_get(root, "request");
		const char *request_text = json_string_value(request);
		json_t *event = NULL;
		/* 'create' and 'destroy' are handled synchronously: what kind of participant is this session referring to? */
		if(session->participant_type == janus_videoroom_p_type_none) {
			JANUS_LOG(LOG_VERB, "Configuring new participant\n");
			/* Not configured yet, we need to do this now */
			if(strcasecmp(request_text, "join") && strcasecmp(request_text, "joinandconfigure")) {
				JANUS_LOG(LOG_ERR, "Invalid request on unconfigured participant\n");
				error_code = JANUS_VIDEOROOM_ERROR_JOIN_FIRST;
				g_snprintf(error_cause, 512, "Invalid request on unconfigured participant");
				goto error;
			}
			JANUS_VALIDATE_JSON_OBJECT(root, join_parameters,
				error_code, error_cause, TRUE,
				JANUS_VIDEOROOM_ERROR_MISSING_ELEMENT, JANUS_VIDEOROOM_ERROR_INVALID_ELEMENT);
			if(error_code != 0)
				goto error;
			janus_mutex_lock(&rooms_mutex);
			error_code = janus_videoroom_access_room(root, FALSE, TRUE, &videoroom, error_cause, sizeof(error_cause));
			janus_mutex_unlock(&rooms_mutex);
			if(error_code != 0)
				goto error;
			janus_refcount_increase(&videoroom->ref);
			json_t *ptype = json_object_get(root, "ptype");
			const char *ptype_text = json_string_value(ptype);
			if(!strcasecmp(ptype_text, "publisher")) {
				JANUS_LOG(LOG_VERB, "Configuring new publisher\n");
				JANUS_VALIDATE_JSON_OBJECT(root, publisher_parameters,
					error_code, error_cause, TRUE,
					JANUS_VIDEOROOM_ERROR_MISSING_ELEMENT, JANUS_VIDEOROOM_ERROR_INVALID_ELEMENT);
				if(error_code != 0)
					goto error;
				/* A token might be required to join */
				if(videoroom->check_tokens) {
					json_t *token = json_object_get(root, "token");
					const char *token_text = token ? json_string_value(token) : NULL;
					if(token_text == NULL || g_hash_table_lookup(videoroom->allowed, token_text) == NULL) {
						JANUS_LOG(LOG_ERR, "Unauthorized (not in the allowed list)\n");
						error_code = JANUS_VIDEOROOM_ERROR_UNAUTHORIZED;
						g_snprintf(error_cause, 512, "Unauthorized (not in the allowed list)");
						goto error;
					}
				}
				json_t *display = json_object_get(root, "display");
				const char *display_text = display ? json_string_value(display) : NULL;
				guint64 user_id = 0;
				json_t *id = json_object_get(root, "id");
				if(id) {
					user_id = json_integer_value(id);
					janus_mutex_lock(&videoroom->mutex);
					if(g_hash_table_lookup(videoroom->participants, &user_id) != NULL) {
						janus_mutex_unlock(&videoroom->mutex);
						/* User ID already taken */
						JANUS_LOG(LOG_ERR, "User ID %"SCNu64" already exists\n", user_id);
						error_code = JANUS_VIDEOROOM_ERROR_ID_EXISTS;
						g_snprintf(error_cause, 512, "User ID %"SCNu64" already exists", user_id);
						goto error;
					}
					janus_mutex_unlock(&videoroom->mutex);
				}
				if(user_id == 0) {
					/* Generate a random ID */
					janus_mutex_lock(&videoroom->mutex);
					while(user_id == 0) {
						user_id = janus_random_uint64();
						if(g_hash_table_lookup(videoroom->participants, &user_id) != NULL) {
							/* User ID already taken, try another one */
							user_id = 0;
						}
					}
					janus_mutex_unlock(&videoroom->mutex);
				}
				JANUS_LOG(LOG_VERB, "  -- Publisher ID: %"SCNu64"\n", user_id);
				/* Process the request */
				json_t *audio = NULL, *video = NULL, *bitrate = NULL, *record = NULL, *recfile = NULL;
				if(!strcasecmp(request_text, "joinandconfigure")) {
					/* Also configure (or publish a new feed) audio/video/bitrate for this new publisher */
					/* join_parameters were validated earlier. */
					audio = json_object_get(root, "audio");
					video = json_object_get(root, "video");
					bitrate = json_object_get(root, "bitrate");
					record = json_object_get(root, "record");
					recfile = json_object_get(root, "filename");
				}
				janus_videoroom_publisher *publisher = g_malloc0(sizeof(janus_videoroom_publisher));
				publisher->session = session;
				publisher->room = videoroom;
				videoroom = NULL;
				publisher->user_id = user_id;
				publisher->display = display_text ? g_strdup(display_text) : NULL;
				publisher->sdp = NULL;		/* We'll deal with this later */
				publisher->audio = FALSE;	/* We'll deal with this later */
				publisher->video = FALSE;	/* We'll deal with this later */
				publisher->data = FALSE;	/* We'll deal with this later */
				publisher->audio_active = FALSE;
				publisher->video_active = FALSE;
				publisher->recording_active = FALSE;
				publisher->recording_base = NULL;
				publisher->arc = NULL;
				publisher->vrc = NULL;
				janus_mutex_init(&publisher->rec_mutex);
				publisher->firefox = FALSE;
				publisher->bitrate = publisher->room->bitrate;
				publisher->subscribers = NULL;
				janus_mutex_init(&publisher->subscribers_mutex);
				publisher->audio_pt = OPUS_PT;
				switch(publisher->room->acodec) {
					case JANUS_VIDEOROOM_OPUS:
						publisher->audio_pt = OPUS_PT;
						break;
					case JANUS_VIDEOROOM_ISAC_32K:
						publisher->audio_pt = ISAC32_PT;
						break;
					case JANUS_VIDEOROOM_ISAC_16K:
						publisher->audio_pt = ISAC16_PT;
						break;
					case JANUS_VIDEOROOM_PCMU:
						publisher->audio_pt = PCMU_PT;
						break;
					case JANUS_VIDEOROOM_PCMA:
						publisher->audio_pt = PCMA_PT;
						break;
					default:
						/* Shouldn't happen */
						publisher->audio_pt = OPUS_PT;
						break;
				}
				switch(publisher->room->vcodec) {
					case JANUS_VIDEOROOM_VP8:
						publisher->video_pt = VP8_PT;
						break;
					case JANUS_VIDEOROOM_VP9:
						publisher->video_pt = VP9_PT;
						break;
					case JANUS_VIDEOROOM_H264:
						publisher->video_pt = H264_PT;
						break;
					default:
						/* Shouldn't happen */
						publisher->video_pt = VP8_PT;
						break;
				}
				publisher->audio_ssrc = janus_random_uint32();
				publisher->video_ssrc = janus_random_uint32();
				publisher->audio_level_extmap_id = 0;
				publisher->video_orient_extmap_id = 0;
				publisher->playout_delay_extmap_id = 0;
				publisher->remb_startup = 4;
				publisher->remb_latest = 0;
				publisher->fir_latest = 0;
				publisher->fir_seq = 0;
				janus_mutex_init(&publisher->rtp_forwarders_mutex);
				publisher->rtp_forwarders = g_hash_table_new_full(NULL, NULL, NULL, (GDestroyNotify)janus_rtp_forwarder_free_helper);
				publisher->udp_sock = -1;
				/* Finally, generate a private ID: this is only needed in case the participant
				 * wants to allow the plugin to know which subscriptions belong to them */
				publisher->pvt_id = janus_random_uint64();
				g_atomic_int_set(&publisher->destroyed, 0);
				janus_refcount_init(&publisher->ref, janus_videoroom_publisher_free);
				/* In case we also wanted to configure */
				if(audio) {
					publisher->audio_active = json_is_true(audio);
					JANUS_LOG(LOG_VERB, "Setting audio property: %s (room %"SCNu64", user %"SCNu64")\n", publisher->audio_active ? "true" : "false", publisher->room->room_id, publisher->user_id);
				}
				if(video) {
					publisher->video_active = json_is_true(video);
					JANUS_LOG(LOG_VERB, "Setting video property: %s (room %"SCNu64", user %"SCNu64")\n", publisher->video_active ? "true" : "false", publisher->room->room_id, publisher->user_id);
				}
				if(bitrate) {
					publisher->bitrate = json_integer_value(bitrate);
					JANUS_LOG(LOG_VERB, "Setting video bitrate: %"SCNu64" (room %"SCNu64", user %"SCNu64")\n", publisher->bitrate, publisher->room->room_id, publisher->user_id);
				}
				if(record) {
					publisher->recording_active = json_is_true(record);
					JANUS_LOG(LOG_VERB, "Setting record property: %s (room %"SCNu64", user %"SCNu64")\n", publisher->recording_active ? "true" : "false", publisher->room->room_id, publisher->user_id);
				}
				if(recfile) {
					publisher->recording_base = g_strdup(json_string_value(recfile));
					JANUS_LOG(LOG_VERB, "Setting recording basename: %s (room %"SCNu64", user %"SCNu64")\n", publisher->recording_base, publisher->room->room_id, publisher->user_id);
				}
				/* Done */
				janus_mutex_lock(&session->mutex);
				session->participant_type = janus_videoroom_p_type_publisher;
				session->participant = publisher;
				janus_mutex_unlock(&session->mutex);
				/* Return a list of all available publishers (those with an SDP available, that is) */
				json_t *list = json_array();
				GHashTableIter iter;
				gpointer value;
				janus_mutex_lock(&publisher->room->mutex);
				janus_refcount_increase(&publisher->ref);
				g_hash_table_insert(publisher->room->participants, janus_uint64_dup(publisher->user_id), publisher);
				g_hash_table_iter_init(&iter, publisher->room->participants);
				while (!g_atomic_int_get(&publisher->room->destroyed) && g_hash_table_iter_next(&iter, NULL, &value)) {
					janus_videoroom_publisher *p = value;
					if(p == publisher || !p->sdp || !p->session->started) {
						continue;
					}
					json_t *pl = json_object();
					json_object_set_new(pl, "id", json_integer(p->user_id));
					if(p->display)
						json_object_set_new(pl, "display", json_string(p->display));
					json_array_append_new(list, pl);
				}
				event = json_object();
				json_object_set_new(event, "videoroom", json_string("joined"));
				json_object_set_new(event, "room", json_integer(publisher->room->room_id));
				json_object_set_new(event, "description", json_string(publisher->room->room_name));
				json_object_set_new(event, "id", json_integer(user_id));
				json_object_set_new(event, "private_id", json_integer(publisher->pvt_id));
				json_object_set_new(event, "publishers", list);
				/* Also notify event handlers */
				if(notify_events && gateway->events_is_enabled()) {
					json_t *info = json_object();
					json_object_set_new(info, "event", json_string("joined"));
					json_object_set_new(info, "room", json_integer(publisher->room->room_id));
					json_object_set_new(info, "id", json_integer(user_id));
					json_object_set_new(info, "private_id", json_integer(publisher->pvt_id));
					if(display_text != NULL)
						json_object_set_new(info, "display", json_string(display_text));
					gateway->notify_event(&janus_videoroom_plugin, session->handle, info);
				}
				janus_mutex_unlock(&publisher->room->mutex);
			} else if(!strcasecmp(ptype_text, "subscriber") || !strcasecmp(ptype_text, "listener")) {
				JANUS_LOG(LOG_VERB, "Configuring new subscriber\n");
				/* This is a new subscriber */
				JANUS_VALIDATE_JSON_OBJECT(root, subscriber_parameters,
					error_code, error_cause, TRUE,
					JANUS_VIDEOROOM_ERROR_MISSING_ELEMENT, JANUS_VIDEOROOM_ERROR_INVALID_ELEMENT);
				if(error_code != 0)
					goto error;
				json_t *feed = json_object_get(root, "feed");
				guint64 feed_id = json_integer_value(feed);
				json_t *pvt = json_object_get(root, "private_id");
				guint64 pvt_id = json_integer_value(pvt);
				json_t *audio = json_object_get(root, "audio");
				json_t *video = json_object_get(root, "video");
				json_t *data = json_object_get(root, "data");
				janus_mutex_lock(&videoroom->mutex);
				janus_videoroom_publisher *publisher = g_hash_table_lookup(videoroom->participants, &feed_id);
				if(publisher == NULL || g_atomic_int_get(&publisher->destroyed) || publisher->sdp == NULL) {
					JANUS_LOG(LOG_ERR, "No such feed (%"SCNu64")\n", feed_id);
					error_code = JANUS_VIDEOROOM_ERROR_NO_SUCH_FEED;
					g_snprintf(error_cause, 512, "No such feed (%"SCNu64")", feed_id);
					janus_mutex_unlock(&videoroom->mutex);
					goto error;
				} else {
					/* Increase the refcount before unlocking so that nobody can remove and free the publisher in the meantime. */
					janus_refcount_increase(&publisher->ref);
					janus_refcount_increase(&publisher->session->ref);
					janus_mutex_unlock(&videoroom->mutex);
					janus_videoroom_subscriber *subscriber = g_malloc0(sizeof(janus_videoroom_subscriber));
					subscriber->session = session;
					subscriber->room = videoroom;
					videoroom = NULL;
					subscriber->feed = publisher;
					subscriber->pvt_id = pvt_id;
					/* Initialize the subscriber context */
					subscriber->context.a_last_ssrc = 0;
					subscriber->context.a_last_ssrc = 0;
					subscriber->context.a_last_ts = 0;
					subscriber->context.a_base_ts = 0;
					subscriber->context.a_base_ts_prev = 0;
					subscriber->context.v_last_ssrc = 0;
					subscriber->context.v_last_ts = 0;
					subscriber->context.v_base_ts = 0;
					subscriber->context.v_base_ts_prev = 0;
					subscriber->context.a_last_seq = 0;
					subscriber->context.a_base_seq = 0;
					subscriber->context.a_base_seq_prev = 0;
					subscriber->context.v_last_seq = 0;
					subscriber->context.v_base_seq = 0;
					subscriber->context.v_base_seq_prev = 0;
					subscriber->context.a_seq_reset = FALSE;
					subscriber->context.v_seq_reset = FALSE;
					subscriber->audio = audio ? json_is_true(audio) : TRUE;	/* True by default */
					if(!publisher->audio)
						subscriber->audio = FALSE;	/* ... unless the publisher isn't sending any audio */
					subscriber->video = video ? json_is_true(video) : TRUE;	/* True by default */
					if(!publisher->video)
						subscriber->video = FALSE;	/* ... unless the publisher isn't sending any video */
					subscriber->data = data ? json_is_true(data) : TRUE;	/* True by default */
					if(!publisher->data)
						subscriber->data = FALSE;	/* ... unless the publisher isn't sending any data */
					subscriber->paused = TRUE;	/* We need an explicit start from the subscriber */
					g_atomic_int_set(&subscriber->destroyed, 0);
					janus_refcount_init(&subscriber->ref, janus_videoroom_subscriber_free);
					janus_refcount_increase(&subscriber->ref);	/* The publisher references the new subscriber too */
					session->participant = subscriber;
					janus_mutex_lock(&publisher->subscribers_mutex);
					publisher->subscribers = g_slist_append(publisher->subscribers, subscriber);
					janus_mutex_unlock(&publisher->subscribers_mutex);
					event = json_object();
					json_object_set_new(event, "videoroom", json_string("attached"));
					json_object_set_new(event, "room", json_integer(subscriber->room->room_id));
					json_object_set_new(event, "id", json_integer(feed_id));
					if(publisher->display)
						json_object_set_new(event, "display", json_string(publisher->display));
					session->participant_type = janus_videoroom_p_type_subscriber;
					JANUS_LOG(LOG_VERB, "Preparing JSON event as a reply\n");
					/* Negotiate by sending the selected publisher SDP back */
					if(publisher->sdp != NULL) {
						json_t *jsep = json_pack("{ssss}", "type", "offer", "sdp", publisher->sdp);
						/* How long will the gateway take to push the event? */
						g_atomic_int_set(&session->hangingup, 0);
						gint64 start = janus_get_monotonic_time();
						int res = gateway->push_event(msg->handle, &janus_videoroom_plugin, msg->transaction, event, jsep);
						JANUS_LOG(LOG_VERB, "  >> Pushing event: %d (took %"SCNu64" us)\n", res, janus_get_monotonic_time()-start);
						json_decref(event);
						json_decref(jsep);
						janus_videoroom_message_free(msg);
						/* Also notify event handlers */
						if(notify_events && gateway->events_is_enabled()) {
							json_t *info = json_object();
							json_object_set_new(info, "event", json_string("subscribing"));
							json_object_set_new(info, "room", json_integer(subscriber->room->room_id));
							json_object_set_new(info, "feed", json_integer(feed_id));
							json_object_set_new(info, "private_id", json_integer(pvt_id));
							gateway->notify_event(&janus_videoroom_plugin, session->handle, info);
						}
						continue;
					}
				}
			} else {
				JANUS_LOG(LOG_ERR, "Invalid element (ptype)\n");
				error_code = JANUS_VIDEOROOM_ERROR_INVALID_ELEMENT;
				g_snprintf(error_cause, 512, "Invalid element (ptype)");
				goto error;
			}
		} else if(session->participant_type == janus_videoroom_p_type_publisher) {
			/* Handle this publisher */
			participant = janus_videoroom_session_get_publisher(session);
			if(participant == NULL) {
				JANUS_LOG(LOG_ERR, "Invalid participant instance\n");
				error_code = JANUS_VIDEOROOM_ERROR_UNKNOWN_ERROR;
				g_snprintf(error_cause, 512, "Invalid participant instance");
				goto error;
			}
			if(!strcasecmp(request_text, "join") || !strcasecmp(request_text, "joinandconfigure")) {
				JANUS_LOG(LOG_ERR, "Already in as a publisher on this handle\n");
				error_code = JANUS_VIDEOROOM_ERROR_ALREADY_JOINED;
				g_snprintf(error_cause, 512, "Already in as a publisher on this handle");
				goto error;
			} else if(!strcasecmp(request_text, "configure") || !strcasecmp(request_text, "publish")) {
				if(!strcasecmp(request_text, "publish") && participant->sdp) {
					JANUS_LOG(LOG_ERR, "Can't publish, already published\n");
					error_code = JANUS_VIDEOROOM_ERROR_ALREADY_PUBLISHED;
					g_snprintf(error_cause, 512, "Can't publish, already published");
					goto error;
				}
				/* Configure (or publish a new feed) audio/video/bitrate for this publisher */
				JANUS_VALIDATE_JSON_OBJECT(root, publish_parameters,
					error_code, error_cause, TRUE,
					JANUS_VIDEOROOM_ERROR_MISSING_ELEMENT, JANUS_VIDEOROOM_ERROR_INVALID_ELEMENT);
				if(error_code != 0)
					goto error;
				json_t *audio = json_object_get(root, "audio");
				json_t *video = json_object_get(root, "video");
				json_t *bitrate = json_object_get(root, "bitrate");
				json_t *record = json_object_get(root, "record");
				json_t *recfile = json_object_get(root, "filename");
				if(audio) {
					gboolean audio_active = json_is_true(audio);
					if(session->started && audio_active && !participant->audio_active) {
						/* Audio was just resumed, try resetting the RTP headers for viewers */
						janus_mutex_lock(&participant->subscribers_mutex);
						GSList *ps = participant->subscribers;
						while(ps) {
							janus_videoroom_subscriber *l = (janus_videoroom_subscriber *)ps->data;
							if(l)
								l->context.a_seq_reset = TRUE;
							ps = ps->next;
						}
						janus_mutex_unlock(&participant->subscribers_mutex);
					}
					participant->audio_active = audio_active;
					JANUS_LOG(LOG_VERB, "Setting audio property: %s (room %"SCNu64", user %"SCNu64")\n", participant->audio_active ? "true" : "false", participant->room->room_id, participant->user_id);
				}
				if(video) {
					gboolean video_active = json_is_true(video);
					if(session->started && video_active && !participant->video_active) {
						/* Video was just resumed, try resetting the RTP headers for viewers */
						janus_mutex_lock(&participant->subscribers_mutex);
						GSList *ps = participant->subscribers;
						while(ps) {
							janus_videoroom_subscriber *l = (janus_videoroom_subscriber *)ps->data;
							if(l)
								l->context.v_seq_reset = TRUE;
							ps = ps->next;
						}
						janus_mutex_unlock(&participant->subscribers_mutex);
					}
					participant->video_active = video_active;
					JANUS_LOG(LOG_VERB, "Setting video property: %s (room %"SCNu64", user %"SCNu64")\n", participant->video_active ? "true" : "false", participant->room->room_id, participant->user_id);
				}
				if(bitrate) {
					participant->bitrate = json_integer_value(bitrate);
					JANUS_LOG(LOG_VERB, "Setting video bitrate: %"SCNu64" (room %"SCNu64", user %"SCNu64")\n", participant->bitrate, participant->room->room_id, participant->user_id);
					/* Send a new REMB */
					if(session->started)
						participant->remb_latest = janus_get_monotonic_time();
					char rtcpbuf[24];
					janus_rtcp_remb((char *)(&rtcpbuf), 24, participant->bitrate ? participant->bitrate : 256*1024);
					gateway->relay_rtcp(msg->handle, 1, rtcpbuf, 24);
				}
				janus_mutex_lock(&participant->rec_mutex);
				gboolean prev_recording_active = participant->recording_active;
				if(record) {
					participant->recording_active = json_is_true(record);
					JANUS_LOG(LOG_VERB, "Setting record property: %s (room %"SCNu64", user %"SCNu64")\n", participant->recording_active ? "true" : "false", participant->room->room_id, participant->user_id);
				}
				if(recfile) {
					participant->recording_base = g_strdup(json_string_value(recfile));
					JANUS_LOG(LOG_VERB, "Setting recording basename: %s (room %"SCNu64", user %"SCNu64")\n", participant->recording_base, participant->room->room_id, participant->user_id);
				}
				/* Do we need to do something with the recordings right now? */
				if(participant->recording_active != prev_recording_active) {
					/* Something changed */
					if(!participant->recording_active) {
						/* Not recording (anymore?) */
						janus_videoroom_recorder_close(participant);
					} else if(participant->recording_active && participant->sdp) {
						/* We've started recording, send a PLI/FIR and go on */
						janus_videoroom_recorder_create(participant, strstr(participant->sdp, "m=audio") != NULL, strstr(participant->sdp, "m=video") != NULL);
						if(strstr(participant->sdp, "m=video")) {
							/* Send a FIR */
							char buf[20];
							memset(buf, 0, 20);
							janus_rtcp_fir((char *)&buf, 20, &participant->fir_seq);
							JANUS_LOG(LOG_VERB, "Recording video, sending FIR to %"SCNu64" (%s)\n",
								participant->user_id, participant->display ? participant->display : "??");
							gateway->relay_rtcp(participant->session->handle, 1, buf, 20);
							/* Send a PLI too, just in case... */
							memset(buf, 0, 12);
							janus_rtcp_pli((char *)&buf, 12);
							JANUS_LOG(LOG_VERB, "Recording video, sending PLI to %"SCNu64" (%s)\n",
								participant->user_id, participant->display ? participant->display : "??");
							gateway->relay_rtcp(participant->session->handle, 1, buf, 12);
						}
					}
				}
				janus_mutex_unlock(&participant->rec_mutex);
				/* Done */
				event = json_object();
				json_object_set_new(event, "videoroom", json_string("event"));
				json_object_set_new(event, "room", json_integer(participant->room->room_id));
				json_object_set_new(event, "configured", json_string("ok"));
				/* Also notify event handlers */
				if(notify_events && gateway->events_is_enabled()) {
					json_t *info = json_object();
					json_object_set_new(info, "event", json_string("configured"));
					json_object_set_new(info, "room", json_integer(participant->room->room_id));
					json_object_set_new(info, "id", json_integer(participant->user_id));
					json_object_set_new(info, "audio_active", participant->audio_active ? json_true() : json_false());
					json_object_set_new(info, "video_active", participant->video_active ? json_true() : json_false());
					json_object_set_new(info, "bitrate", json_integer(participant->bitrate));
					if(participant->arc || participant->vrc) {
						json_t *recording = json_object();
						if(participant->arc && participant->arc->filename)
							json_object_set_new(recording, "audio", json_string(participant->arc->filename));
						if(participant->vrc && participant->vrc->filename)
							json_object_set_new(recording, "video", json_string(participant->vrc->filename));
						json_object_set_new(info, "recording", recording);
					}
					gateway->notify_event(&janus_videoroom_plugin, session->handle, info);
				}
			} else if(!strcasecmp(request_text, "unpublish")) {
				/* This participant wants to unpublish */
				if(!participant->sdp) {
					JANUS_LOG(LOG_ERR, "Can't unpublish, not published\n");
					error_code = JANUS_VIDEOROOM_ERROR_NOT_PUBLISHED;
					g_snprintf(error_cause, 512, "Can't unpublish, not published");
					goto error;
				}
				/* Tell the core to tear down the PeerConnection, hangup_media will do the rest */
				janus_videoroom_hangup_media(session->handle);
				gateway->close_pc(session->handle);
				/* Done */
				event = json_object();
				json_object_set_new(event, "videoroom", json_string("event"));
				json_object_set_new(event, "room", json_integer(participant->room->room_id));
				json_object_set_new(event, "unpublished", json_string("ok"));
			} else if(!strcasecmp(request_text, "leave")) {
				/* Prepare an event to confirm the request */
				event = json_object();
				json_object_set_new(event, "videoroom", json_string("event"));
				json_object_set_new(event, "room", json_integer(participant->room->room_id));
				json_object_set_new(event, "leaving", json_string("ok"));
				/* This publisher is leaving, tell everybody */
				janus_videoroom_leave_or_unpublish(participant, TRUE);
				/* Done */
				participant->audio_active = FALSE;
				participant->video_active = FALSE;
				session->started = FALSE;
				//~ session->destroy = TRUE;
			} else {
				JANUS_LOG(LOG_ERR, "Unknown request '%s'\n", request_text);
				error_code = JANUS_VIDEOROOM_ERROR_INVALID_REQUEST;
				g_snprintf(error_cause, 512, "Unknown request '%s'", request_text);
				goto error;
			}
			g_clear_pointer(&participant, janus_videoroom_publisher_dereference);
		} else if(session->participant_type == janus_videoroom_p_type_subscriber) {
			/* Handle this subscriber */
			janus_videoroom_subscriber *subscriber = (janus_videoroom_subscriber *)session->participant;
			if(subscriber == NULL) {
				JANUS_LOG(LOG_ERR, "Invalid subscriber instance\n");
				error_code = JANUS_VIDEOROOM_ERROR_UNKNOWN_ERROR;
				g_snprintf(error_cause, 512, "Invalid subscriber instance");
				goto error;
			}
			if(!strcasecmp(request_text, "join")) {
				JANUS_LOG(LOG_ERR, "Already in as a subscriber on this handle\n");
				error_code = JANUS_VIDEOROOM_ERROR_ALREADY_JOINED;
				g_snprintf(error_cause, 512, "Already in as a subscriber on this handle");
				goto error;
			} else if(!strcasecmp(request_text, "start")) {
				/* Start/restart receiving the publisher streams */
				janus_videoroom_publisher *publisher = subscriber->feed;
				subscriber->paused = FALSE;
				event = json_object();
				json_object_set_new(event, "videoroom", json_string("event"));
				json_object_set_new(event, "room", json_integer(subscriber->room->room_id));
				json_object_set_new(event, "started", json_string("ok"));
				if(publisher) {
					/* Send a FIR */
					char buf[20];
					memset(buf, 0, 20);
					janus_rtcp_fir((char *)&buf, 20, &publisher->fir_seq);
					JANUS_LOG(LOG_VERB, "Resuming publisher, sending FIR to %"SCNu64" (%s)\n", publisher->user_id, publisher->display ? publisher->display : "??");
					gateway->relay_rtcp(publisher->session->handle, 1, buf, 20);
					/* Send a PLI too, just in case... */
					memset(buf, 0, 12);
					janus_rtcp_pli((char *)&buf, 12);
					JANUS_LOG(LOG_VERB, "Resuming publisher, sending PLI to %"SCNu64" (%s)\n", publisher->user_id, publisher->display ? publisher->display : "??");
					gateway->relay_rtcp(publisher->session->handle, 1, buf, 12);
				}
			} else if(!strcasecmp(request_text, "configure")) {
				JANUS_VALIDATE_JSON_OBJECT(root, configure_parameters,
					error_code, error_cause, TRUE,
					JANUS_VIDEOROOM_ERROR_MISSING_ELEMENT, JANUS_VIDEOROOM_ERROR_INVALID_ELEMENT);
				if(error_code != 0)
					goto error;
				json_t *audio = json_object_get(root, "audio");
				json_t *video = json_object_get(root, "video");
				json_t *data = json_object_get(root, "data");
				/* Update the audio/video/data flags, if set */
				janus_videoroom_publisher *publisher = subscriber->feed;
				if(publisher) {
					if(audio && publisher->audio)
						subscriber->audio = json_is_true(audio);
					if(video && publisher->video)
						subscriber->video = json_is_true(video);
					if(data && publisher->data)
						subscriber->data = json_is_true(data);
				}
				event = json_object();
				json_object_set_new(event, "videoroom", json_string("event"));
				json_object_set_new(event, "room", json_integer(subscriber->room->room_id));
				json_object_set_new(event, "configured", json_string("ok"));
			} else if(!strcasecmp(request_text, "pause")) {
				/* Stop receiving the publisher streams for a while */
				subscriber->paused = TRUE;
				event = json_object();
				json_object_set_new(event, "videoroom", json_string("event"));
				json_object_set_new(event, "room", json_integer(subscriber->room->room_id));
				json_object_set_new(event, "paused", json_string("ok"));
			} else if(!strcasecmp(request_text, "switch")) {
				/* This subscriber wants to switch to a different publisher */
				JANUS_VALIDATE_JSON_OBJECT(root, subscriber_parameters,
					error_code, error_cause, TRUE,
					JANUS_VIDEOROOM_ERROR_MISSING_ELEMENT, JANUS_VIDEOROOM_ERROR_INVALID_ELEMENT);
				if(error_code != 0)
					goto error;
				json_t *feed = json_object_get(root, "feed");
				guint64 feed_id = json_integer_value(feed);
				json_t *audio = json_object_get(root, "audio");
				json_t *video = json_object_get(root, "video");
				json_t *data = json_object_get(root, "data");
				if(!subscriber->room) {
					JANUS_LOG(LOG_ERR, "Room Destroyed \n");
					error_code = JANUS_VIDEOROOM_ERROR_NO_SUCH_ROOM;
					g_snprintf(error_cause, 512, "No such room ");
					goto error;
				}
				if(g_atomic_int_get(&subscriber->room->destroyed)) {
					JANUS_LOG(LOG_ERR, "Room Destroyed (%"SCNu64")\n", subscriber->room->room_id);
					error_code = JANUS_VIDEOROOM_ERROR_NO_SUCH_ROOM;
					g_snprintf(error_cause, 512, "No such room (%"SCNu64")", subscriber->room->room_id);
					goto error;
				}
				janus_mutex_lock(&subscriber->room->mutex);
				janus_videoroom_publisher *publisher = g_hash_table_lookup(subscriber->room->participants, &feed_id);
				if(publisher == NULL || g_atomic_int_get(&publisher->destroyed) || publisher->sdp == NULL) {
					JANUS_LOG(LOG_ERR, "No such feed (%"SCNu64")\n", feed_id);
					error_code = JANUS_VIDEOROOM_ERROR_NO_SUCH_FEED;
					g_snprintf(error_cause, 512, "No such feed (%"SCNu64")", feed_id);
					janus_mutex_unlock(&subscriber->room->mutex);
					goto error;
				}
				janus_refcount_increase(&publisher->ref);
				janus_refcount_increase(&publisher->session->ref);
				janus_mutex_unlock(&subscriber->room->mutex);
				gboolean paused = subscriber->paused;
				subscriber->paused = TRUE;
				/* Unsubscribe from the previous publisher */
				janus_videoroom_publisher *prev_feed = subscriber->feed;
				if(prev_feed) {
					janus_mutex_lock(&prev_feed->subscribers_mutex);
					prev_feed->subscribers = g_slist_remove(prev_feed->subscribers, subscriber);
					janus_mutex_unlock(&prev_feed->subscribers_mutex);
					janus_refcount_decrease(&prev_feed->session->ref);
					g_clear_pointer(&subscriber->feed, janus_videoroom_publisher_dereference);
				}
				/* Subscribe to the new one */
				subscriber->audio = audio ? json_is_true(audio) : TRUE;	/* True by default */
				if(!publisher->audio)
					subscriber->audio = FALSE;	/* ... unless the publisher isn't sending any audio */
				subscriber->video = video ? json_is_true(video) : TRUE;	/* True by default */
				if(!publisher->video)
					subscriber->video = FALSE;	/* ... unless the publisher isn't sending any video */
				subscriber->data = data ? json_is_true(data) : TRUE;	/* True by default */
				if(!publisher->data)
					subscriber->data = FALSE;	/* ... unless the publisher isn't sending any data */
				janus_mutex_lock(&publisher->subscribers_mutex);
				publisher->subscribers = g_slist_append(publisher->subscribers, subscriber);
				janus_mutex_unlock(&publisher->subscribers_mutex);
				subscriber->feed = publisher;
				/* Send a FIR to the new publisher */
				char buf[20];
				memset(buf, 0, 20);
				janus_rtcp_fir((char *)&buf, 20, &publisher->fir_seq);
				JANUS_LOG(LOG_VERB, "Switching existing subscriber to new publisher, sending FIR to %"SCNu64" (%s)\n", publisher->user_id, publisher->display ? publisher->display : "??");
				gateway->relay_rtcp(publisher->session->handle, 1, buf, 20);
				/* Send a PLI too, just in case... */
				memset(buf, 0, 12);
				janus_rtcp_pli((char *)&buf, 12);
				JANUS_LOG(LOG_VERB, "Switching existing subscriber to new publisher, sending PLI to %"SCNu64" (%s)\n", publisher->user_id, publisher->display ? publisher->display : "??");
				gateway->relay_rtcp(publisher->session->handle, 1, buf, 12);
				/* Done */
				subscriber->paused = paused;
				event = json_object();
				json_object_set_new(event, "videoroom", json_string("event"));
				json_object_set_new(event, "switched", json_string("ok"));
				json_object_set_new(event, "room", json_integer(subscriber->room->room_id));
				json_object_set_new(event, "id", json_integer(feed_id));
				if(publisher->display)
					json_object_set_new(event, "display", json_string(publisher->display));
				/* Also notify event handlers */
				if(notify_events && gateway->events_is_enabled()) {
					json_t *info = json_object();
					json_object_set_new(info, "event", json_string("switched"));
					json_object_set_new(info, "room", json_integer(publisher->room->room_id));
					json_object_set_new(info, "feed", json_integer(publisher->user_id));
					gateway->notify_event(&janus_videoroom_plugin, session->handle, info);
				}
			} else if(!strcasecmp(request_text, "leave")) {
				guint64 room_id = subscriber && subscriber->room ? subscriber->room->room_id : 0;
				/* Tell the core to tear down the PeerConnection, hangup_media will do the rest */
				janus_videoroom_hangup_media(session->handle);
				gateway->close_pc(session->handle);
				/* Send an event back */
				event = json_object();
				json_object_set_new(event, "videoroom", json_string("event"));
				json_object_set_new(event, "room", json_integer(room_id));
				json_object_set_new(event, "left", json_string("ok"));
				session->started = FALSE;
			} else {
				JANUS_LOG(LOG_ERR, "Unknown request '%s'\n", request_text);
				error_code = JANUS_VIDEOROOM_ERROR_INVALID_REQUEST;
				g_snprintf(error_cause, 512, "Unknown request '%s'", request_text);
				goto error;
			}
		}

		/* Prepare JSON event */
		JANUS_LOG(LOG_VERB, "Preparing JSON event as a reply\n");
		/* Any SDP to handle? */
		const char *msg_sdp_type = json_string_value(json_object_get(msg->jsep, "type"));
		const char *msg_sdp = json_string_value(json_object_get(msg->jsep, "sdp"));
		if(!msg_sdp) {
			int ret = gateway->push_event(msg->handle, &janus_videoroom_plugin, msg->transaction, event, NULL);
			JANUS_LOG(LOG_VERB, "  >> %d (%s)\n", ret, janus_get_api_error(ret));
			json_decref(event);
		} else {
			JANUS_LOG(LOG_VERB, "This is involving a negotiation (%s) as well:\n%s\n", msg_sdp_type, msg_sdp);
			const char *type = NULL;
			if(!strcasecmp(msg_sdp_type, "offer")) {
				/* We need to answer */
				type = "answer";
			} else if(!strcasecmp(msg_sdp_type, "answer")) {
				/* We got an answer (from a subscriber?), no need to negotiate */
				g_atomic_int_set(&session->hangingup, 0);
				int ret = gateway->push_event(msg->handle, &janus_videoroom_plugin, msg->transaction, event, NULL);
				JANUS_LOG(LOG_VERB, "  >> %d (%s)\n", ret, janus_get_api_error(ret));
				json_decref(event);
				janus_videoroom_message_free(msg);
				continue;
			} else {
				/* TODO We don't support anything else right now... */
				JANUS_LOG(LOG_ERR, "Unknown SDP type '%s'\n", msg_sdp_type);
				error_code = JANUS_VIDEOROOM_ERROR_INVALID_SDP_TYPE;
				g_snprintf(error_cause, 512, "Unknown SDP type '%s'", msg_sdp_type);
				goto error;
			}
			if(session->participant_type != janus_videoroom_p_type_publisher) {
				/* We shouldn't be here, we always offer ourselves */
				JANUS_LOG(LOG_ERR, "Only publishers send offers\n");
				error_code = JANUS_VIDEOROOM_ERROR_INVALID_SDP_TYPE;
				g_snprintf(error_cause, 512, "Only publishers send offers");
				goto error;
			} else {
				/* This is a new publisher: is there room? */
				participant = janus_videoroom_session_get_publisher(session);
				janus_videoroom *videoroom = participant->room;
				int count = 0;
				GHashTableIter iter;
				gpointer value;
				if(!videoroom) {
					error_code = JANUS_VIDEOROOM_ERROR_NO_SUCH_ROOM;
					goto error;
				}
				if(g_atomic_int_get(&videoroom->destroyed)) {
					error_code = JANUS_VIDEOROOM_ERROR_NO_SUCH_ROOM;
					goto error;
				}
				janus_mutex_lock(&videoroom->mutex);
				g_hash_table_iter_init(&iter, videoroom->participants);
				while (!g_atomic_int_get(&videoroom->destroyed) && g_hash_table_iter_next(&iter, NULL, &value)) {
					janus_videoroom_publisher *p = value;
					if(p != participant && p->sdp)
						count++;
				}
				janus_mutex_unlock(&videoroom->mutex);
				if(count == videoroom->max_publishers) {
					participant->audio_active = FALSE;
					participant->video_active = FALSE;
					JANUS_LOG(LOG_ERR, "Maximum number of publishers (%d) already reached\n", videoroom->max_publishers);
					error_code = JANUS_VIDEOROOM_ERROR_PUBLISHERS_FULL;
					g_snprintf(error_cause, 512, "Maximum number of publishers (%d) already reached", videoroom->max_publishers);
					goto error;
				}
				/* Now prepare the SDP to give back */
				if(strstr(msg_sdp, "Mozilla")) {
					participant->firefox = TRUE;
				}
				/* Which media are available? */
				int audio = 0, video = 0, data = 0;
				const char *audio_mode = NULL, *video_mode = NULL;
				gboolean audio_level_extmap = FALSE, video_orient_extmap = FALSE, playout_delay_extmap = FALSE;
				char error_str[100];
				janus_sdp *parsed_sdp = janus_sdp_parse(msg_sdp, error_str, sizeof(error_str));
				if(!parsed_sdp) {
					/* Invalid SDP */
					JANUS_LOG(LOG_ERR, "Error parsing SDP: %s\n", error_str);
					error_code = JANUS_VIDEOROOM_ERROR_PUBLISHERS_FULL;
					g_snprintf(error_cause, 512, "Error parsing SDP: %s", error_str);
					goto error;
				}
				GList *temp = parsed_sdp->m_lines;
				while(temp) {
					janus_sdp_mline *m = (janus_sdp_mline *)temp->data;
					if(m->type == JANUS_SDP_AUDIO && m->port > 0) {
						audio++;
						participant->audio = TRUE;
						if(audio > 1) {
							temp = temp->next;
							continue;
						}
					} else if(m->type == JANUS_SDP_VIDEO && m->port > 0) {
						video++;
						participant->video = TRUE;
						if(video > 1) {
							temp = temp->next;
							continue;
						}
					} else if(m->type == JANUS_SDP_APPLICATION && m->port > 0) {
						data++;
						participant->data = TRUE;
						if(data > 1) {
							temp = temp->next;
							continue;
						}
					}
					if(m->type == JANUS_SDP_AUDIO || m->type == JANUS_SDP_VIDEO) {
						/* What is the direction? */
						switch(m->direction) {
							case JANUS_SDP_RECVONLY:
								/* If we're getting a 'recvonly' publisher, we're going to answer with 'inactive' */
							case JANUS_SDP_INACTIVE:
								if(m->type == JANUS_SDP_AUDIO) {
									audio_mode = "inactive";
								} else {
									video_mode = "inactive";
								}
								break;
							case JANUS_SDP_SENDONLY:
								/* What we expect, turn this into 'recvonly' */
							case JANUS_SDP_SENDRECV:
							default:
								if(m->type == JANUS_SDP_AUDIO) {
									audio_mode = "recvonly";
								} else {
									video_mode = "recvonly";
								}
								break;
						}
						/* Are the extmaps we care about there? */
						GList *ma = m->attributes;
						while(ma) {
							janus_sdp_attribute *a = (janus_sdp_attribute *)ma->data;
							if(a->value) {
								if(videoroom->audiolevel_ext && m->type == JANUS_SDP_AUDIO && strstr(a->value, JANUS_RTP_EXTMAP_AUDIO_LEVEL)) {
									participant->audio_level_extmap_id = atoi(a->value);
									audio_level_extmap = TRUE;
								} else if(videoroom->videoorient_ext && m->type == JANUS_SDP_VIDEO && strstr(a->value, JANUS_RTP_EXTMAP_VIDEO_ORIENTATION)) {
									participant->video_orient_extmap_id = atoi(a->value);
									video_orient_extmap = TRUE;
								} else if(videoroom->playoutdelay_ext && m->type == JANUS_SDP_VIDEO && strstr(a->value, JANUS_RTP_EXTMAP_PLAYOUT_DELAY)) {
									participant->playout_delay_extmap_id = atoi(a->value);
									playout_delay_extmap = TRUE;
								}
							}
							ma = ma->next;
						}
					}
					temp = temp->next;
				}
				janus_sdp_free(parsed_sdp);
				JANUS_LOG(LOG_VERB, "The publisher %s going to send an audio stream\n", audio ? "is" : "is NOT");
				int opus_pt = 0, isac32_pt = 0, isac16_pt = 0, pcmu_pt = 0, pcma_pt = 0,
					vp8_pt = 0, vp9_pt = 0, h264_pt = 0;
				if(audio) {
					JANUS_LOG(LOG_VERB, "  -- Will answer with media direction '%s'\n", audio_mode);
					opus_pt = janus_get_codec_pt(msg_sdp, "opus");
					if(opus_pt > 0) {
						JANUS_LOG(LOG_VERB, "  -- -- Opus payload type is %d\n", opus_pt);
					}
					isac32_pt = janus_get_codec_pt(msg_sdp, "isac32");
					if(isac32_pt > 0) {
						JANUS_LOG(LOG_VERB, "  -- -- ISAC 32K payload type is %d\n", isac32_pt);
					}
					isac16_pt = janus_get_codec_pt(msg_sdp, "isac16");
					if(isac16_pt > 0) {
						JANUS_LOG(LOG_VERB, "  -- -- ISAC 16K payload type is %d\n", isac16_pt);
					}
					pcmu_pt = janus_get_codec_pt(msg_sdp, "pcmu");
					if(pcmu_pt > 0) {
						JANUS_LOG(LOG_VERB, "  -- -- PCMU payload type is %d\n", pcmu_pt);
					}
					pcma_pt = janus_get_codec_pt(msg_sdp, "pcma");
					if(pcma_pt > 0) {
						JANUS_LOG(LOG_VERB, "  -- -- PCMA payload type is %d\n", pcma_pt);
					}
				}
				JANUS_LOG(LOG_VERB, "The publisher %s going to send a video stream\n", video ? "is" : "is NOT");
				if(video) {
					JANUS_LOG(LOG_VERB, "  -- Will answer with media direction '%s'\n", video_mode);
					vp8_pt = janus_get_codec_pt(msg_sdp, "vp8");
					if(vp8_pt > 0) {
						JANUS_LOG(LOG_VERB, "  -- -- VP8 payload type is %d\n", vp8_pt);
					}
					vp9_pt = janus_get_codec_pt(msg_sdp, "vp9");
					if(vp9_pt > 0) {
						JANUS_LOG(LOG_VERB, "  -- -- VP9 payload type is %d\n", vp9_pt);
					}
					h264_pt = janus_get_codec_pt(msg_sdp, "h264");
					if(h264_pt > 0) {
						JANUS_LOG(LOG_VERB, "  -- -- H264 payload type is %d\n", h264_pt);
					}
				}
				JANUS_LOG(LOG_VERB, "The publisher %s going to open a data channel\n", data ? "is" : "is NOT");
				/* Also add a bandwidth SDP attribute if we're capping the bitrate in the room */
				int b = 0;
				if(participant->firefox)	/* Don't add any b=AS attribute for Chrome */
					b = (int)(videoroom->bitrate/1000);
				char sdp[1280], audio_mline[256], video_mline[512], data_mline[256];
				char *newsdp = NULL;
				int res = 0;
				int pass = 0;
				for(pass = 1; pass <= 2; pass++) {
					if(pass == 2) {
						/* Now turn the SDP into what we'll send subscribers, using the static payload types for making switching easier */
						if(audio_mode && strcmp(audio_mode, "inactive"))
							/* The publisher gets a recvonly or inactive back */
							/* Subscribers gets a sendonly or inactive back */
							audio_mode = "sendonly";
						if(video_mode && strcmp(video_mode, "inactive"))
							video_mode = "sendonly";
					}
					audio_mline[0] = '\0';
					if(audio) {
						int pt = -1;
						switch(videoroom->acodec) {
							case JANUS_VIDEOROOM_OPUS:
								if(opus_pt >= 0)
									pt = (pass == 1 ? opus_pt : OPUS_PT);
								break;
							case JANUS_VIDEOROOM_ISAC_32K:
								if(isac32_pt >= 0)
									pt = (pass == 1 ? isac32_pt : ISAC32_PT);
								break;
							case JANUS_VIDEOROOM_ISAC_16K:
								if(isac16_pt >= 0)
									pt = (pass == 1 ? isac16_pt : ISAC16_PT);
								break;
							case JANUS_VIDEOROOM_PCMU:
								if(pcmu_pt >= 0)
									pt = (pass == 1 ? pcmu_pt : PCMU_PT);
								break;
							case JANUS_VIDEOROOM_PCMA:
								if(pcma_pt >= 0)
									pt = (pass == 1 ? pcma_pt : PCMA_PT);
								break;
							default:
								/* Shouldn't happen */
								break;
						}
						if(pass == 1 && pt < 0)
							JANUS_LOG(LOG_WARN, "Videoroom is forcing %s, but publisher didn't offer any... rejecting audio\n", janus_videoroom_audiocodec_name(videoroom->acodec));
						if(pt >= 0) {
							janus_videoroom_sdp_a_format(audio_mline, 256, videoroom->acodec, pt, audio_mode,
								audio_level_extmap, participant->audio_level_extmap_id);
						}
						if(audio_mline[0] == '\0' && pass == 1) {
							/* Remove "pass == 1" if the subscriber also should get a line with port=0. */
							g_snprintf(audio_mline, 256, "m=audio 0 RTP/SAVPF 0\r\n");
						}
					}
					video_mline[0] = '\0';
					if(video) {
						int pt = -1;
						switch(videoroom->vcodec) {
							case JANUS_VIDEOROOM_VP8:
								if(vp8_pt >= 0)
									pt = (pass == 1 ? vp8_pt : VP8_PT);
								break;
							case JANUS_VIDEOROOM_VP9:
								if(vp9_pt >= 0)
									pt = (pass == 1 ? vp9_pt : VP9_PT);
								break;
							case JANUS_VIDEOROOM_H264:
								if(h264_pt >= 0)
									pt = (pass == 1 ? h264_pt : H264_PT);
								break;
							default:
								/* Shouldn't happen */
								break;
						}
						if(pass == 1 && pt < 0)
							JANUS_LOG(LOG_WARN, "Videoroom is forcing %s, but publisher didn't offer any... rejecting video\n", janus_videoroom_videocodec_name(videoroom->vcodec));
						if(pt >= 0) {
							janus_videoroom_sdp_v_format(video_mline, 512, videoroom->vcodec, pt, b,video_mode,
								video_orient_extmap, participant->video_orient_extmap_id,
								playout_delay_extmap, participant->playout_delay_extmap_id);
						}
						if(video_mline[0] == '\0' && pass == 1) {
							/* Remove "pass == 1" if the subscriber also should get a line with port=0. */
							g_snprintf(video_mline, 512, "m=video 0 RTP/SAVPF 0\r\n");
						}
					}
					if(data) {
						g_snprintf(data_mline, 256, sdp_d_template);
					} else {
						data_mline[0] = '\0';
					}
					g_snprintf(sdp, 1280, sdp_template,
						janus_get_real_time(),			/* We need current time here */
						janus_get_real_time(),			/* We need current time here */
						participant->room->room_name,	/* Video room name */
						audio_mline,					/* Audio m-line, if any */
						video_mline,					/* Video m-line, if any */
						data_mline);					/* Data channel m-line, if any */
					newsdp = g_strdup(sdp);
					if(video && b == 0) {
						/* Remove useless bandwidth attribute */
						newsdp = janus_string_replace(newsdp, "b=AS:0\r\n", "");
					}
					if(pass == 2)
						break;
					/* Is this room recorded? */
					janus_mutex_lock(&participant->rec_mutex);
					if(videoroom->record || participant->recording_active) {
						janus_videoroom_recorder_create(participant, audio, video);
					}
					janus_mutex_unlock(&participant->rec_mutex);

					JANUS_LOG(LOG_VERB, "Handling publisher: turned this into an '%s':\n%s\n", type, newsdp);
					json_t *jsep = json_pack("{ssss}", "type", type, "sdp", newsdp);
					/* How long will the gateway take to push the event? */
					g_atomic_int_set(&session->hangingup, 0);
					gint64 start = janus_get_monotonic_time();
					res = gateway->push_event(msg->handle, &janus_videoroom_plugin, msg->transaction, event, jsep);
					JANUS_LOG(LOG_VERB, "  >> Pushing event: %d (took %"SCNu64" us)\n", res, janus_get_monotonic_time()-start);
					json_decref(event);
					json_decref(jsep);
					g_free(newsdp);
				}
				/* Done */
				if(res != JANUS_OK) {
					/* TODO Failed to negotiate? We should remove this publisher */
					g_free(newsdp);
				} else {
					/* Store the participant's SDP for interested subscribers */
					participant->sdp = newsdp;
					/* We'll wait for the setup_media event before actually telling subscribers */
				}
				g_clear_pointer(&participant, janus_videoroom_publisher_dereference);
			}
		}
		g_clear_pointer(&participant, janus_videoroom_publisher_dereference);
		janus_videoroom_message_free(msg);

		continue;
		
error:
		{
			g_clear_pointer(&videoroom, janus_videoroom_room_dereference);
			g_clear_pointer(&participant, janus_videoroom_publisher_dereference);
			/* Prepare JSON error event */
			json_t *event = json_object();
			json_object_set_new(event, "videoroom", json_string("event"));
			json_object_set_new(event, "error_code", json_integer(error_code));
			json_object_set_new(event, "error", json_string(error_cause));
			int ret = gateway->push_event(msg->handle, &janus_videoroom_plugin, msg->transaction, event, NULL);
			JANUS_LOG(LOG_VERB, "  >> Pushing event: %d (%s)\n", ret, janus_get_api_error(ret));
			json_decref(event);
			janus_videoroom_message_free(msg);
		}
	}
	JANUS_LOG(LOG_VERB, "Leaving VideoRoom handler thread\n");
	return NULL;
}


/* Helper to quickly relay RTP packets from publishers to subscribers */
static void janus_videoroom_relay_rtp_packet(gpointer data, gpointer user_data) {
	janus_videoroom_rtp_relay_packet *packet = (janus_videoroom_rtp_relay_packet *)user_data;
	if(!packet || !packet->data || packet->length < 1) {
		JANUS_LOG(LOG_ERR, "Invalid packet...\n");
		return;
	}
	janus_videoroom_subscriber *subscriber = (janus_videoroom_subscriber *)data;
	if(!subscriber || !subscriber->session) {
		// JANUS_LOG(LOG_ERR, "Invalid session...\n");
		return;
	}
	if(subscriber->paused) {
		// JANUS_LOG(LOG_ERR, "This subscriber paused the stream...\n");
		return;
	}
	janus_videoroom_session *session = subscriber->session;
	if(!session || !session->handle) {
		// JANUS_LOG(LOG_ERR, "Invalid session...\n");
		return;
	}
	if(!session->started) {
		// JANUS_LOG(LOG_ERR, "Streaming not started yet for this session...\n");
		return;
	}
	
	/* Make sure there hasn't been a publisher switch by checking the SSRC */
	if(packet->is_video) {
		/* Check if this subscriber is subscribed to this medium */
		if(!subscriber->video) {
			/* Nope, don't relay */
			return;
		}
		if(ntohl(packet->data->ssrc) != subscriber->context.v_last_ssrc) {
			/* Publisher switch? Fix sequence numbers and timestamps */
			subscriber->context.v_last_ssrc = ntohl(packet->data->ssrc);
			subscriber->context.v_base_ts_prev = subscriber->context.v_last_ts;
			subscriber->context.v_base_ts = packet->timestamp;
			subscriber->context.v_base_seq_prev = subscriber->context.v_last_seq;
			subscriber->context.v_base_seq = packet->seq_number;
		}
		if(subscriber->context.v_seq_reset) {
			/* video_active false-->true? Fix sequence numbers */
			subscriber->context.v_seq_reset = FALSE;
			subscriber->context.v_base_seq_prev = subscriber->context.v_last_seq;
			subscriber->context.v_base_seq = packet->seq_number;
		}
		/* Compute a coherent timestamp and sequence number */
		subscriber->context.v_last_ts = (packet->timestamp-subscriber->context.v_base_ts)
			+ subscriber->context.v_base_ts_prev+4500;	/* FIXME When switching, we assume 15fps */
		subscriber->context.v_last_seq = (packet->seq_number-subscriber->context.v_base_seq)+subscriber->context.v_base_seq_prev+1;
		/* Update the timestamp and sequence number in the RTP packet, and send it */
		packet->data->timestamp = htonl(subscriber->context.v_last_ts);
		packet->data->seq_number = htons(subscriber->context.v_last_seq);
		if(gateway != NULL)
			gateway->relay_rtp(session->handle, packet->is_video, (char *)packet->data, packet->length);
		/* Restore the timestamp and sequence number to what the publisher set them to */
		packet->data->timestamp = htonl(packet->timestamp);
		packet->data->seq_number = htons(packet->seq_number);
	} else {
		/* Check if this subscriber is subscribed to this medium */
		if(!subscriber->audio) {
			/* Nope, don't relay */
			return;
		}
		if(ntohl(packet->data->ssrc) != subscriber->context.a_last_ssrc) {
			/* Publisher switch? Fix sequence numbers and timestamps */
			subscriber->context.a_last_ssrc = ntohl(packet->data->ssrc);
			subscriber->context.a_base_ts_prev = subscriber->context.a_last_ts;
			subscriber->context.a_base_ts = packet->timestamp;
			subscriber->context.a_base_seq_prev = subscriber->context.a_last_seq;
			subscriber->context.a_base_seq = packet->seq_number;
		}
		if(subscriber->context.a_seq_reset) {
			/* audio_active false-->true? Fix sequence numbers */
			subscriber->context.a_seq_reset = FALSE;
			subscriber->context.a_base_seq_prev = subscriber->context.a_last_seq;
			subscriber->context.a_base_seq = packet->seq_number;
		}
		/* Compute a coherent timestamp and sequence number */
		subscriber->context.a_last_ts = (packet->timestamp-subscriber->context.a_base_ts)
			+ subscriber->context.a_base_ts_prev+960;	/* FIXME When switching, we assume Opus and so a 960 ts step */
		subscriber->context.a_last_seq = (packet->seq_number-subscriber->context.a_base_seq)+subscriber->context.a_base_seq_prev+1;
		/* Update the timestamp and sequence number in the RTP packet, and send it */
		packet->data->timestamp = htonl(subscriber->context.a_last_ts);
		packet->data->seq_number = htons(subscriber->context.a_last_seq);
		if(gateway != NULL)
			gateway->relay_rtp(session->handle, packet->is_video, (char *)packet->data, packet->length);
		/* Restore the timestamp and sequence number to what the publisher set them to */
		packet->data->timestamp = htonl(packet->timestamp);
		packet->data->seq_number = htons(packet->seq_number);
	}

	return;
}

static void janus_videoroom_relay_data_packet(gpointer data, gpointer user_data) {
	char *text = (char *)user_data;
	janus_videoroom_subscriber *subscriber = (janus_videoroom_subscriber *)data;
	if(!subscriber || !subscriber->session || !subscriber->data || subscriber->paused) {
		return;
	}
	janus_videoroom_session *session = subscriber->session;
	if(!session || !session->handle) {
		return;
	}
	if(!session->started) {
		return;
	}
	if(gateway != NULL && text != NULL) {
		JANUS_LOG(LOG_VERB, "Forwarding DataChannel message (%zu bytes) to viewer: %s\n", strlen(text), text);
		gateway->relay_data(session->handle, text, strlen(text));
	}
	return;
<<<<<<< HEAD
=======
}

/* Helper to free janus_videoroom structs. */
static void janus_videoroom_free(janus_videoroom *room) {
	if(room) {
		janus_mutex_lock(&room->participants_mutex);
		g_free(room->room_name);
		g_free(room->room_secret);
		g_free(room->room_pin);
		g_free(room->rec_dir);
		g_hash_table_unref(room->participants);
		g_hash_table_destroy(room->allowed);
		janus_mutex_unlock(&room->participants_mutex);
		janus_mutex_destroy(&room->participants_mutex);
		g_free(room);
		room = NULL;
	}
}

static void janus_videoroom_listener_free(janus_videoroom_listener *l) {
	JANUS_LOG(LOG_VERB, "Freeing listener\n");
	g_free(l);
}

static void janus_videoroom_muxed_listener_free(janus_videoroom_listener_muxed *l) {
	JANUS_LOG(LOG_VERB, "Freeing muxed-listener\n");
	GSList *ls = l->listeners;
	while(ls) {
		janus_videoroom_listener *listener = (janus_videoroom_listener *)ls->data;
		if(listener) {
			janus_videoroom_listener_free(listener);
		}
		ls = ls->next;
	}
	g_slist_free(l->listeners);
	g_free(l);
}

static void janus_videoroom_participant_free(janus_videoroom_participant *p) {
	JANUS_LOG(LOG_VERB, "Freeing publisher\n");
	g_free(p->display);
	g_free(p->sdp);

	if(p->arc) {
		janus_recorder_free(p->arc);
		p->arc = NULL;
	}
	if(p->vrc) {
		janus_recorder_free(p->vrc);
		p->vrc = NULL;
	}

	janus_mutex_lock(&p->listeners_mutex);
	while(p->listeners) {
		janus_videoroom_listener *l = (janus_videoroom_listener *)p->listeners->data;
		if(l) {
			p->listeners = g_slist_remove(p->listeners, l);
			l->feed = NULL;
		}
	}
	janus_mutex_unlock(&p->listeners_mutex);
	janus_mutex_lock(&p->rtp_forwarders_mutex);
	if(p->udp_sock > 0) {
		close(p->udp_sock);
		p->udp_sock = 0;
	}
	g_hash_table_destroy(p->rtp_forwarders);
	p->rtp_forwarders = NULL;
	janus_mutex_unlock(&p->rtp_forwarders_mutex);
	g_slist_free(p->listeners);

	janus_mutex_destroy(&p->listeners_mutex);
	janus_mutex_destroy(&p->rtp_forwarders_mutex);
	g_free(p);
>>>>>>> a2abee17
}<|MERGE_RESOLUTION|>--- conflicted
+++ resolved
@@ -373,18 +373,12 @@
 	gboolean playoutdelay_ext;	/* Whether the playout-delay extension must be negotiated or not for new publishers */
 	gboolean record;			/* Whether the feeds from publishers in this room should be recorded */
 	char *rec_dir;				/* Where to save the recordings of this room, if enabled */
-<<<<<<< HEAD
 	GHashTable *participants;	/* Map of potential publishers (we get subscribers from them) */
 	volatile gint destroyed;	/* Whether this room has been destroyed */
+	gboolean check_tokens;		/* Whether to check tokens when participants join (see below) */
+	GHashTable *allowed;		/* Map of participants (as tokens) allowed to join */
 	janus_mutex mutex;			/* Mutex to lock this room instance */
 	janus_refcount ref;			/* Reference counter for this room */
-=======
-	gint64 destroyed;			/* Value to flag the room for destruction, done lazily */
-	GHashTable *participants;	/* Map of potential publishers (we get listeners from them) */
-	gboolean check_tokens;		/* Whether to check tokens when participants join (see below) */
-	GHashTable *allowed;		/* Map of participants (as tokens) allowed to join */
-	janus_mutex participants_mutex;/* Mutex to protect room properties */
->>>>>>> a2abee17
 } janus_videoroom;
 static GHashTable *rooms;
 static janus_mutex rooms_mutex;
@@ -565,6 +559,7 @@
 	g_free(room->room_pin);
 	g_free(room->rec_dir);
 	g_hash_table_destroy(room->participants);
+	g_hash_table_destroy(room->allowed);
 }
 
 static void janus_videoroom_message_free(janus_videoroom_message *msg) {
@@ -872,18 +867,12 @@
 			if(rec_dir && rec_dir->value) {
 				videoroom->rec_dir = g_strdup(rec_dir->value);
 			}
-<<<<<<< HEAD
 			g_atomic_int_set(&videoroom->destroyed, 0);
 			janus_mutex_init(&videoroom->mutex);
 			janus_refcount_init(&videoroom->ref, janus_videoroom_room_free);
 			videoroom->participants = g_hash_table_new_full(g_int64_hash, g_int64_equal, (GDestroyNotify)g_free, (GDestroyNotify)janus_videoroom_publisher_dereference);
-=======
-			videoroom->destroyed = 0;
-			janus_mutex_init(&videoroom->participants_mutex);
-			videoroom->participants = g_hash_table_new_full(g_int64_hash, g_int64_equal, (GDestroyNotify)g_free, NULL);
 			videoroom->check_tokens = FALSE;	/* Static rooms can't have an "allowed" list yet, no hooks to the configuration file */
 			videoroom->allowed = g_hash_table_new_full(g_str_hash, g_str_equal, (GDestroyNotify)g_free, NULL);
->>>>>>> a2abee17
 			janus_mutex_lock(&rooms_mutex);
 			g_hash_table_insert(rooms, janus_uint64_dup(videoroom->room_id), videoroom);
 			janus_mutex_unlock(&rooms_mutex);
@@ -1928,19 +1917,19 @@
 			g_snprintf(error_cause, 512, "No such room (%"SCNu64")", room_id);
 			goto plugin_response;
 		}
-		janus_mutex_lock(&videoroom->participants_mutex);
+		janus_mutex_lock(&videoroom->mutex);
 		/* A secret may be required for this action */
 		JANUS_CHECK_SECRET(videoroom->room_secret, root, "secret", error_code, error_cause,
 			JANUS_VIDEOROOM_ERROR_MISSING_ELEMENT, JANUS_VIDEOROOM_ERROR_INVALID_ELEMENT, JANUS_VIDEOROOM_ERROR_UNAUTHORIZED);
 		if(error_code != 0) {
-			janus_mutex_unlock(&videoroom->participants_mutex);
+			janus_mutex_unlock(&videoroom->mutex);
 			janus_mutex_unlock(&rooms_mutex);
 			goto plugin_response;
 		}
 		guint64 user_id = json_integer_value(id);
-		janus_videoroom_participant *participant = g_hash_table_lookup(videoroom->participants, &user_id);
+		janus_videoroom_publisher *participant = g_hash_table_lookup(videoroom->participants, &user_id);
 		if(participant == NULL) {
-			janus_mutex_unlock(&videoroom->participants_mutex);
+			janus_mutex_unlock(&videoroom->mutex);
 			janus_mutex_unlock(&rooms_mutex);
 			JANUS_LOG(LOG_ERR, "No such user %"SCNu64" in room %"SCNu64"\n", user_id, room_id);
 			error_code = JANUS_VIDEOROOM_ERROR_NO_SUCH_FEED;
@@ -1956,7 +1945,7 @@
 		response = json_object();
 		json_object_set_new(response, "videoroom", json_string("success"));
 		/* Done */
-		janus_mutex_unlock(&videoroom->participants_mutex);
+		janus_mutex_unlock(&videoroom->mutex);
 		janus_mutex_unlock(&rooms_mutex);
 		goto plugin_response;
 	} else if(!strcasecmp(request_text, "listparticipants")) {
@@ -3878,81 +3867,4 @@
 		gateway->relay_data(session->handle, text, strlen(text));
 	}
 	return;
-<<<<<<< HEAD
-=======
-}
-
-/* Helper to free janus_videoroom structs. */
-static void janus_videoroom_free(janus_videoroom *room) {
-	if(room) {
-		janus_mutex_lock(&room->participants_mutex);
-		g_free(room->room_name);
-		g_free(room->room_secret);
-		g_free(room->room_pin);
-		g_free(room->rec_dir);
-		g_hash_table_unref(room->participants);
-		g_hash_table_destroy(room->allowed);
-		janus_mutex_unlock(&room->participants_mutex);
-		janus_mutex_destroy(&room->participants_mutex);
-		g_free(room);
-		room = NULL;
-	}
-}
-
-static void janus_videoroom_listener_free(janus_videoroom_listener *l) {
-	JANUS_LOG(LOG_VERB, "Freeing listener\n");
-	g_free(l);
-}
-
-static void janus_videoroom_muxed_listener_free(janus_videoroom_listener_muxed *l) {
-	JANUS_LOG(LOG_VERB, "Freeing muxed-listener\n");
-	GSList *ls = l->listeners;
-	while(ls) {
-		janus_videoroom_listener *listener = (janus_videoroom_listener *)ls->data;
-		if(listener) {
-			janus_videoroom_listener_free(listener);
-		}
-		ls = ls->next;
-	}
-	g_slist_free(l->listeners);
-	g_free(l);
-}
-
-static void janus_videoroom_participant_free(janus_videoroom_participant *p) {
-	JANUS_LOG(LOG_VERB, "Freeing publisher\n");
-	g_free(p->display);
-	g_free(p->sdp);
-
-	if(p->arc) {
-		janus_recorder_free(p->arc);
-		p->arc = NULL;
-	}
-	if(p->vrc) {
-		janus_recorder_free(p->vrc);
-		p->vrc = NULL;
-	}
-
-	janus_mutex_lock(&p->listeners_mutex);
-	while(p->listeners) {
-		janus_videoroom_listener *l = (janus_videoroom_listener *)p->listeners->data;
-		if(l) {
-			p->listeners = g_slist_remove(p->listeners, l);
-			l->feed = NULL;
-		}
-	}
-	janus_mutex_unlock(&p->listeners_mutex);
-	janus_mutex_lock(&p->rtp_forwarders_mutex);
-	if(p->udp_sock > 0) {
-		close(p->udp_sock);
-		p->udp_sock = 0;
-	}
-	g_hash_table_destroy(p->rtp_forwarders);
-	p->rtp_forwarders = NULL;
-	janus_mutex_unlock(&p->rtp_forwarders_mutex);
-	g_slist_free(p->listeners);
-
-	janus_mutex_destroy(&p->listeners_mutex);
-	janus_mutex_destroy(&p->rtp_forwarders_mutex);
-	g_free(p);
->>>>>>> a2abee17
 }