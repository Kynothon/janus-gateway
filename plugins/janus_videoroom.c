--- conflicted
+++ resolved
@@ -454,7 +454,6 @@
 		{
 			"id" : <unique ID of active publisher #1>,
 			"display" : "<display name of active publisher #1, if any>",
-<<<<<<< HEAD
 			"streams" : [
 				{
 					"type" : "<type of published stream #1 (audio|video|data)">,
@@ -469,12 +468,6 @@
 				// Other streams, if any
 			],
 			"talking" : <true|false, whether the publisher is talking or not (only if audio levels are used); deprecated, use the stream specific ones>,
-=======
-			"audio_codec" : "<audio codec used by active publisher #1, if any>",
-			"video_codec" : "<video codec used by active publisher #1, if any>",
-			"simulcast" : "<true if the publisher uses simulcast (VP8 and H.264 only)>",
-			"talking" : <true|false, whether the publisher is talking or not (only if audio levels are used)>,
->>>>>>> c15888ed
 		},
 		// Other active publishers
 	]
@@ -595,7 +588,6 @@
 		{
 			"id" : <unique ID of the new publisher>,
 			"display" : "<display name of the new publisher, if any>",
-<<<<<<< HEAD
 			"streams" : [
 				{
 					"type" : "<type of published stream #1 (audio|video|data)">,
@@ -610,12 +602,6 @@
 				// Other streams, if any
 			],
 			"talking" : <true|false, whether the publisher is talking or not (only if audio levels are used); deprecated, use the stream specific ones>,
-=======
-			"audio_codec" : "<audio codec used the new publisher, if any>",
-			"video_codec" : "<video codec used by the new publisher, if any>",
-			"simulcast" : "<true if the publisher uses simulcast (VP8 and H.264 only)>",
-			"talking" : <true|false, whether the publisher is talking or not (only if audio levels are used)>,
->>>>>>> c15888ed
 		}
 	]
 }
@@ -901,7 +887,6 @@
 	"room" : <unique ID of the room to subscribe in>,
 	"feed" : <unique ID of the publisher to subscribe to; mandatory>,
 	"private_id" : <unique ID of the publisher that originated this request; optional, unless mandated by the room configuration>,
-<<<<<<< HEAD
 	"streams" : [
 		{
 			"feed_id" : <unique ID of publisher owning the stream to subscribe to>,
@@ -941,39 +926,6 @@
  * old \c feed, \c audio, \c video, \c data, \c offer_audio, \c offer_video and
  * \c offer_data named properties, they're now deprecated and so you're
  * highly encouraged to use this new drill-down \c streams list instead.
-=======
-	"close_pc" : <true|false, depending on whether or not the PeerConnection should be automatically closed when the publisher leaves; true by default>,
-	"audio" : <true|false, depending on whether or not audio should be relayed; true by default>,
-	"video" : <true|false, depending on whether or not video should be relayed; true by default>,
-	"data" : <true|false, depending on whether or not data should be relayed; true by default>,
-	"offer_audio" : <true|false; whether or not audio should be negotiated; true by default if the publisher has audio>,
-	"offer_video" : <true|false; whether or not video should be negotiated; true by default if the publisher has video>,
-	"offer_data" : <true|false; whether or not datachannels should be negotiated; true by default if the publisher has datachannels>,
-	"substream" : <substream to receive (0-2), in case simulcasting is enabled; optional>,
-	"temporal" : <temporal layers to receive (0-2), in case simulcasting is enabled; optional>,
-	"spatial_layer" : <spatial layer to receive (0-1), in case VP9-SVC is enabled; optional>,
-	"temporal_layer" : <temporal layers to receive (0-2), in case VP9-SVC is enabled; optional>
-}
-\endverbatim
- *
- * As you can see, it's just a matter of specifying the ID of the publisher to
- * subscribe to and, if needed, your own \c private_id (if mandated by the room).
- * The \c offer_audio , \c offer_video and \c offer_data are
- * also particularly interesting, though, as they allow you to only subscribe
- * to a subset of the mountpoint media. By default, in fact, this \c join
- * request will result in the plugin preparing a new SDP offer trying to
- * negotiate all the media streams made available by the publisher; in case
- * the subscriber knows they don't support one of the mountpoint codecs, though
- * (e.g., the video in the mountpoint is VP8, but they only support H.264),
- * or are not interested in getting all the media (e.g., they're ok with
- * just audio and not video, or don't have enough bandwidth for both),
- * they can use those properties to shape the SDP offer to their needs.
- * In case the publisher to subscribe to is simulcasting or doing VP9 SVC,
- * you can choose in advance which substream you're interested in, e.g.,
- * to only get the medium quality at best, instead of higher options if
- * available. As we'll see later, this can be changed dynamically at any
- * time using a subsequent \c configure request.
->>>>>>> c15888ed
  *
  * As anticipated, if successful this request will generate a new JSEP SDP
  * offer, which will accompany an \c attached event:
@@ -1553,19 +1505,13 @@
 	{"feed", JANUS_JSON_INTEGER, JANUS_JSON_PARAM_POSITIVE},	/* Deprecated! Use feed in streams instead */
 	{"private_id", JANUS_JSON_INTEGER, JANUS_JSON_PARAM_POSITIVE},
 	{"close_pc", JANUS_JSON_BOOL, 0},
-	/* The following parameters are deprecated: use streams instead */
+	/* All the following parameters are deprecated: use streams instead */
 	{"audio", JANUS_JSON_BOOL, 0},
 	{"video", JANUS_JSON_BOOL, 0},
 	{"data", JANUS_JSON_BOOL, 0},
 	{"offer_audio", JANUS_JSON_BOOL, 0},
 	{"offer_video", JANUS_JSON_BOOL, 0},
-	{"offer_data", JANUS_JSON_BOOL, 0},
-	/* For VP8 (or H.264) simulcast */
-	{"substream", JSON_INTEGER, JANUS_JSON_PARAM_POSITIVE},
-	{"temporal", JSON_INTEGER, JANUS_JSON_PARAM_POSITIVE},
-	/* For VP9 SVC */
-	{"spatial_layer", JSON_INTEGER, JANUS_JSON_PARAM_POSITIVE},
-	{"temporal_layer", JSON_INTEGER, JANUS_JSON_PARAM_POSITIVE},
+	{"offer_data", JANUS_JSON_BOOL, 0}
 };
 static struct janus_json_parameter subscriber_stream_parameters[] = {
 	{"feed", JANUS_JSON_INTEGER, JANUS_JSON_PARAM_REQUIRED | JANUS_JSON_PARAM_POSITIVE},
@@ -4878,7 +4824,6 @@
 			json_object_set_new(pl, "id", json_integer(participant->user_id));
 			if(participant->display)
 				json_object_set_new(pl, "display", json_string(participant->display));
-<<<<<<< HEAD
 			/* Add proper info on all the streams */
 			gboolean audio_added = FALSE, video_added = FALSE;
 			json_t *media = json_array();
@@ -4914,16 +4859,6 @@
 				temp = temp->next;
 			}
 			json_object_set_new(pl, "streams", media);
-=======
-			if(participant->audio)
-				json_object_set_new(pl, "audio_codec", json_string(janus_audiocodec_name(participant->acodec)));
-			if(participant->video)
-				json_object_set_new(pl, "video_codec", json_string(janus_videocodec_name(participant->vcodec)));
-			if(participant->ssrc[0])
-				json_object_set_new(pl, "simulcast", json_true());
-			if(participant->audio_level_extmap_id > 0)
-				json_object_set_new(pl, "talking", participant->talking ? json_true() : json_false());
->>>>>>> c15888ed
 			json_array_append_new(list, pl);
 			json_t *pub = json_object();
 			json_object_set_new(pub, "videoroom", json_string("event"));
@@ -5839,7 +5774,6 @@
 					json_object_set_new(pl, "id", json_integer(p->user_id));
 					if(p->display)
 						json_object_set_new(pl, "display", json_string(p->display));
-<<<<<<< HEAD
 					/* Add proper info on all the streams */
 					gboolean audio_added = FALSE, video_added = FALSE, talking_found = FALSE, talking = FALSE;
 					json_t *media = json_array();
@@ -5897,16 +5831,6 @@
 					json_object_set_new(pl, "streams", media);
 					if(talking_found)
 						json_object_set_new(pl, "talking", talking ? json_true() : json_false());
-=======
-					if(p->audio)
-						json_object_set_new(pl, "audio_codec", json_string(janus_audiocodec_name(p->acodec)));
-					if(p->video)
-						json_object_set_new(pl, "video_codec", json_string(janus_videocodec_name(p->vcodec)));
-					if(p->ssrc[0])
-						json_object_set_new(pl, "simulcast", json_true());
-					if(p->audio_level_extmap_id > 0)
-						json_object_set_new(pl, "talking", p->talking ? json_true() : json_false());
->>>>>>> c15888ed
 					json_array_append_new(list, pl);
 				}
 				event = json_object();
@@ -5970,7 +5894,6 @@
 				}
 				json_t *cpc = json_object_get(root, "close_pc");
 				gboolean close_pc  = cpc ? json_is_true(cpc) : TRUE;
-<<<<<<< HEAD
 				/* Make sure all the feeds we're subscribing to exist */
 				GList *publishers = NULL;
 				size_t i = 0;
@@ -6016,54 +5939,6 @@
 							JANUS_LOG(LOG_ERR, "No such mid '%s' in feed (%"SCNu64")\n", mid, feed_id);
 							error_code = JANUS_VIDEOROOM_ERROR_NO_SUCH_FEED;
 							g_snprintf(error_cause, 512, "No such mid '%s' in feed (%"SCNu64")", mid, feed_id);
-=======
-				json_t *audio = json_object_get(root, "audio");
-				json_t *video = json_object_get(root, "video");
-				json_t *data = json_object_get(root, "data");
-				json_t *offer_audio = json_object_get(root, "offer_audio");
-				json_t *offer_video = json_object_get(root, "offer_video");
-				json_t *offer_data = json_object_get(root, "offer_data");
-				json_t *spatial = json_object_get(root, "spatial_layer");
-				json_t *sc_substream = json_object_get(root, "substream");
-				if(json_integer_value(spatial) < 0 || json_integer_value(spatial) > 2 ||
-						json_integer_value(sc_substream) < 0 || json_integer_value(sc_substream) > 2) {
-					JANUS_LOG(LOG_ERR, "Invalid element (substream/spatial_layer should be 0, 1 or 2)\n");
-					error_code = JANUS_VIDEOROOM_ERROR_INVALID_ELEMENT;
-					g_snprintf(error_cause, 512, "Invalid value (substream/spatial_layer should be 0, 1 or 2)");
-					janus_mutex_unlock(&videoroom->mutex);
-					goto error;
-				}
-				json_t *temporal = json_object_get(root, "temporal_layer");
-				json_t *sc_temporal = json_object_get(root, "temporal");
-				if(json_integer_value(temporal) < 0 || json_integer_value(temporal) > 2 ||
-						json_integer_value(sc_temporal) < 0 || json_integer_value(sc_temporal) > 2) {
-					JANUS_LOG(LOG_ERR, "Invalid element (temporal/temporal_layer should be 0, 1 or 2)\n");
-					error_code = JANUS_VIDEOROOM_ERROR_INVALID_ELEMENT;
-					g_snprintf(error_cause, 512, "Invalid value (temporal/temporal_layer should be 0, 1 or 2)");
-					janus_mutex_unlock(&videoroom->mutex);
-					goto error;
-				}
-				janus_videoroom_publisher *owner = NULL;
-				janus_videoroom_publisher *publisher = g_hash_table_lookup(videoroom->participants, &feed_id);
-				if(publisher == NULL || g_atomic_int_get(&publisher->destroyed) || publisher->sdp == NULL) {
-					JANUS_LOG(LOG_ERR, "No such feed (%"SCNu64")\n", feed_id);
-					error_code = JANUS_VIDEOROOM_ERROR_NO_SUCH_FEED;
-					g_snprintf(error_cause, 512, "No such feed (%"SCNu64")", feed_id);
-					janus_mutex_unlock(&videoroom->mutex);
-					goto error;
-				} else {
-					/* Increase the refcount before unlocking so that nobody can remove and free the publisher in the meantime. */
-					janus_refcount_increase(&publisher->ref);
-					janus_refcount_increase(&publisher->session->ref);
-					/* First of all, let's check if this room requires valid private_id values */
-					if(videoroom->require_pvtid) {
-						/* It does, let's make sure this subscription complies */
-						owner = g_hash_table_lookup(videoroom->private_ids, GUINT_TO_POINTER(pvt_id));
-						if(pvt_id == 0 || owner == NULL) {
-							JANUS_LOG(LOG_ERR, "Unauthorized (this room requires a valid private_id)\n");
-							error_code = JANUS_VIDEOROOM_ERROR_UNAUTHORIZED;
-							g_snprintf(error_cause, 512, "Unauthorized (this room requires a valid private_id)");
->>>>>>> c15888ed
 							janus_mutex_unlock(&videoroom->mutex);
 							/* Unref publishers we may have taken note of so far */
 							while(publishers) {
@@ -6104,7 +5979,6 @@
 						}
 						goto error;
 					}
-<<<<<<< HEAD
 					janus_refcount_increase(&owner->ref);
 					janus_refcount_increase(&owner->session->ref);
 				}
@@ -6174,32 +6048,6 @@
 								data_added = TRUE;
 							temp = temp->next;
 						}
-=======
-					subscriber->audio = audio ? json_is_true(audio) : TRUE;	/* True by default */
-					if(!publisher->audio || !subscriber->audio_offered)
-						subscriber->audio = FALSE;	/* ... unless the publisher isn't sending any audio or we're skipping it */
-					subscriber->video = video ? json_is_true(video) : TRUE;	/* True by default */
-					if(!publisher->video || !subscriber->video_offered)
-						subscriber->video = FALSE;	/* ... unless the publisher isn't sending any video or we're skipping it */
-					subscriber->data = data ? json_is_true(data) : TRUE;	/* True by default */
-					if(!publisher->data || !subscriber->data_offered)
-						subscriber->data = FALSE;	/* ... unless the publisher isn't sending any data or we're skipping it */
-					subscriber->paused = TRUE;	/* We need an explicit start from the subscriber */
-					g_atomic_int_set(&subscriber->destroyed, 0);
-					janus_refcount_init(&subscriber->ref, janus_videoroom_subscriber_free);
-					janus_refcount_increase(&subscriber->ref);	/* The publisher references the new subscriber too */
-					/* Check if a simulcasting-related request is involved */
-					janus_rtp_simulcasting_context_reset(&subscriber->sim_context);
-					subscriber->sim_context.substream_target = sc_substream ? json_integer_value(sc_substream) : 2;
-					subscriber->sim_context.templayer_target = sc_temporal ? json_integer_value(sc_temporal) : 2;
-					janus_vp8_simulcast_context_reset(&subscriber->vp8_context);
-					/* Check if a VP9 SVC-related request is involved */
-					if(subscriber->room->do_svc) {
-						subscriber->spatial_layer = -1;
-						subscriber->target_spatial_layer = spatial ? json_integer_value(spatial) : 1;
-						subscriber->temporal_layer = -1;
-						subscriber->target_temporal_layer = temporal ? json_integer_value(temporal) : 2;
->>>>>>> c15888ed
 					}
 					janus_mutex_unlock(&publisher->streams_mutex);
 				}
