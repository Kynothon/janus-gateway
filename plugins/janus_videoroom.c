/*! \file   janus_videoroom.c
 * \author Lorenzo Miniero <lorenzo@meetecho.com>
 * \copyright GNU General Public License v3
 * \brief  Janus VideoRoom plugin
 * \details Check the \ref videoroom for more details.
 *
 * \ingroup plugins
 * \ref plugins
 *
 * \page videoroom VideoRoom plugin documentation
 * This is a plugin implementing a videoconferencing SFU
 * (Selective Forwarding Unit) for Janus, that is an audio/video router.
 * This means that the plugin implements a virtual conferencing room peers
 * can join and leave at any time. This room is based on a Publish/Subscribe
 * pattern. Each peer can publish his/her own live audio/video feeds: this
 * feed becomes an available stream in the room the other participants can
 * attach to. This means that this plugin allows the realization of several
 * different scenarios, ranging from a simple webinar (one speaker, several
 * watchers) to a fully meshed video conference (each peer sending and
 * receiving to and from all the others).
 *
 * Considering that this plugin allows for several different WebRTC PeerConnections
 * to be on at the same time for the same peer (specifically, each peer
 * potentially has 1 PeerConnection on for publishing and N on for subscriptions
 * from other peers), each peer may need to attach several times to the same
 * plugin for every stream: this means that each peer needs to have at least one
 * handle active for managing its relation with the plugin (joining a room,
 * leaving a room, muting/unmuting, publishing, receiving events), and needs
 * to open a new one each time he/she wants to subscribe to a feed from
 * another publisher participant. The handle used for a subscription,
 * however, would be logically a "slave" to the master one used for
 * managing the room: this means that it cannot be used, for instance,
 * to unmute in the room, as its only purpose would be to provide a
 * context in which creating the recvonly PeerConnection for the
 * subscription to an active publisher participant.
 *
 * \note Work is going on to implement SSRC multiplexing (Unified Plan),
 * meaning that in the future you'll be able to use the same
 * Janus handle/VideoRoom subscriber/PeerConnection to receive multiple
 * publishers at the same time.
 *
 * Rooms to make available are listed in the plugin configuration file.
 * A pre-filled configuration file is provided in \c conf/janus.plugin.videoroom.jcfg
 * and includes a demo room for testing. The same plugin is also used
 * dynamically (that is, with rooms created on the fly via API) in the
 * Screen Sharing demo as well.
 *
 * To add more rooms or modify the existing one, you can use the following
 * syntax:
 *
 * \verbatim
<<<<<<< HEAD
[<unique room ID>]
description = This is my awesome room
is_private = yes|no (private rooms don't appear when you do a 'list' request)
secret = <optional password needed for manipulating (e.g. destroying) the room>
pin = <optional password needed for joining the room>
perc = yes|no (whether this room will be for PERC participants, meaning
             payloads will be encrypted and so will recordings, default=no)
require_pvtid = yes|no (whether subscriptions are required to provide a valid
             a valid private_id to associate with a publisher, default=no)
publishers = <max number of concurrent senders> (e.g., 6 for a video
             conference or 1 for a webinar, default=3)
bitrate = <max video bitrate for senders> (e.g., 128000)
fir_freq = <send a FIR to publishers every fir_freq seconds> (0=disable)
audiocodec = opus|g722|pcmu|pcma|isac32|isac16 (audio codec to force on publishers, default=opus
			can be a comma separated list in order of preference, e.g., opus,pcmu)
videocodec = vp8|vp9|h264 (video codec to force on publishers, default=vp8
			can be a comma separated list in order of preference, e.g., vp9,vp8,h264)
video_svc = yes|no (whether SVC support must be enabled; works only for VP9, default=no)
audiolevel_ext = yes|no (whether the ssrc-audio-level RTP extension must be
	negotiated/used or not for new publishers, default=yes)
audiolevel_event = yes|no (whether to emit event to other users or not)
audio_active_packets = 100 (number of packets with audio level, default=100, 2 seconds)
audio_level_average = 25 (average value of audio level, 127=muted, 0='too loud', default=25)
videoorient_ext = yes|no (whether the video-orientation RTP extension must be
	negotiated/used or not for new publishers, default=yes)
playoutdelay_ext = yes|no (whether the playout-delay RTP extension must be
	negotiated/used or not for new publishers, default=yes)
transport_wide_cc_ext = yes|no (whether the transport wide CC RTP extension must be
	negotiated/used or not for new publishers, default=no)
record = true|false (whether this room should be recorded, default=false)
rec_dir = <folder where recordings should be stored, when enabled>
notify_joining = true|false (optional, whether to notify all participants when a new
            participant joins the room. The Videoroom plugin by design only notifies
            new feeds (publishers), and enabling this may result extra notification
            traffic. This flag is particularly useful when enabled with \c require_pvtid
            for admin to manage listening only participants. default=false)
=======
room-<unique room ID>: {
	description = This is my awesome room
	is_private = yes|no (private rooms don't appear when you do a 'list' request)
	secret = <optional password needed for manipulating (e.g. destroying) the room>
	pin = <optional password needed for joining the room>
	require_pvtid = yes|no (whether subscriptions are required to provide a valid
				 a valid private_id to associate with a publisher, default=no)
	publishers = <max number of concurrent senders> (e.g., 6 for a video
				 conference or 1 for a webinar, default=3)
	bitrate = <max video bitrate for senders> (e.g., 128000)
	fir_freq = <send a FIR to publishers every fir_freq seconds> (0=disable)
	audiocodec = opus|g722|pcmu|pcma|isac32|isac16 (audio codec to force on publishers, default=opus
				can be a comma separated list in order of preference, e.g., opus,pcmu)
	videocodec = vp8|vp9|h264 (video codec to force on publishers, default=vp8
				can be a comma separated list in order of preference, e.g., vp9,vp8,h264)
	video_svc = yes|no (whether SVC support must be enabled; works only for VP9, default=no)
	audiolevel_ext = yes|no (whether the ssrc-audio-level RTP extension must be
		negotiated/used or not for new publishers, default=yes)
	audiolevel_event = yes|no (whether to emit event to other users or not)
	audio_active_packets = 100 (number of packets with audio level, default=100, 2 seconds)
	audio_level_average = 25 (average value of audio level, 127=muted, 0='too loud', default=25)
	videoorient_ext = yes|no (whether the video-orientation RTP extension must be
		negotiated/used or not for new publishers, default=yes)
	playoutdelay_ext = yes|no (whether the playout-delay RTP extension must be
		negotiated/used or not for new publishers, default=yes)
	transport_wide_cc_ext = yes|no (whether the transport wide CC RTP extension must be
		negotiated/used or not for new publishers, default=no)
	record = true|false (whether this room should be recorded, default=false)
	rec_dir = <folder where recordings should be stored, when enabled>
	notify_joining = true|false (optional, whether to notify all participants when a new
				participant joins the room. The Videoroom plugin by design only notifies
				new feeds (publishers), and enabling this may result extra notification
				traffic. This flag is particularly useful when enabled with \c require_pvtid
				for admin to manage listening only participants. default=false)
}
>>>>>>> 66796648
\endverbatim
 *
 * Note that recording will work with all codecs except iSAC.
 *
 * \section sfuapi Video Room API
 *
 * The Video Room API supports several requests, some of which are
 * synchronous and some asynchronous. There are some situations, though,
 * (invalid JSON, invalid request) which will always result in a
 * synchronous error response even for asynchronous requests.
 *
 * \c create , \c destroy , \c edit , \c exists, \c list, \c allowed, \c kick and
 * and \c listparticipants are synchronous requests, which means you'll
 * get a response directly within the context of the transaction.
 * \c create allows you to create a new video room dynamically, as an
 * alternative to using the configuration file; \c edit allows you to
 * dynamically edit some room properties (e.g., the PIN); \c destroy removes a
 * video room and destroys it, kicking all the users out as part of the
 * process; \c exists allows you to check whether a specific video room
 * exists; finally, \c list lists all the available rooms, while \c
 * listparticipants lists all the active (as in currentòy publishing
 * something) participants of a specific room and their details.
 *
 * The \c join , \c joinandconfigure , \c configure , \c publish ,
 * \c unpublish , \c start , \c pause , \c switch and \c leave
 * requests instead are all asynchronous, which
 * means you'll get a notification about their success or failure in
 * an event. \c join allows you to join a specific video room, specifying
 * whether that specific PeerConnection will be used for publishing or
 * watching; \c configure can be used to modify some of the participation
 * settings (e.g., bitrate cap); \c joinandconfigure combines the previous
 * two requests in a single one (just for publishers); \c publish can be
 * used to start sending media to broadcast to the other participants,
 * while \c unpublish does the opposite; \c start allows you to start
 * receiving media from a publisher you've subscribed to previously by
 * means of a \c join , while \c pause pauses the delivery of the media;
 * the \c switch request can be used to change the source of the media
 * flowing over a specific PeerConnection (e.g., I was watching Alice,
 * I want to watch Bob now) without having to create a new handle for
 * that; \c finally, \c leave allows you to leave a video room for good
 * (or, in the case of viewers, definitely closes a subscription).
 *
 * \c create can be used to create a new video room, and has to be
 * formatted as follows:
 *
\verbatim
{
	"request" : "create",
	"room" : <unique numeric ID, optional, chosen by plugin if missing>,
	"permanent" : <true|false, whether the room should be saved in the config file, default false>,
	"description" : "<pretty name of the room, optional>",
	"secret" : "<password required to edit/destroy the room, optional>",
	"pin" : "<password required to join the room, optional>",
	"is_private" : <true|false, whether the room should appear in a list request>,
	"allowed" : [ array of string tokens users can use to join this room, optional],
	...
}
\endverbatim
 *
 * For the sake of brevity, not all of the available settings are listed
 * here. You can refer to the name of the properties in the configuration
 * file as a reference, as the ones used to programmatically create a new
 * room are exactly the same.
 *
 * A successful creation procedure will result in a \c created response:
 *
\verbatim
{
	"videoroom" : "created",
	"room" : <unique numeric ID>,
	"permanent" : <true if saved to config file, false if not>
}
\endverbatim
 *
 * If you requested a permanent room but a \c false value is returned
 * instead, good chances are that there are permission problems.
 *
 * An error instead (and the same applies to all other requests, so this
 * won't be repeated) would provide both an error code and a more verbose
 * description of the cause of the issue:
 *
\verbatim
{
	"videoroom" : "event",
	"error_code" : <numeric ID, check Macros below>,
	"error" : "<error description as a string>"
}
\endverbatim
 *
 * Notice that, in general, all users can create rooms. If you want to
 * limit this functionality, you can configure an admin \c admin_key in
 * the plugin settings. When configured, only "create" requests that
 * include the correct \c admin_key value in an "admin_key" property
 * will succeed, and will be rejected otherwise.
 *
 * Once a room has been created, you can still edit some (but not all)
 * of its properties using the \c edit request. This allows you to modify
 * the room description, secret, pin and whether it's private or not: you
 * won't be able to modify other more static properties, like the room ID,
 * the sampling rate, the extensions-related stuff and so on. If you're
 * interested in changing the ACL, instead, check the \c allowed message.
 * An \c edit request has to be formatted as follows:
 *
\verbatim
{
	"request" : "edit",
	"room" : <unique numeric ID of the room to edit>,
	"secret" : "<room secret, mandatory if configured>",
	"new_description" : "<new pretty name of the room, optional>",
	"new_secret" : "<new password required to edit/destroy the room, optional>",
	"new_pin" : "<new password required to join the room, optional>",
	"new_is_private" : <true|false, whether the room should appear in a list request>,
	"new_require_pvtid" : <true|false, whether the room should require private_id from subscribers>,
	"new_bitrate" : <new bitrate cap to force on all publishers (except those with custom overrides)>,
	"new_fir_freq" : <new period for regular PLI keyframe requests to publishers>,
	"new_publishers" : <new cap on the number of concurrent active WebRTC publishers>,
	"permanent" : <true|false, whether the room should be also removed from the config file, default false>
}
\endverbatim
 *
 * A successful edit procedure will result in an \c edited response:
 *
\verbatim
{
	"videoroom" : "edited",
	"room" : <unique numeric ID>
}
\endverbatim
 *
 * On the other hand, \c destroy can be used to destroy an existing video
 * room, whether created dynamically or statically, and has to be
 * formatted as follows:
 *
\verbatim
{
	"request" : "destroy",
	"room" : <unique numeric ID of the room to destroy>,
	"secret" : "<room secret, mandatory if configured>",
	"permanent" : <true|false, whether the room should be also removed from the config file, default false>
}
\endverbatim
 *
 * A successful destruction procedure will result in a \c destroyed response:
 *
\verbatim
{
	"videoroom" : "destroyed",
	"room" : <unique numeric ID>
}
\endverbatim
 *
 * This will also result in a \c destroyed event being sent to all the
 * participants in the video room, which will look like this:
 *
\verbatim
{
	"videoroom" : "destroyed",
	"room" : <unique numeric ID of the destroyed room>
}
\endverbatim
 *
 * You can check whether a room exists using the \c exists request,
 * which has to be formatted as follows:
 *
\verbatim
{
	"request" : "exists",
	"room" : <unique numeric ID of the room to check>
}
\endverbatim
 *
 * A successful request will result in a \c success response:
 *
\verbatim
{
	"videoroom" : "success",
	"room" : <unique numeric ID>,
	"exists" : <true|false>
}
\endverbatim
 *
 * You can configure whether to check tokens or add/remove people who can join
 * a room using the \c allowed request, which has to be formatted as follows:
 *
\verbatim
{
	"request" : "allowed",
	"secret" : "<room secret, mandatory if configured>",
	"action" : "enable|disable|add|remove",
	"room" : <unique numeric ID of the room to update>,
	"allowed" : [
		// Array of strings (tokens users might pass in "join", only for add|remove)
	]
}
\endverbatim
 *
 * A successful request will result in a \c success response:
 *
\verbatim
{
	"videoroom" : "success",
	"room" : <unique numeric ID>,
	"allowed" : [
		// Updated, complete, list of allowed tokens (only for enable|add|remove)
	]
}
\endverbatim
 *
 * If you're the administrator of a room (that is, you created it and have access
 * to the secret) you can kick participants using the \c kick request. Notice
 * that this only kicks the user out of the room, but does not prevent them from
 * re-joining: to ban them, you need to first remove them from the list of
 * authorized users (see \c allowed request) and then \c kick them. The \c kick
 * request has to be formatted as follows:
 *
\verbatim
{
	"request" : "kick",
	"secret" : "<room secret, mandatory if configured>",
	"room" : <unique numeric ID of the room>,
	"id" : <unique numeric ID of the participant to kick>
}
\endverbatim
 *
 * A successful request will result in a \c success response:
 *
\verbatim
{
	"videoroom" : "success",
}
\endverbatim
 *
 * To get a list of the available rooms (excluded those configured or
 * created as private rooms) you can make use of the \c list request,
 * which has to be formatted as follows:
 *
\verbatim
{
	"request" : "list"
}
\endverbatim
 *
 * A successful request will produce a list of rooms in a \c success response:
 *
\verbatim
{
	"videoroom" : "success",
	"rooms" : [		// Array of room objects
		{	// Room #1
			"room" : <unique numeric ID>,
			"description" : "<Name of the room>",
			"pin_required" : <true|false, whether a PIN is required to join this room>,
			"max_publishers" : <how many publishers can actually publish via WebRTC at the same time>,
			"bitrate" : <bitrate cap that should be forced (via REMB) on all publishers by default>,
			"bitrate_cap" : <true|false, whether the above cap should act as a limit to dynamic bitrate changes by publishers>,
			"fir_freq" : <how often a keyframe request is sent via PLI/FIR to active publishers>,
			"audiocodec" : "<comma separated list of allowed audio codecs>",
			"videocodec" : "<comma separated list of allowed video codecs>",
			"record" : <true|false, whether the room is being recorded>,
			"record_dir" : "<if recording, the path where the .mjr files are being saved>",
			"num_participants" : <count of the participants (publishers, active or not; not subscribers)>
		},
		// Other rooms
	]
}
\endverbatim
 *
 * To get a list of the participants in a specific room, instead, you
 * can make use of the \c listparticipants request, which has to be
 * formatted as follows:
 *
\verbatim
{
	"request" : "listparticipants",
	"room" : <unique numeric ID of the room>
}
\endverbatim
 *
 * A successful request will produce a list of participants in a
 * \c participants response:
 *
\verbatim
{
	"videoroom" : "participants",
	"room" : <unique numeric ID of the room>,
	"participants" : [		// Array of participant objects
		{	// Participant #1
			"id" : <unique numeric ID of the participant>,
			"display" : "<display name of the participant, if any; optional>",
			"talking" : <true|false, whether user is talking or not (only if audio levels are used)>,
			"internal_audio_ssrc" : <audio SSRC used internally for this active publisher>,
			"internal_video_ssrc" : <video SSRC used internally for this active publisher>
		},
		// Other participants
	]
}
\endverbatim
 *
 * This covers almost all the synchronous requests. All the asynchronous requests,
 * plus a couple of additional synchronous requests we'll cover later, refer
 * to participants instead, namely on how they can publish, subscribe, or
 * more in general manage the media streams they may be sending or receiving.
 *
 * Considering the different nature of publishers and subscribers in the room,
 * and more importantly how you establish PeerConnections in the respective
 * cases, their API requests are addressed in separate subsections.
 *
 * \subsection vroompub VideoRoom Publishers
 *
 * In a VideoRoom, publishers are those participant handles that are able
 * (although may choose not to, more on this later) publish media in the
 * room, and as such become feeds that you can subscribe to.
 *
 * To specify a handle will be associated with a publisher, you must use
 * the \c join request with \c ptype set to \c publisher (note that, as it
 * will be explained later, you can also use \c joinandconfigure for the
 * purpose). The exact syntax of the request is the following:
 *
\verbatim
{
	"request" : "join",
	"ptype" : "publisher",
	"room" : <unique ID of the room to join>,
	"id" : <unique ID to register for the publisher; optional, will be chosen by the plugin if missing>,
	"display" : "<display name for the publisher; optional>",
	"token" : "<invitation token, in case the room has an ACL; optional>"
}
\endverbatim
 *
 * This will add the user to the list of participants in the room, although
 * in a non-active role for the time being. Anyway, this participation
 * allows the user to receive notifications about several aspects of the
 * room on the related handle (including streams as they become available
 * and go away). As such, it can be used even just as a way to get
 * notifications in a room, without the need of ever actually publishing
 * any stream at all (which explains why the "publisher" role may actually
 * be a bit confusing in this context).
 *
 * A successful \c join will result in a \c joined event, which will contain
 * a list of the currently active (as in publishing via WebRTC) publishers:
 *
\verbatim
{
	"videoroom" : "joined",
	"room" : <room ID>,
	"description" : <description of the room, if available>,
	"id" : <unique ID of the participant>,
	"private_id" : <a different unique ID associated to the participant; meant to be private>,
	"publishers" : [
		{
			"id" : <unique ID of active publisher #1>,
			"display" : "<display name of active publisher #1, if any>",
			"audio_codec" : "<audio codec used by active publisher #1, if any>",
			"video_codec" : "<video codec used by active publisher #1, if any>",
			"talking" : <true|false, whether the publisher is talking or not (only if audio levels are used)>,
		},
		// Other active publishers
	]
}
\endverbatim
 *
 * Notice that the publishers list will of course be empty if no one is
 * currently active in the room. For what concerns the \c private_id
 * property, it is meant to be used by the user when they create subscriptions,
 * so that the plugin can associate subscriber handles (which are typically
 * anonymous) to a specific participant; they're usually optional, unless
 * required by the room configuration.
 *
 * As explained, with a simple \c join you're not an active publisher (there
 * is no WebRTC PeerConnection yet), which means that by default your presence
 * is not notified to other participants. In fact, the publish/subscribe nature
 * of the plugin implies that by default only active publishers are notified,
 * to allow participants to subscribe to existing feeds: notifying all joins/leaves,
 * even those related to who will just lurk, may be overly verbose and chatty,
 * especially in large rooms. Anyway, rooms can be configured to notify those
 * as well, if the \c notify_joining property is set to true: in that case,
 * regular joins will be notified too, in an event formatted like this:
 *
\verbatim
{
	"videoroom" : "event",
	"room" : <room ID>,
	"joining" : {
		"id" : <unique ID of the new participant>,
		"display" : "<display name of the new participant, if any>"
	}
}
\endverbatim
 *
 * If you're interested in publishing media within a room, you can do that
 * with a \c publish request. This request MUST be accompanied by a JSEP
 * SDP offer to negotiate a new PeerConnection. The plugin will match it
 * to the room configuration (e.g., to make sure the codecs you negotiated
 * are allowed in the room), and will reply with a JSEP SDP answer to
 * close the circle and complete the setup of the PeerConnection. As soon
 * as the PeerConnection has been establisher, the publisher will become
 * active, and a new active feed other participants can subscribe to.
 *
 * The syntax of a \c publish request is the following:
 *
\verbatim
{
	"request" : "publish",
	"audio" : <true|false, depending on whether or not audio should be relayed; true by default>,
	"video" : <true|false, depending on whether or not video should be relayed; true by default>,
	"data" : <true|false, depending on whether or not data should be relayed; true by default>,
	"audiocodec" : "<audio codec to prefer among the negotiated ones; optional>",
	"videocodec" : "<video codec to prefer among the negotiated ones; optional>",
	"bitrate" : <bitrate cap to return via REMB; optional, overrides the global room value if present>,
	"record" : <true|false, whether this publisher should be recorded or not; optional>,
	"filename" : "<if recording, the base path/file to use for the recording files; optional>",
	"display" : "<new display name to use in the room; optional>"
}
\endverbatim
 *
 * As anticipated, since this is supposed to be accompanied by a JSEP SDP
 * offer describing the publisher's media streams, the plugin will negotiate
 * and prepare a matching JSEP SDP answer. If successful, a \c configured
 * event will be sent back, formatted like this:
 *
\verbatim
{
	"videoroom" : "event",
	"configured" : "ok"
}
\endverbatim
 *
 * This event will be accompanied by the prepared JSEP SDP answer.
 *
 * Notice that you can also use \c configure as a request instead of
 * \c publish to start publishing. The two are functionally equivalent
 * for publishing, but from a semantic perspective \c publish is the
 * right message to send when publishing. The \c configure request, as
 * it will be clearer later, can also be used to update some properties
 * of the publisher session: in this case the \c publish request can NOT
 * be used, as it can only be invoked to publish, and will fail if you're
 * already publishing something.
 *
 * As an additional note, notice that you can also join and publish in
 * a single request, which is useful in case you're not interested in
 * first join as a passive attendee and only later publish something,
 * but want to publish something right away. In this case you can use
 * the \c joinandconfigure request, which as you can imagine combines
 * the properties of both \c join and \c publish in a single request:
 * the response to a \c joinandconfigure will be a \c joined event, and
 * will again be accompanied by a JSEP SDP answer as usual.
 *
 * However you decided to publish something, as soon as the PeerConnection
 * setup succeeds and the publisher becomes active, an event is sent to
 * all the participants in the room with information on the new feed.
 * The event must contain an array with a single element, and be formatted like this:
 *
\verbatim
{
	"videoroom" : "event",
	"room" : <room ID>,
	"publishers" : [
		{
			"id" : <unique ID of the new publisher>,
			"display" : "<display name of the new publisher, if any>",
			"audio_codec" : "<audio codec used the new publisher, if any>",
			"video_codec" : "<video codec used by the new publisher, if any>",
			"talking" : <true|false, whether the publisher is talking or not (only if audio levels are used)>,
		}
	]
}
\endverbatim
 *
 * To stop publishing and tear down the related PeerConnection, you can
 * use the \c unpublish request, which requires no arguments as the context
 * is implicit:
 *
\verbatim
{
	"request" : "unpublish"
}
\endverbatim
 *
 * This will have the plugin tear down the PeerConnection, and remove the
 * publisher from the list of active streams. If successful, the response
 * will look like this:
 *
\verbatim
{
	"videoroom" : "event",
	"unpublished" : "ok"
}
\endverbatim
 *
 * As soon as the PeerConnection is gone, all the other participants will
 * also be notified about the fact that the stream is no longer available:
 *
\verbatim
{
	"videoroom" : "event",
	"room" : <room ID>,
	"unpublished" : <unique ID of the publisher who unpublished>
}
\endverbatim
 *
 * Notice that the same event will also be sent whenever the publisher
 * feed disappears for reasons other than an explicit \c unpublish , e.g.,
 * because the handle was closed or the user lost their connection.
 * Besides, notice that you can publish and unpublish multiple times
 * within the context of the same publisher handle.
 *
 * As anticipated above, you can use a request called \c configure to
 * tweak some of the properties of an active publisher session. This
 * request must be formatted as follows:
 *
\verbatim
{
	"request" : "configure",
	"audio" : <true|false, depending on whether or not audio should be relayed; true by default>,
	"video" : <true|false, depending on whether or not video should be relayed; true by default>,
	"data" : <true|false, depending on whether or not data should be relayed; true by default>,
	"bitrate" : <bitrate cap to return via REMB; optional, overrides the global room value if present (unless bitrate_cap is set)>,
	"keyframe" : <true|false, whether we should send this publisher a keyframe request>,
	"record" : <true|false, whether this publisher should be recorded or not; optional>,
	"filename" : "<if recording, the base path/file to use for the recording files; optional>",
	"display" : "<new display name to use in the room; optional>"
}
\endverbatim
 *
 * As you can see, it's basically the same properties as those listed for
 * \c publish . This is why both requests can be used to start publishing,
 * as even in that case you configure some of the settings. If successful,
 * a \c configured event will be sent back as before, formatted like this:
 *
\verbatim
{
	"videoroom" : "event",
	"configured" : "ok"
}
\endverbatim
 *
 * An interesting feature VideoRoom publisher can take advantage of is
 * RTP forwarding. In fact, while the main purpose of this plugin is
 * getting media from WebRTC sources (publishers) and relaying it to
 * WebRTC destinations (subscribers), there are actually several use
 * cases and scenarios for making this media available to external,
 * notnecessarily WebRTC-compliant, components. These components may
 * benefit from having access to the RTP media sent by a publisher, e.g.,
 * for media processing, external recording, transcoding to other
 * technologies via other applications, scalability purposes or
 * whatever else makes sense in this context. This is made possible by
 * a request called \c rtp_forward which, as the name suggests, simply
 * forwards in real-time the media sent by a publisher via RTP (plain
 * or encrypted) to a remote backend.
 *
 * You can add a new RTP forwarder for an existing publisher using the
 * \c rtp_forward request, which has to be formatted as follows:
 *
\verbatim
{
	"request" : "rtp_forward",
	"room" : <unique numeric ID of the room the publisher is in>,
	"publisher_id" : <unique numeric ID of the publisher to relay externally>,
	"host" : "<host address to forward the RTP and data packets to>",
	"audio_port" : <port to forward the audio RTP packets to>,
	"audio_ssrc" : <audio SSRC to use to use when streaming; optional>,
	"audio_pt" : <audio payload type to use when streaming; optional>,
	"audio_rtcp_port" : <port to contact to receive audio RTCP feedback from the recipient; optional, and currently unused for audio>,
	"video_port" : <port to forward the video RTP packets to>,
	"video_ssrc" : <video SSRC to use to use when streaming; optional>,
	"video_pt" : <video payload type to use when streaming; optional>,
	"video_rtcp_port" : <port to contact to receive video RTCP feedback from the recipient; optional>,
	"video_port_2" : <if simulcasting, port to forward the video RTP packets from the second substream/layer to>,
	"video_ssrc_2" : <if simulcasting, video SSRC to use to use the second substream/layer; optional>,
	"video_pt_2" : <if simulcasting, video payload type to use the second substream/layer; optional>,
	"video_port_3" : <if simulcasting, port to forward the video RTP packets from the third substream/layer to>,
	"video_ssrc_3" : <if simulcasting, video SSRC to use to use the third substream/layer; optional>,
	"video_pt_3" : <if simulcasting, video payload type to use the third substream/layer; optional>,
	"data_port" : <port to forward the datachannel messages to>,
	"srtp_suite" : <length of authentication tag (32 or 80); optional>,
	"srtp_crypto" : "<key to use as crypto (base64 encoded key as in SDES); optional>"
}
\endverbatim
 *
 * A successful request will result in an \c rtp_forward response, containing
 * the relevant info associated to the new forwarder(s):
 *
\verbatim
{
	"videoroom" : "rtp_forward",
	"room" : <unique numeric ID, same as request>,
	"publisher_id" : <unique numeric ID, same as request>,
	"rtp_stream" : {
		"host" : "<host this forwarder is streaming to, same as request>",
		"audio" : <audio RTP port, same as request if configured>,
		"audio_rtcp" : <audio RTCP port, same as request if configured>,
		"audio_stream_id" : <unique numeric ID assigned to the audio RTP forwarder, if any>,
		"video" : <video RTP port, same as request if configured>,
		"video_rtcp" : <video RTCP port, same as request if configured>,
		"video_stream_id" : <unique numeric ID assigned to the main video RTP forwarder, if any>,
		"video_2" : <second video port, same as request if configured>,
		"video_stream_id_2" : <unique numeric ID assigned to the second video RTP forwarder, if any>,
		"video_3" : <third video port, same as request if configured>,
		"video_stream_id_3" : <unique numeric ID assigned to the third video RTP forwarder, if any>,
		"data" : <data port, same as request if configured>,
		"data_stream_id" : <unique numeric ID assigned to datachannel messages forwarder, if any>
	}
}
\endverbatim
 *
 * To stop a previously created RTP forwarder and stop it, you can use
 * the \c stop_rtp_forward request, which has to be formatted as follows:
 *
\verbatim
{
	"request" : "stop_rtp_forward",
	"room" : <unique numeric ID of the room the publisher is in>,
	"publisher_id" : <unique numeric ID of the publisher to update>,
	"stream_id" : <unique numeric ID of the RTP forwarder>
}
\endverbatim
 *
 * A successful request will result in a \c stop_rtp_forward response:
 *
\verbatim
{
	"videoroom" : "stop_rtp_forward",
	"room" : <unique numeric ID, same as request>,
	"publisher_id" : <unique numeric ID, same as request>,
	"stream_id" : <unique numeric ID, same as request>
}
\endverbatim
 *
 * To get a list of all the forwarders in a specific room, instead, you
 * can make use of the \c listforwarders request, which has to be
 * formatted as follows:
 *
\verbatim
{
	"request" : "listforwarders",
	"room" : <unique numeric ID of the room>,
	"secret" : "<room secret; mandatory if configured>"
}
\endverbatim
 *
 * A successful request will produce a list of RTP forwarders in a
 * \c forwarders response:
 *
\verbatim
{
	"videoroom" : "forwarders",
	"room" : <unique numeric ID of the room>,
	"rtp_forwarders" : [		// Array of publishers with RTP forwarders
		{	// Publisher #1
			"publisher_id" : <unique numeric ID of publisher #1>,
			"rtp_forwarders" : [		// Array of RTP forwarders
				{	// RTP forwarder #1
					"audio_stream_id" : <unique numeric ID assigned to this audio RTP forwarder, if any>,
					"video_stream_id" : <unique numeric ID assigned to this video RTP forwarder, if any>,
					"data_stream_id" : <unique numeric ID assigned to this datachannel messages forwarder, if any>
					"ip" : "<IP this forwarder is streaming to>",
					"port" : <port this forwarder is streaming to>,
					"rtcp_port" : <local port this forwarder is using to get RTCP feedback, if any>,
					"ssrc" : <SSRC this forwarder is using, if any>,
					"pt" : <payload type this forwarder is using, if any>,
					"substream" : <video substream this video forwarder is relaying, if any>,
					"srtp" : <true|false, whether the RTP stream is encrypted>
				},
				// Other forwarders for this publisher
			],
		},
		// Other publishers
	]
}
\endverbatim *
 *
 * To conclude, you can leave a room you previously joined as publisher
 * using the \c leave request. This will also implicitly unpublish you
 * if you were an active publisher in the room. The \c leave request
 * looks like follows:
 *
\verbatim
{
	"request" : "leave"
}
\endverbatim
 *
 * If successful, the response will look like this:
 *
\verbatim
{
	"videoroom" : "event",
	"leaving" : "ok"
}
\endverbatim
 *
 * Other participants will receive a different event depending on whether
 * you were currently an active publisher ("unpublished") or simply
 * lurking ("leaving"):
 *
\verbatim
{
	"videoroom" : "event",
	"room" : <room ID>,
	"leaving|unpublished" : <unique ID of the publisher who left>
}
\endverbatim
 *
 * \subsection vroomsub VideoRoom Subscribers
 *
 * In a VideoRoom, subscribers are NOT participants, but simply handles
 * that will be used exclusively to receive media from a specific publisher
 * in the room. Since they're not participants per se, they're basically
 * streams that can be (and typically are) associated to publisher handles
 * as the ones we introduced in the previous section, whether active or not.
 * In fact, the typical use case is publishers being notified about new
 * participants becoming active in the room, and as a result new subscriber
 * sessions being created to receive their media streams; as soon as the
 * publisher goes away, the subscriber handle is removed as well. As such,
 * these subscriber sessions are dependent on feedback obtained by
 * publishers, and can't exist on their own, unless you feed them the
 * right info out of band.
 *
 * To specify a handle will be associated with a subscriber, you must use
 * the \c join request with \c ptype set to \c subscriber and specify which
 * feed to subscribe to. The exact syntax of the request is the following:
 *
\verbatim
{
	"request" : "join",
	"ptype" : "subscriber",
	"room" : <unique ID of the room to subscribe in>,
	"feed" : <unique ID of the publisher to subscribe to; mandatory>,
	"private_id" : <unique ID of the publisher that originated this request; optional, unless mandated by the room configuration>,
	"close_pc" : <true|false, depending on whether or not the PeerConnection should be automatically closed when the publisher leaves; true by default>,
	"audio" : <true|false, depending on whether or not audio should be relayed; true by default>,
	"video" : <true|false, depending on whether or not video should be relayed; true by default>,
	"data" : <true|false, depending on whether or not data should be relayed; true by default>,
	"offer_audio" : <true|false; whether or not audio should be negotiated; true by default if the publisher has audio>,
	"offer_video" : <true|false; whether or not video should be negotiated; true by default if the publisher has video>,
	"offer_data" : <true|false; whether or not datachannels should be negotiated; true by default if the publisher has datachannels>
}
\endverbatim
 *
 * As you can see, it's just a matter of specifying the ID of the publisher to
 * subscribe to and, if needed, your own \c private_id (if mandated by the room).
 * The \c offer_audio , \c offer_video and \c offer_data are
 * also particularly interesting, though, as they allow you to only subscribe
 * to a subset of the mountpoint media. By default, in fact, this \c join
 * request will result in the plugin preparing a new SDP offer trying to
 * negotiate all the media streams made available by the publisher; in case
 * the subscriber knows they don't support one of the mountpoint codecs, though
 * (e.g., the video in the mountpoint is VP8, but they only support H.264),
 * or are not interested in getting all the media (e.g., they're ok with
 * just audio and not video, or don't have enough bandwidth for both),
 * they can use those properties to shape the SDP offer to their needs.
 *
 * As anticipated, if successful this request will generate a new JSEP SDP
 * offer, which will accompany an \c attached event:
 *
\verbatim
{
	"videoroom" : "attached",
	"room" : <room ID>,
	"feed" : <publisher ID>,
	"display" : "<the display name of the publisher, if any>"
}
\endverbatim
 *
 * At this stage, to complete the setup of the PeerConnection the subscriber is
 * supposed to send a JSEP SDP answer back to the plugin. This is done
 * by means of a \c start request, which in this case MUST be associated
 * with a JSEP SDP answer but otherwise requires no arguments:
 *
\verbatim
{
	"request" : "start"
}
\endverbatim
 *
 * If successful this request returns a \c started event:
 *
\verbatim
{
	"videoroom" : "event",
	"started" : "ok"
}
\endverbatim
 *
 * Once this is done, all that's needed is waiting for the WebRTC PeerConnection
 * establishment to succeed. As soon as that happens, the Streaming plugin
 * can start relaying media from the mountpoint the viewer subscribed to
 * to the viewer themselves.
 *
 * Notice that the same exact steps we just went through (\c watch request,
 * followed by JSEP offer by the plugin, followed by \c start request with
 * JSEP answer by the viewer) is what you also use when renegotiations are
 * needed, e.g., for the purpose of ICE restarts.
 *
 * As a subscriber, you can temporarily pause and resume the whole media delivery
 * with a \c pause and, again, \c start request (in this case without any JSEP
 * SDP answer attached). Neither expect other arguments, as the context
 * is implicitly derived from the handle they're sent on:
 *
\verbatim
{
	"request" : "pause"
}
\endverbatim
 *
\verbatim
{
	"request" : "start"
}
\endverbatim
 *
 * Unsurprisingly, they just result in, respectively, \c paused and
 * \c started events:
 *
\verbatim
{
	"videoroom" : "event",
	"paused" : "ok"
}
\endverbatim
 *
\verbatim
{
	"videoroom" : "event",
	"started" : "ok"
}
\endverbatim
 *
 * For more drill-down manipulations of a subscription, a \c configure
 * request can be used instead. This request allows subscribers to dynamically
 * change some properties associated to their media subscription, e.g.,
 * in terms of what should and should not be sent at a specific time. A
 * \c configure request must be formatted as follows:
 *
\verbatim
{
	"request" : "configure",
	"audio" : <true|false, depending on whether audio should be relayed or not; optional>,
	"video" : <true|false, depending on whether video should be relayed or not; optional>,
	"data" : <true|false, depending on whether datachannel messages should be relayed or not; optional>,
	"substream" : <substream to receive (0-2), in case simulcasting is enabled; optional>,
	"temporal" : <temporal layers to receive (0-2), in case simulcasting is enabled; optional>,
	"spatial_layer" : <spatial layer to receive (0-1), in case VP9-SVC is enabled; optional>,
	"temporal_layer" : <temporal layers to receive (0-2), in case VP9-SVC is enabled; optional>
}
\endverbatim
 *
 * As you can see, the \c audio , \c video and \c data properties can be
 * used as a media-level pause/resume functionality, whereas \c pause
 * and \c start simply pause and resume all streams at the same time.
 * The \c substream and \c temporal properties, instead, only make sense
 * when the mountpoint is configured with video simulcasting support, and
 * as such the viewer is interested in receiving a specific substream
 * or temporal layer, rather than any other of the available ones.
 * The \c spatial_layer and \c temporal_layer have exactly the same meaning,
 * but within the context of VP9-SVC publishers, and will have no effect
 * on subscriptions associated to regular publishers.
 *
 * Another interesting feature that subscribers can take advantage of is the
 * so-called publisher "switching". Basically, when subscribed to a specific
 * publisher and receiving media from them, you can at any time "switch"
 * to a different publisher, and as such start receiving media from that
 * other mountpoint instead. Think of it as changing channel on a TV: you
 * keep on using the same PeerConnection, the plugin simply changes the
 * source of the media transparently. Of course, while powerful and effective
 * this request has some limitations. First of all, it switches both audio
 * and video, meaning you can't just switch video and keep the audio from
 * the previous publisher, for instance; besides, the two publishers
 * must have the same media configuration, that is, use the same codecs,
 * the same payload types, etc. In fact, since the same PeerConnection is
 * used for this feature, switching to a publisher with a different
 * configuration might result in media incompatible with the PeerConnection
 * setup being relayed to the subscriber, and as such in no audio/video being
 * played. That said, a \c switch request must be formatted like this:
 *
\verbatim
{
	"request" : "switch",
	"feed" : <unique ID of the new publisher to switch to; mandatory>,
	"audio" : <true|false, depending on whether audio should be relayed or not; optional>,
	"video" : <true|false, depending on whether video should be relayed or not; optional>,
	"data" : <true|false, depending on whether datachannel messages should be relayed or not; optional>
}
\endverbatim
 *
 * If successful, you'll be unsubscribed from the previous publisher,
 * and subscribed to the new publisher instead. The event to confirm
 * the switch was successful will look like this:
 *
\verbatim
{
	"videoroom" : "event",
	"switched" : "ok",
	"room" : <room ID>,
	"id" : <unique ID of the new publisher>
}
\endverbatim
 *
 * Finally, to stop the subscription to the mountpoint and tear down the
 * related PeerConnection, you can use the \c leave request. Since context
 * is implicit, no other argument is required:
 *
\verbatim
{
	"request" : "leave"
}
\endverbatim
 *
 * If successful, the plugin will attempt to tear down the PeerConnection,
 * and will send back a \c left event:
 *
\verbatim
{
	"videoroom" : "event",
	"left" : "ok",
}
\endverbatim
 */

#include "plugin.h"

#include <jansson.h>

#include "../debug.h"
#include "../apierror.h"
#include "../config.h"
#include "../mutex.h"
#include "../rtp.h"
#include "../rtpsrtp.h"
#include "../rtcp.h"
#include "../record.h"
#include "../sdp-utils.h"
#include "../utils.h"
#include <sys/types.h>
#include <sys/socket.h>


/* Plugin information */
#define JANUS_VIDEOROOM_VERSION			9
#define JANUS_VIDEOROOM_VERSION_STRING	"0.0.9"
#define JANUS_VIDEOROOM_DESCRIPTION		"This is a plugin implementing a videoconferencing SFU (Selective Forwarding Unit) for Janus, that is an audio/video router."
#define JANUS_VIDEOROOM_NAME			"JANUS VideoRoom plugin"
#define JANUS_VIDEOROOM_AUTHOR			"Meetecho s.r.l."
#define JANUS_VIDEOROOM_PACKAGE			"janus.plugin.videoroom"

/* Plugin methods */
janus_plugin *create(void);
int janus_videoroom_init(janus_callbacks *callback, const char *config_path);
void janus_videoroom_destroy(void);
int janus_videoroom_get_api_compatibility(void);
int janus_videoroom_get_version(void);
const char *janus_videoroom_get_version_string(void);
const char *janus_videoroom_get_description(void);
const char *janus_videoroom_get_name(void);
const char *janus_videoroom_get_author(void);
const char *janus_videoroom_get_package(void);
void janus_videoroom_create_session(janus_plugin_session *handle, int *error);
struct janus_plugin_result *janus_videoroom_handle_message(janus_plugin_session *handle, char *transaction, json_t *message, json_t *jsep);
void janus_videoroom_setup_media(janus_plugin_session *handle);
void janus_videoroom_incoming_rtp(janus_plugin_session *handle, int video, char *buf, int len);
void janus_videoroom_incoming_rtcp(janus_plugin_session *handle, int video, char *buf, int len);
void janus_videoroom_incoming_data(janus_plugin_session *handle, char *buf, int len);
void janus_videoroom_slow_link(janus_plugin_session *handle, int uplink, int video);
void janus_videoroom_hangup_media(janus_plugin_session *handle);
void janus_videoroom_destroy_session(janus_plugin_session *handle, int *error);
json_t *janus_videoroom_query_session(janus_plugin_session *handle);

/* Plugin setup */
static janus_plugin janus_videoroom_plugin =
	JANUS_PLUGIN_INIT (
		.init = janus_videoroom_init,
		.destroy = janus_videoroom_destroy,

		.get_api_compatibility = janus_videoroom_get_api_compatibility,
		.get_version = janus_videoroom_get_version,
		.get_version_string = janus_videoroom_get_version_string,
		.get_description = janus_videoroom_get_description,
		.get_name = janus_videoroom_get_name,
		.get_author = janus_videoroom_get_author,
		.get_package = janus_videoroom_get_package,

		.create_session = janus_videoroom_create_session,
		.handle_message = janus_videoroom_handle_message,
		.setup_media = janus_videoroom_setup_media,
		.incoming_rtp = janus_videoroom_incoming_rtp,
		.incoming_rtcp = janus_videoroom_incoming_rtcp,
		.incoming_data = janus_videoroom_incoming_data,
		.slow_link = janus_videoroom_slow_link,
		.hangup_media = janus_videoroom_hangup_media,
		.destroy_session = janus_videoroom_destroy_session,
		.query_session = janus_videoroom_query_session,
	);

/* Plugin creator */
janus_plugin *create(void) {
	JANUS_LOG(LOG_VERB, "%s created!\n", JANUS_VIDEOROOM_NAME);
	return &janus_videoroom_plugin;
}

/* Parameter validation */
static struct janus_json_parameter request_parameters[] = {
	{"request", JSON_STRING, JANUS_JSON_PARAM_REQUIRED}
};
static struct janus_json_parameter adminkey_parameters[] = {
	{"admin_key", JSON_STRING, JANUS_JSON_PARAM_REQUIRED}
};
static struct janus_json_parameter create_parameters[] = {
	{"room", JSON_INTEGER, JANUS_JSON_PARAM_POSITIVE},
	{"description", JSON_STRING, 0},
	{"is_private", JANUS_JSON_BOOL, 0},
	{"allowed", JSON_ARRAY, 0},
	{"secret", JSON_STRING, 0},
	{"pin", JSON_STRING, 0},
	{"perc", JANUS_JSON_BOOL, 0},
	{"require_pvtid", JANUS_JSON_BOOL, 0},
	{"bitrate", JSON_INTEGER, JANUS_JSON_PARAM_POSITIVE},
	{"bitrate_cap", JANUS_JSON_BOOL, 0},
	{"fir_freq", JSON_INTEGER, JANUS_JSON_PARAM_POSITIVE},
	{"publishers", JSON_INTEGER, JANUS_JSON_PARAM_POSITIVE},
	{"audiocodec", JSON_STRING, 0},
	{"videocodec", JSON_STRING, 0},
	{"video_svc", JANUS_JSON_BOOL, 0},
	{"audiolevel_ext", JANUS_JSON_BOOL, 0},
	{"audiolevel_event", JANUS_JSON_BOOL, 0},
	{"audio_active_packets", JSON_INTEGER, JANUS_JSON_PARAM_POSITIVE},
	{"audio_level_average", JSON_INTEGER, JANUS_JSON_PARAM_POSITIVE},
	{"videoorient_ext", JANUS_JSON_BOOL, 0},
	{"playoutdelay_ext", JANUS_JSON_BOOL, 0},
	{"transport_wide_cc_ext", JANUS_JSON_BOOL, 0},
	{"record", JANUS_JSON_BOOL, 0},
	{"rec_dir", JSON_STRING, 0},
	{"permanent", JANUS_JSON_BOOL, 0},
	{"notify_joining", JANUS_JSON_BOOL, 0},
};
static struct janus_json_parameter edit_parameters[] = {
	{"room", JSON_INTEGER, JANUS_JSON_PARAM_REQUIRED | JANUS_JSON_PARAM_POSITIVE},
	{"secret", JSON_STRING, 0},
	{"new_description", JSON_STRING, 0},
	{"new_is_private", JANUS_JSON_BOOL, 0},
	{"new_secret", JSON_STRING, 0},
	{"new_pin", JSON_STRING, 0},
	{"new_require_pvtid", JANUS_JSON_BOOL, 0},
	{"new_bitrate", JSON_INTEGER, JANUS_JSON_PARAM_POSITIVE},
	{"new_fir_freq", JSON_INTEGER, JANUS_JSON_PARAM_POSITIVE},
	{"new_publishers", JSON_INTEGER, JANUS_JSON_PARAM_POSITIVE},
	{"permanent", JANUS_JSON_BOOL, 0}
};
static struct janus_json_parameter room_parameters[] = {
	{"room", JSON_INTEGER, JANUS_JSON_PARAM_REQUIRED | JANUS_JSON_PARAM_POSITIVE}
};
static struct janus_json_parameter destroy_parameters[] = {
	{"room", JSON_INTEGER, JANUS_JSON_PARAM_REQUIRED | JANUS_JSON_PARAM_POSITIVE},
	{"permanent", JANUS_JSON_BOOL, 0}
};
static struct janus_json_parameter allowed_parameters[] = {
	{"room", JSON_INTEGER, JANUS_JSON_PARAM_REQUIRED | JANUS_JSON_PARAM_POSITIVE},
	{"secret", JSON_STRING, 0},
	{"action", JSON_STRING, JANUS_JSON_PARAM_REQUIRED},
	{"allowed", JSON_ARRAY, 0}
};
static struct janus_json_parameter kick_parameters[] = {
	{"room", JSON_INTEGER, JANUS_JSON_PARAM_REQUIRED | JANUS_JSON_PARAM_POSITIVE},
	{"secret", JSON_STRING, 0},
	{"id", JSON_INTEGER, JANUS_JSON_PARAM_REQUIRED | JANUS_JSON_PARAM_POSITIVE}
};
static struct janus_json_parameter join_parameters[] = {
	{"room", JSON_INTEGER, JANUS_JSON_PARAM_REQUIRED | JANUS_JSON_PARAM_POSITIVE},
	{"ptype", JSON_STRING, JANUS_JSON_PARAM_REQUIRED},
	{"audio", JANUS_JSON_BOOL, 0},
	{"video", JANUS_JSON_BOOL, 0},
	{"data", JANUS_JSON_BOOL, 0},
	{"bitrate", JSON_INTEGER, JANUS_JSON_PARAM_POSITIVE},
	{"record", JANUS_JSON_BOOL, 0},
	{"filename", JSON_STRING, 0},
	{"token", JSON_STRING, 0}
};
static struct janus_json_parameter publish_parameters[] = {
	{"audio", JANUS_JSON_BOOL, 0},
	{"audiocodec", JSON_STRING, 0},
	{"video", JANUS_JSON_BOOL, 0},
	{"videocodec", JSON_STRING, 0},
	{"data", JANUS_JSON_BOOL, 0},
	{"bitrate", JSON_INTEGER, JANUS_JSON_PARAM_POSITIVE},
	{"keyframe", JANUS_JSON_BOOL, 0},
	{"record", JANUS_JSON_BOOL, 0},
	{"filename", JSON_STRING, 0},
	{"display", JSON_STRING, 0},
	/* The following are just to force a renegotiation and/or an ICE restart */
	{"update", JANUS_JSON_BOOL, 0},
	{"restart", JANUS_JSON_BOOL, 0}
};
static struct janus_json_parameter rtp_forward_parameters[] = {
	{"room", JSON_INTEGER, JANUS_JSON_PARAM_REQUIRED | JANUS_JSON_PARAM_POSITIVE},
	{"publisher_id", JSON_INTEGER, JANUS_JSON_PARAM_REQUIRED | JANUS_JSON_PARAM_POSITIVE},
	{"video_port", JSON_INTEGER, JANUS_JSON_PARAM_POSITIVE},
	{"video_rtcp_port", JSON_INTEGER, JANUS_JSON_PARAM_POSITIVE},
	{"video_ssrc", JSON_INTEGER, JANUS_JSON_PARAM_POSITIVE},
	{"video_pt", JSON_INTEGER, JANUS_JSON_PARAM_POSITIVE},
	{"video_port_2", JSON_INTEGER, JANUS_JSON_PARAM_POSITIVE},
	{"video_ssrc_2", JSON_INTEGER, JANUS_JSON_PARAM_POSITIVE},
	{"video_pt_2", JSON_INTEGER, JANUS_JSON_PARAM_POSITIVE},
	{"video_port_3", JSON_INTEGER, JANUS_JSON_PARAM_POSITIVE},
	{"video_ssrc_3", JSON_INTEGER, JANUS_JSON_PARAM_POSITIVE},
	{"video_pt_3", JSON_INTEGER, JANUS_JSON_PARAM_POSITIVE},
	{"audio_port", JSON_INTEGER, JANUS_JSON_PARAM_POSITIVE},
	{"audio_rtcp_port", JSON_INTEGER, JANUS_JSON_PARAM_POSITIVE},
	{"audio_ssrc", JSON_INTEGER, JANUS_JSON_PARAM_POSITIVE},
	{"audio_pt", JSON_INTEGER, JANUS_JSON_PARAM_POSITIVE},
	{"data_port", JSON_INTEGER, JANUS_JSON_PARAM_POSITIVE},
	{"host", JSON_STRING, JANUS_JSON_PARAM_REQUIRED},
	{"simulcast", JANUS_JSON_BOOL, 0},
	{"srtp_suite", JSON_INTEGER, JANUS_JSON_PARAM_POSITIVE},
	{"srtp_crypto", JSON_STRING, 0}
};
static struct janus_json_parameter stop_rtp_forward_parameters[] = {
	{"room", JSON_INTEGER, JANUS_JSON_PARAM_REQUIRED | JANUS_JSON_PARAM_POSITIVE},
	{"publisher_id", JSON_INTEGER, JANUS_JSON_PARAM_REQUIRED | JANUS_JSON_PARAM_POSITIVE},
	{"stream_id", JSON_INTEGER, JANUS_JSON_PARAM_REQUIRED | JANUS_JSON_PARAM_POSITIVE}
};
static struct janus_json_parameter publisher_parameters[] = {
	{"id", JSON_INTEGER, JANUS_JSON_PARAM_POSITIVE},
	{"display", JSON_STRING, 0}
};
static struct janus_json_parameter configure_parameters[] = {
	{"audio", JANUS_JSON_BOOL, 0},
	{"video", JANUS_JSON_BOOL, 0},
	{"data", JANUS_JSON_BOOL, 0},
	/* For VP8 (or H.264) simulcast */
	{"substream", JSON_INTEGER, JANUS_JSON_PARAM_POSITIVE},
	{"temporal", JSON_INTEGER, JANUS_JSON_PARAM_POSITIVE},
	/* For VP9 SVC */
	{"spatial_layer", JSON_INTEGER, JANUS_JSON_PARAM_POSITIVE},
	{"temporal_layer", JSON_INTEGER, JANUS_JSON_PARAM_POSITIVE},
	/* The following is to handle a renegotiation */
	{"update", JANUS_JSON_BOOL, 0},
};
static struct janus_json_parameter subscriber_parameters[] = {
	{"feed", JSON_INTEGER, JANUS_JSON_PARAM_REQUIRED | JANUS_JSON_PARAM_POSITIVE},
	{"private_id", JSON_INTEGER, JANUS_JSON_PARAM_POSITIVE},
	{"close_pc", JANUS_JSON_BOOL, 0},
	{"audio", JANUS_JSON_BOOL, 0},
	{"video", JANUS_JSON_BOOL, 0},
	{"data", JANUS_JSON_BOOL, 0},
	{"offer_audio", JANUS_JSON_BOOL, 0},
	{"offer_video", JANUS_JSON_BOOL, 0},
	{"offer_data", JANUS_JSON_BOOL, 0}
};

/* Static configuration instance */
static janus_config *config = NULL;
static const char *config_folder = NULL;
static janus_mutex config_mutex = JANUS_MUTEX_INITIALIZER;

/* Useful stuff */
static volatile gint initialized = 0, stopping = 0;
static gboolean notify_events = TRUE;
static janus_callbacks *gateway = NULL;
static GThread *handler_thread;
static void *janus_videoroom_handler(void *data);
static void janus_videoroom_relay_rtp_packet(gpointer data, gpointer user_data);
static void janus_videoroom_relay_data_packet(gpointer data, gpointer user_data);
static void janus_videoroom_hangup_media_internal(janus_plugin_session *handle);

typedef enum janus_videoroom_p_type {
	janus_videoroom_p_type_none = 0,
	janus_videoroom_p_type_subscriber,			/* Generic subscriber */
	janus_videoroom_p_type_publisher,			/* Participant (for receiving events) and optionally publisher */
} janus_videoroom_p_type;

typedef struct janus_videoroom_message {
	janus_plugin_session *handle;
	char *transaction;
	json_t *message;
	json_t *jsep;
} janus_videoroom_message;
static GAsyncQueue *messages = NULL;
static janus_videoroom_message exit_message;


typedef struct janus_videoroom {
	guint64 room_id;			/* Unique room ID */
	gchar *room_name;			/* Room description */
	gchar *room_secret;			/* Secret needed to manipulate (e.g., destroy) this room */
	gchar *room_pin;			/* Password needed to join this room, if any */
	gboolean is_private;		/* Whether this room is 'private' (as in hidden) or not */
	gboolean require_pvtid;		/* Whether subscriptions in this room require a private_id */
	gboolean perc;				/* Whether this is a PERC room (encrypted payloads Janus can't access) */
	int max_publishers;			/* Maximum number of concurrent publishers */
	uint32_t bitrate;			/* Global bitrate limit */
	gboolean bitrate_cap;		/* Whether the above limit is insormountable */
	uint16_t fir_freq;			/* Regular FIR frequency (0=disabled) */
	janus_audiocodec acodec[3];	/* Audio codec(s) to force on publishers */
	janus_videocodec vcodec[3];	/* Video codec(s) to force on publishers */
	gboolean do_svc;			/* Whether SVC must be done for video (note: only available for VP9 right now) */
	gboolean audiolevel_ext;	/* Whether the ssrc-audio-level extension must be negotiated or not for new publishers */
	gboolean audiolevel_event;	/* Whether to emit event to other users about audiolevel */
	int audio_active_packets;	/* Amount of packets with audio level for checkup */
	int audio_level_average;	/* Average audio level */
	gboolean videoorient_ext;	/* Whether the video-orientation extension must be negotiated or not for new publishers */
	gboolean playoutdelay_ext;	/* Whether the playout-delay extension must be negotiated or not for new publishers */
	gboolean transport_wide_cc_ext;	/* Whether the transport wide cc extension must be negotiated or not for new publishers */
	gboolean record;			/* Whether the feeds from publishers in this room should be recorded */
	char *rec_dir;				/* Where to save the recordings of this room, if enabled */
	GHashTable *participants;	/* Map of potential publishers (we get subscribers from them) */
	GHashTable *private_ids;	/* Map of existing private IDs */
	volatile gint destroyed;	/* Whether this room has been destroyed */
	gboolean check_allowed;		/* Whether to check tokens when participants join (see below) */
	GHashTable *allowed;		/* Map of participants (as tokens) allowed to join */
	gboolean notify_joining;	/* Whether an event is sent to notify all participants if a new participant joins the room */
	janus_mutex mutex;			/* Mutex to lock this room instance */
	janus_refcount ref;			/* Reference counter for this room */
} janus_videoroom;
static GHashTable *rooms;
static janus_mutex rooms_mutex = JANUS_MUTEX_INITIALIZER;
static char *admin_key = NULL;

typedef struct janus_videoroom_session {
	janus_plugin_session *handle;
	gint64 sdp_sessid;
	gint64 sdp_version;
	janus_videoroom_p_type participant_type;
	gpointer participant;
	gboolean started;
	gboolean stopping;
	volatile gint hangingup;
	volatile gint destroyed;
	janus_mutex mutex;
	janus_refcount ref;
} janus_videoroom_session;
static GHashTable *sessions;
static janus_mutex sessions_mutex = JANUS_MUTEX_INITIALIZER;

/* A host whose ports gets streamed RTP packets of the corresponding type */
typedef struct janus_videoroom_srtp_context janus_videoroom_srtp_context;
typedef struct janus_videoroom_rtp_forwarder {
	GSource base;
	void *source;
	gboolean is_video;
	gboolean is_data;
	uint32_t ssrc;
	int payload_type;
	int substream;
	struct sockaddr_in serv_addr;
	/* Only needed for RTCP */
	int rtcp_fd;
	uint16_t local_rtcp_port, remote_rtcp_port;
	/* Only needed when forwarding simulcasted streams to a single endpoint */
	gboolean simulcast;
	janus_rtp_switching_context context;
	janus_rtp_simulcasting_context sim_context;
	/* Only needed for SRTP forwarders */
	gboolean is_srtp;
	janus_videoroom_srtp_context *srtp_ctx;
	/* Reference */
	volatile gint destroyed;
	janus_refcount ref;
} janus_videoroom_rtp_forwarder;
static void janus_videoroom_rtp_forwarder_destroy(janus_videoroom_rtp_forwarder *forward);
static void janus_videoroom_rtp_forwarder_free(const janus_refcount *f_ref);
/* SRTP encryption may be needed, and potentially shared */
struct janus_videoroom_srtp_context {
	GHashTable *contexts;
	char *id;
	srtp_t ctx;
	srtp_policy_t policy;
	char sbuf[1500];
	int slen;
	/* Keep track of how many forwarders are using this context */
	uint8_t count;
};
static void janus_videoroom_srtp_context_free(gpointer data);
/* RTCP support in RTP forwarders */
static void janus_videoroom_rtp_forwarder_rtcp_receive(janus_videoroom_rtp_forwarder *forward);
static gboolean janus_videoroom_rtp_forwarder_rtcp_prepare(GSource *source, gint *timeout) {
	*timeout = -1;
	return FALSE;
}
static gboolean janus_videoroom_rtp_forwarder_rtcp_dispatch(GSource *source, GSourceFunc callback, gpointer user_data) {
	janus_videoroom_rtp_forwarder *f = (janus_videoroom_rtp_forwarder *)source;
	/* Receive the packet */
	janus_videoroom_rtp_forwarder_rtcp_receive(f);
	return G_SOURCE_CONTINUE;
}
static void janus_videoroom_rtp_forwarder_rtcp_finalize(GSource *source) {
	janus_videoroom_rtp_forwarder *f = (janus_videoroom_rtp_forwarder *)source;
	/* Remove the reference to the forwarder */
	janus_refcount_decrease(&f->ref);
}
static GSourceFuncs janus_videoroom_rtp_forwarder_rtcp_funcs = {
	janus_videoroom_rtp_forwarder_rtcp_prepare,
	NULL,
	janus_videoroom_rtp_forwarder_rtcp_dispatch,
	janus_videoroom_rtp_forwarder_rtcp_finalize,
	NULL, NULL
};
static GMainContext *rtcpfwd_ctx = NULL;
static GMainLoop *rtcpfwd_loop = NULL;
static GThread *rtcpfwd_thread = NULL;
static void *janus_videoroom_rtp_forwarder_rtcp_thread(void *data);

typedef struct janus_videoroom_publisher {
	janus_videoroom_session *session;
	janus_videoroom *room;	/* Room */
	guint64 room_id;	/* Unique room ID */
	guint64 user_id;	/* Unique ID in the room */
	guint32 pvt_id;		/* This is sent to the publisher for mapping purposes, but shouldn't be shared with others */
	gchar *display;		/* Display name (just for fun) */
	gchar *sdp;			/* The SDP this publisher negotiated, if any */
	gboolean audio, video, data;		/* Whether audio, video and/or data is going to be sent by this publisher */
	janus_audiocodec acodec;	/* Audio codec this publisher is using */
	janus_videocodec vcodec;	/* Video codec this publisher is using */
	guint32 audio_pt;		/* Audio payload type (Opus) */
	guint32 video_pt;		/* Video payload type (depends on room configuration) */
	guint32 audio_ssrc;		/* Audio SSRC of this publisher */
	guint32 video_ssrc;		/* Video SSRC of this publisher */
	uint32_t ssrc[3];		/* Only needed in case VP8 (or H.264) simulcasting is involved */
	int rtpmapid_extmap_id;	/* Only needed for debugging in case Firefox's RID-based simulcasting is involved */
	char *rid[3];			/* Only needed for debugging in case Firefox's RID-based simulcasting is involved */
	guint8 audio_level_extmap_id;		/* Audio level extmap ID */
	guint8 video_orient_extmap_id;		/* Video orientation extmap ID */
	guint8 playout_delay_extmap_id;		/* Playout delay extmap ID */
	guint8 transport_wide_cc_extmap_id; /* Transport wide cc extmap ID */
	gboolean audio_active;
	gboolean video_active;
	int audio_dBov_level;		/* Value in dBov of the audio level (last value from extension) */
	int audio_active_packets;	/* Participant's number of audio packets to accumulate */
	int audio_dBov_sum;			/* Participant's accumulated dBov value for audio level*/
	gboolean talking;			/* Whether this participant is currently talking (uses audio levels extension) */
	gboolean data_active;
	gboolean firefox;	/* We send Firefox users a different kind of FIR */
	uint32_t bitrate;
	gint64 remb_startup;/* Incremental changes on REMB to reach the target at startup */
	gint64 remb_latest;	/* Time of latest sent REMB (to avoid flooding) */
	gint64 fir_latest;	/* Time of latest sent FIR (to avoid flooding) */
	gint fir_seq;		/* FIR sequence number */
	gboolean recording_active;	/* Whether this publisher has to be recorded or not */
	gchar *recording_base;	/* Base name for the recording (e.g., /path/to/filename, will generate /path/to/filename-audio.mjr and/or /path/to/filename-video.mjr */
	janus_recorder *arc;	/* The Janus recorder instance for this publisher's audio, if enabled */
	janus_recorder *vrc;	/* The Janus recorder instance for this user's video, if enabled */
	janus_recorder *drc;	/* The Janus recorder instance for this publisher's data, if enabled */
	janus_rtp_switching_context rec_ctx;
	janus_rtp_simulcasting_context rec_simctx;
	janus_mutex rec_mutex;	/* Mutex to protect the recorders from race conditions */
	GSList *subscribers;	/* Subscriptions to this publisher (who's watching this publisher)  */
	GSList *subscriptions;	/* Subscriptions this publisher has created (who this publisher is watching) */
	janus_mutex subscribers_mutex;
	GHashTable *rtp_forwarders;
	GHashTable *srtp_contexts;
	janus_mutex rtp_forwarders_mutex;
	int udp_sock; /* The udp socket on which to forward rtp packets */
	gboolean kicked;	/* Whether this participant has been kicked */
	volatile gint destroyed;
	janus_refcount ref;
} janus_videoroom_publisher;
static guint32 janus_videoroom_rtp_forwarder_add_helper(janus_videoroom_publisher *p,
	const gchar *host, int port, int rtcp_port, int pt, uint32_t ssrc,
	gboolean simulcast, int srtp_suite, const char *srtp_crypto,
	int substream, gboolean is_video, gboolean is_data);

typedef struct janus_videoroom_subscriber {
	janus_videoroom_session *session;
	janus_videoroom *room;	/* Room */
	guint64 room_id;		/* Unique room ID */
	janus_videoroom_publisher *feed;	/* Participant this subscriber is subscribed to */
	gboolean close_pc;		/* Whether we should automatically close the PeerConnection when the publisher goes away */
	guint32 pvt_id;			/* Private ID of the participant that is subscribing (if available/provided) */
	janus_sdp *sdp;			/* Offer we sent this listener (may be updated within renegotiations) */
	janus_rtp_switching_context context;	/* Needed in case there are publisher switches on this subscriber */
	janus_rtp_simulcasting_context sim_context;
	janus_vp8_simulcast_context vp8_context;
	gboolean audio, video, data;		/* Whether audio, video and/or data must be sent to this subscriber */
	/* As above, but can't change dynamically (says whether something was negotiated at all in SDP) */
	gboolean audio_offered, video_offered, data_offered;
	gboolean paused;
	gboolean kicked;	/* Whether this subscription belongs to a participant that has been kicked */
	/* The following are only relevant if we're doing VP9 SVC, and are not to be confused with plain
	 * simulcast, which has similar info (substream/templayer) but in a completely different context */
	int spatial_layer, target_spatial_layer;
	int temporal_layer, target_temporal_layer;
	volatile gint destroyed;
	janus_refcount ref;
} janus_videoroom_subscriber;

typedef struct janus_videoroom_rtp_relay_packet {
	janus_rtp_header *data;
	gint length;
	gboolean is_video;
	uint32_t ssrc[3];
	uint32_t timestamp;
	uint16_t seq_number;
	/* The following are only relevant if we're doing VP9 SVC*/
	gboolean svc;
	int spatial_layer;
	int temporal_layer;
	uint8_t pbit, dbit, ubit, bbit, ebit;
} janus_videoroom_rtp_relay_packet;


/* Freeing stuff */
static void janus_videoroom_subscriber_destroy(janus_videoroom_subscriber *s) {
	if(s && g_atomic_int_compare_and_exchange(&s->destroyed, 0, 1))
		janus_refcount_decrease(&s->ref);
}

static void janus_videoroom_subscriber_free(const janus_refcount *s_ref) {
	janus_videoroom_subscriber *s = janus_refcount_containerof(s_ref, janus_videoroom_subscriber, ref);
	/* This subscriber can be destroyed, free all the resources */
	janus_sdp_destroy(s->sdp);
	g_free(s);
}

static void janus_videoroom_publisher_dereference(janus_videoroom_publisher *p) {
	/* This is used by g_pointer_clear and g_hash_table_new_full so that NULL is only possible if that was inserted into the hash table. */
	janus_refcount_decrease(&p->ref);
}

static void janus_videoroom_publisher_dereference_by_subscriber(janus_videoroom_publisher *p) {
	/* This is used by g_pointer_clear and g_hash_table_new_full so that NULL is only possible if that was inserted into the hash table. */
	janus_refcount_decrease(&p->session->ref);
	janus_refcount_decrease(&p->ref);
}

static void janus_videoroom_publisher_dereference_nodebug(janus_videoroom_publisher *p) {
	janus_refcount_decrease_nodebug(&p->ref);
}

static void janus_videoroom_publisher_destroy(janus_videoroom_publisher *p) {
	if(p && g_atomic_int_compare_and_exchange(&p->destroyed, 0, 1))
		janus_refcount_decrease(&p->ref);
}

static void janus_videoroom_publisher_free(const janus_refcount *p_ref) {
	janus_videoroom_publisher *p = janus_refcount_containerof(p_ref, janus_videoroom_publisher, ref);
	g_free(p->display);
	p->display = NULL;
	g_free(p->sdp);
	p->sdp = NULL;
	g_free(p->recording_base);
	p->recording_base = NULL;
	janus_recorder_destroy(p->arc);
	janus_recorder_destroy(p->vrc);
	janus_recorder_destroy(p->drc);

	if(p->udp_sock > 0)
		close(p->udp_sock);
	g_hash_table_destroy(p->rtp_forwarders);
	p->rtp_forwarders = NULL;
	g_hash_table_destroy(p->srtp_contexts);
	p->srtp_contexts = NULL;
	g_slist_free(p->subscribers);

	janus_mutex_destroy(&p->subscribers_mutex);
	janus_mutex_destroy(&p->rtp_forwarders_mutex);
	g_free(p);
}

static void janus_videoroom_session_destroy(janus_videoroom_session *session) {
	if(session && g_atomic_int_compare_and_exchange(&session->destroyed, 0, 1))
		janus_refcount_decrease(&session->ref);
}

static void janus_videoroom_session_free(const janus_refcount *session_ref) {
	janus_videoroom_session *session = janus_refcount_containerof(session_ref, janus_videoroom_session, ref);
	/* Remove the reference to the core plugin session */
	janus_refcount_decrease(&session->handle->ref);
	/* This session can be destroyed, free all the resources */
	janus_mutex_destroy(&session->mutex);
	g_free(session);
}

static void janus_videoroom_room_dereference(janus_videoroom *room) {
	janus_refcount_decrease(&room->ref);
}

static void janus_videoroom_room_destroy(janus_videoroom *room) {
	if(room && g_atomic_int_compare_and_exchange(&room->destroyed, 0, 1))
		janus_refcount_decrease(&room->ref);
}

static void janus_videoroom_room_free(const janus_refcount *room_ref) {
	janus_videoroom *room = janus_refcount_containerof(room_ref, janus_videoroom, ref);
	/* This room can be destroyed, free all the resources */
	g_free(room->room_name);
	g_free(room->room_secret);
	g_free(room->room_pin);
	g_free(room->rec_dir);
	g_hash_table_destroy(room->participants);
	g_hash_table_destroy(room->private_ids);
	g_hash_table_destroy(room->allowed);
	g_free(room);
}

static void janus_videoroom_message_free(janus_videoroom_message *msg) {
	if(!msg || msg == &exit_message)
		return;

	if(msg->handle && msg->handle->plugin_handle) {
		janus_videoroom_session *session = (janus_videoroom_session *)msg->handle->plugin_handle;
		janus_refcount_decrease(&session->ref);
	}
	msg->handle = NULL;

	g_free(msg->transaction);
	msg->transaction = NULL;
	if(msg->message)
		json_decref(msg->message);
	msg->message = NULL;
	if(msg->jsep)
		json_decref(msg->jsep);
	msg->jsep = NULL;

	g_free(msg);
}

static void janus_videoroom_codecstr(janus_videoroom *videoroom, char *audio_codecs, char *video_codecs, int str_len, const char *split) {
	if (audio_codecs) {
		audio_codecs[0] = 0;
		g_snprintf(audio_codecs, str_len, "%s", janus_audiocodec_name(videoroom->acodec[0]));
		if (videoroom->acodec[1] != JANUS_AUDIOCODEC_NONE) {
			g_strlcat(audio_codecs, split, str_len);
			g_strlcat(audio_codecs, janus_audiocodec_name(videoroom->acodec[1]), str_len);
		}
		if (videoroom->acodec[2] != JANUS_AUDIOCODEC_NONE) {
			g_strlcat(audio_codecs, split, str_len);
			g_strlcat(audio_codecs, janus_audiocodec_name(videoroom->acodec[2]), str_len);
		}
	}
	if (video_codecs) {
		video_codecs[0] = 0;
		g_snprintf(video_codecs, str_len, "%s", janus_videocodec_name(videoroom->vcodec[0]));
		if (videoroom->vcodec[1] != JANUS_VIDEOCODEC_NONE) {
			g_strlcat(video_codecs, split, str_len);
			g_strlcat(video_codecs, janus_videocodec_name(videoroom->vcodec[1]), str_len);
		}
		if (videoroom->vcodec[2] != JANUS_VIDEOCODEC_NONE) {
			g_strlcat(video_codecs, split, str_len);
			g_strlcat(video_codecs, janus_videocodec_name(videoroom->vcodec[2]), str_len);
		}
	}
}

static void janus_videoroom_reqfir(janus_videoroom_publisher *publisher, const char *reason) {
	/* Send a FIR */
	char buf[20];
	janus_rtcp_fir((char *)&buf, 20, &publisher->fir_seq);
	JANUS_LOG(LOG_VERB, "%s sending FIR to %"SCNu64" (%s)\n", reason, publisher->user_id, publisher->display ? publisher->display : "??");
	gateway->relay_rtcp(publisher->session->handle, 1, buf, 20);
	/* Send a PLI too, just in case... */
	janus_rtcp_pli((char *)&buf, 12);
	JANUS_LOG(LOG_VERB, "%s sending PLI to %"SCNu64" (%s)\n", reason, publisher->user_id, publisher->display ? publisher->display : "??");
	gateway->relay_rtcp(publisher->session->handle, 1, buf, 12);
	/* Update the time of when we last sent a keyframe request */
	publisher->fir_latest = janus_get_monotonic_time();
}

/* Error codes */
#define JANUS_VIDEOROOM_ERROR_UNKNOWN_ERROR		499
#define JANUS_VIDEOROOM_ERROR_NO_MESSAGE		421
#define JANUS_VIDEOROOM_ERROR_INVALID_JSON		422
#define JANUS_VIDEOROOM_ERROR_INVALID_REQUEST	423
#define JANUS_VIDEOROOM_ERROR_JOIN_FIRST		424
#define JANUS_VIDEOROOM_ERROR_ALREADY_JOINED	425
#define JANUS_VIDEOROOM_ERROR_NO_SUCH_ROOM		426
#define JANUS_VIDEOROOM_ERROR_ROOM_EXISTS		427
#define JANUS_VIDEOROOM_ERROR_NO_SUCH_FEED		428
#define JANUS_VIDEOROOM_ERROR_MISSING_ELEMENT	429
#define JANUS_VIDEOROOM_ERROR_INVALID_ELEMENT	430
#define JANUS_VIDEOROOM_ERROR_INVALID_SDP_TYPE	431
#define JANUS_VIDEOROOM_ERROR_PUBLISHERS_FULL	432
#define JANUS_VIDEOROOM_ERROR_UNAUTHORIZED		433
#define JANUS_VIDEOROOM_ERROR_ALREADY_PUBLISHED	434
#define JANUS_VIDEOROOM_ERROR_NOT_PUBLISHED		435
#define JANUS_VIDEOROOM_ERROR_ID_EXISTS			436
#define JANUS_VIDEOROOM_ERROR_INVALID_SDP		437


static guint32 janus_videoroom_rtp_forwarder_add_helper(janus_videoroom_publisher *p,
		const gchar *host, int port, int rtcp_port, int pt, uint32_t ssrc,
		gboolean simulcast, int srtp_suite, const char *srtp_crypto,
		int substream, gboolean is_video, gboolean is_data) {
	if(!p || !host) {
		return 0;
	}
	janus_mutex_lock(&p->rtp_forwarders_mutex);
	/* Do we need to bind to a port for RTCP? */
	int fd = -1;
	uint16_t local_rtcp_port = 0;
	if(!is_data && rtcp_port > -1) {
		fd = socket(AF_INET, SOCK_DGRAM, IPPROTO_UDP);
		if(fd < 0) {
			JANUS_LOG(LOG_ERR, "Error creating RTCP socket for new RTP forwarder... %d (%s)\n",
				errno, strerror(errno));
			return 0;
		}
		struct sockaddr_in address;
		socklen_t len = sizeof(address);
		memset(&address, 0, sizeof(address));
		address.sin_family = AF_INET;
		address.sin_port = htons(0);	/* The RTCP port we received is the remote one */
		address.sin_addr.s_addr = INADDR_ANY;
		if(bind(fd, (struct sockaddr *)&address, sizeof(struct sockaddr)) < 0 ||
				getsockname(fd, (struct sockaddr *)&address, &len) < 0) {
			JANUS_LOG(LOG_ERR, "Error binding RTCP socket for new RTP forwarder... %d (%s)\n",
				errno, strerror(errno));
			close(fd);
			return 0;
		}
		local_rtcp_port = ntohs(address.sin_port);
		JANUS_LOG(LOG_VERB, "Bound local %s RTCP port: %"SCNu16"\n",
			is_video ? "video" : "audio", local_rtcp_port);
	}
	janus_videoroom_rtp_forwarder *forward = NULL;
	if(fd < 0) {
		forward = g_malloc0(sizeof(janus_videoroom_rtp_forwarder));
	} else {
		GSource *source = g_source_new(&janus_videoroom_rtp_forwarder_rtcp_funcs, sizeof(janus_videoroom_rtp_forwarder));
		g_source_set_priority(source, G_PRIORITY_DEFAULT);
		g_source_add_unix_fd(source, fd, G_IO_IN | G_IO_ERR);
		forward = (janus_videoroom_rtp_forwarder *)source;
	}
	forward->source = p;
	forward->rtcp_fd = fd;
	forward->local_rtcp_port = local_rtcp_port;
	forward->remote_rtcp_port = rtcp_port;
	/* First of all, let's check if we need to setup an SRTP forwarder */
	if(!is_data && srtp_suite > 0 && srtp_crypto != NULL) {
		/* First of all, let's check if there's already an RTP forwarder with
		 * the same SRTP context: make sure SSRC and pt are the same too */
		char media[10] = {0};
		if(!is_video) {
			g_sprintf(media, "audio");
		} else if(is_video) {
			g_sprintf(media, "video%d", substream);
		}
		char srtp_id[256] = {0};
		g_snprintf(srtp_id, 255, "%s-%s-%"SCNu32"-%d", srtp_crypto, media, ssrc, pt);
		JANUS_LOG(LOG_VERB, "SRTP context ID: %s\n", srtp_id);
		janus_videoroom_srtp_context *srtp_ctx = g_hash_table_lookup(p->srtp_contexts, srtp_id);
		if(srtp_ctx != NULL) {
			JANUS_LOG(LOG_VERB, "  -- Reusing existing SRTP context\n");
			srtp_ctx->count++;
			forward->srtp_ctx = srtp_ctx;
		} else {
			/* Nope, base64 decode the crypto string and set it as a new SRTP context */
			JANUS_LOG(LOG_VERB, "  -- Creating new SRTP context\n");
			srtp_ctx = g_malloc0(sizeof(janus_videoroom_srtp_context));
			gsize len = 0;
			guchar *decoded = g_base64_decode(srtp_crypto, &len);
			if(len < SRTP_MASTER_LENGTH) {
				janus_mutex_unlock(&p->rtp_forwarders_mutex);
				JANUS_LOG(LOG_ERR, "Invalid SRTP crypto (%s)\n", srtp_crypto);
				g_free(decoded);
				g_free(srtp_ctx);
				if(forward->rtcp_fd > -1)
					close(forward->rtcp_fd);
				g_free(forward);
				return 0;
			}
			/* Set SRTP policy */
			srtp_policy_t *policy = &srtp_ctx->policy;
			srtp_crypto_policy_set_rtp_default(&(policy->rtp));
			if(srtp_suite == 32) {
				srtp_crypto_policy_set_aes_cm_128_hmac_sha1_32(&(policy->rtp));
			} else if(srtp_suite == 80) {
				srtp_crypto_policy_set_aes_cm_128_hmac_sha1_80(&(policy->rtp));
			}
			policy->ssrc.type = ssrc_any_inbound;
			policy->key = decoded;
			policy->next = NULL;
			/* Create SRTP context */
			srtp_err_status_t res = srtp_create(&srtp_ctx->ctx, policy);
			if(res != srtp_err_status_ok) {
				/* Something went wrong... */
				janus_mutex_unlock(&p->rtp_forwarders_mutex);
				JANUS_LOG(LOG_ERR, "Error creating forwarder SRTP session: %d (%s)\n", res, janus_srtp_error_str(res));
				g_free(decoded);
				policy->key = NULL;
				g_free(srtp_ctx);
				if(forward->rtcp_fd > -1)
					close(forward->rtcp_fd);
				g_free(forward);
				return 0;
			}
			srtp_ctx->contexts = p->srtp_contexts;
			srtp_ctx->id = g_strdup(srtp_id);
			srtp_ctx->count = 1;
			g_hash_table_insert(p->srtp_contexts, srtp_ctx->id, srtp_ctx);
			forward->srtp_ctx = srtp_ctx;
		}
		forward->is_srtp = TRUE;
	}
	forward->is_video = is_video;
	forward->payload_type = pt;
	forward->ssrc = ssrc;
	forward->substream = substream;
	forward->is_data = is_data;
	forward->serv_addr.sin_family = AF_INET;
	inet_pton(AF_INET, host, &(forward->serv_addr.sin_addr));
	forward->serv_addr.sin_port = htons(port);
	if(is_video && simulcast) {
		forward->simulcast = TRUE;
		janus_rtp_switching_context_reset(&forward->context);
		janus_rtp_simulcasting_context_reset(&forward->sim_context);
		forward->sim_context.substream_target = 2;
		forward->sim_context.templayer_target = 2;
	}
	janus_refcount_init(&forward->ref, janus_videoroom_rtp_forwarder_free);
	guint32 stream_id = janus_random_uint32();
	while(g_hash_table_lookup(p->rtp_forwarders, GUINT_TO_POINTER(stream_id)) != NULL) {
		stream_id = janus_random_uint32();
	}
	g_hash_table_insert(p->rtp_forwarders, GUINT_TO_POINTER(stream_id), forward);
	if(fd > -1) {
		/* We need RTCP: track this file descriptor, and ref the forwarder */
		janus_refcount_increase(&forward->ref);
		g_source_attach((GSource *)forward, rtcpfwd_ctx);
		/* Send a couple of empty RTP packets to the remote port to do latching */
		struct sockaddr_in address;
		socklen_t addrlen = sizeof(address);
		memset(&address, 0, addrlen);
		address.sin_family = AF_INET;
		address.sin_addr.s_addr = forward->serv_addr.sin_addr.s_addr;
		address.sin_port = htons(forward->remote_rtcp_port);
		janus_rtp_header rtp;
		memset(&rtp, 0, sizeof(rtp));
		rtp.version = 2;
		(void)sendto(fd, &rtp, 12, 0, (struct sockaddr *)&address, addrlen);
		(void)sendto(fd, &rtp, 12, 0, (struct sockaddr *)&address, addrlen);
	}
	janus_mutex_unlock(&p->rtp_forwarders_mutex);
	JANUS_LOG(LOG_VERB, "Added %s/%d rtp_forward to participant %"SCNu64" host: %s:%d stream_id: %"SCNu32"\n",
		is_data ? "data" : (is_video ? "video" : "audio"), substream, p->user_id, host, port, stream_id);
	return stream_id;
}

static void janus_videoroom_rtp_forwarder_destroy(janus_videoroom_rtp_forwarder *forward) {
	if(forward && g_atomic_int_compare_and_exchange(&forward->destroyed, 0, 1)) {
		if(forward->rtcp_fd > -1)
			g_source_destroy((GSource *)forward);
		janus_refcount_decrease(&forward->ref);
	}
}
static void janus_videoroom_rtp_forwarder_free(const janus_refcount *f_ref) {
	janus_videoroom_rtp_forwarder *forward = janus_refcount_containerof(f_ref, janus_videoroom_rtp_forwarder, ref);
	if(!forward)
		return;
	if(forward->rtcp_fd > -1)
		close(forward->rtcp_fd);
	if(forward->is_srtp && forward->srtp_ctx) {
		forward->srtp_ctx->count--;
		if(forward->srtp_ctx->count == 0 && forward->srtp_ctx->contexts != NULL)
			g_hash_table_remove(forward->srtp_ctx->contexts, forward->srtp_ctx->id);
	}
	g_free(forward);
	forward = NULL;
}

static void janus_videoroom_srtp_context_free(gpointer data) {
	if(data) {
		janus_videoroom_srtp_context *srtp_ctx = (janus_videoroom_srtp_context *)data;
		if(srtp_ctx) {
			g_free(srtp_ctx->id);
			srtp_dealloc(srtp_ctx->ctx);
			g_free(srtp_ctx->policy.key);
			g_free(srtp_ctx);
			srtp_ctx = NULL;
		}
	}
}


/* Plugin implementation */
int janus_videoroom_init(janus_callbacks *callback, const char *config_path) {
	if(g_atomic_int_get(&stopping)) {
		/* Still stopping from before */
		return -1;
	}
	if(callback == NULL || config_path == NULL) {
		/* Invalid arguments */
		return -1;
	}

	/* Read configuration */
	char filename[255];
	g_snprintf(filename, 255, "%s/%s.jcfg", config_path, JANUS_VIDEOROOM_PACKAGE);
	JANUS_LOG(LOG_VERB, "Configuration file: %s\n", filename);
	config = janus_config_parse(filename);
	if(config == NULL) {
		JANUS_LOG(LOG_WARN, "Couldn't find .jcfg configuration file (%s), trying .cfg\n", JANUS_VIDEOROOM_PACKAGE);
		g_snprintf(filename, 255, "%s/%s.cfg", config_path, JANUS_VIDEOROOM_PACKAGE);
		JANUS_LOG(LOG_VERB, "Configuration file: %s\n", filename);
		config = janus_config_parse(filename);
	}
	config_folder = config_path;
	if(config != NULL)
		janus_config_print(config);

	rooms = g_hash_table_new_full(g_int64_hash, g_int64_equal,
		(GDestroyNotify)g_free, (GDestroyNotify) janus_videoroom_room_destroy);
	sessions = g_hash_table_new_full(NULL, NULL, NULL, (GDestroyNotify)janus_videoroom_session_destroy);

	messages = g_async_queue_new_full((GDestroyNotify) janus_videoroom_message_free);

	/* This is the callback we'll need to invoke to contact the Janus core */
	gateway = callback;

	/* Parse configuration to populate the rooms list */
	if(config != NULL) {
		janus_config_category *config_general = janus_config_get_create(config, NULL, janus_config_type_category, "general");
		/* Any admin key to limit who can "create"? */
		janus_config_item *key = janus_config_get(config, config_general, janus_config_type_item, "admin_key");
		if(key != NULL && key->value != NULL)
			admin_key = g_strdup(key->value);
		janus_config_item *events = janus_config_get(config, config_general, janus_config_type_item, "events");
		if(events != NULL && events->value != NULL)
			notify_events = janus_is_true(events->value);
		if(!notify_events && callback->events_is_enabled()) {
			JANUS_LOG(LOG_WARN, "Notification of events to handlers disabled for %s\n", JANUS_VIDEOROOM_NAME);
		}
		/* Iterate on all rooms */
		GList *clist = janus_config_get_categories(config, NULL), *cl = clist;
		while(cl != NULL) {
			janus_config_category *cat = (janus_config_category *)cl->data;
			if(cat->name == NULL || !strcasecmp(cat->name, "general")) {
				cl = cl->next;
				continue;
			}
			JANUS_LOG(LOG_VERB, "Adding video room '%s'\n", cat->name);
<<<<<<< HEAD
			janus_config_item *desc = janus_config_get_item(cat, "description");
			janus_config_item *priv = janus_config_get_item(cat, "is_private");
			janus_config_item *secret = janus_config_get_item(cat, "secret");
			janus_config_item *pin = janus_config_get_item(cat, "pin");
			janus_config_item *perc = janus_config_get_item(cat, "perc");
			janus_config_item *req_pvtid = janus_config_get_item(cat, "require_pvtid");
			janus_config_item *bitrate = janus_config_get_item(cat, "bitrate");
			janus_config_item *bitrate_cap = janus_config_get_item(cat, "bitrate_cap");
			janus_config_item *maxp = janus_config_get_item(cat, "publishers");
			janus_config_item *firfreq = janus_config_get_item(cat, "fir_freq");
			janus_config_item *audiocodec = janus_config_get_item(cat, "audiocodec");
			janus_config_item *videocodec = janus_config_get_item(cat, "videocodec");
			janus_config_item *svc = janus_config_get_item(cat, "video_svc");
			janus_config_item *audiolevel_ext = janus_config_get_item(cat, "audiolevel_ext");
			janus_config_item *audiolevel_event = janus_config_get_item(cat, "audiolevel_event");
			janus_config_item *audio_active_packets = janus_config_get_item(cat, "audio_active_packets");
			janus_config_item *audio_level_average = janus_config_get_item(cat, "audio_level_average");
			janus_config_item *videoorient_ext = janus_config_get_item(cat, "videoorient_ext");
			janus_config_item *playoutdelay_ext = janus_config_get_item(cat, "playoutdelay_ext");
			janus_config_item *transport_wide_cc_ext = janus_config_get_item(cat, "transport_wide_cc_ext");
			janus_config_item *notify_joining = janus_config_get_item(cat, "notify_joining");
			janus_config_item *record = janus_config_get_item(cat, "record");
			janus_config_item *rec_dir = janus_config_get_item(cat, "rec_dir");
=======
			janus_config_item *desc = janus_config_get(config, cat, janus_config_type_item, "description");
			janus_config_item *priv = janus_config_get(config, cat, janus_config_type_item, "is_private");
			janus_config_item *secret = janus_config_get(config, cat, janus_config_type_item, "secret");
			janus_config_item *pin = janus_config_get(config, cat, janus_config_type_item, "pin");
			janus_config_item *req_pvtid = janus_config_get(config, cat, janus_config_type_item, "require_pvtid");
			janus_config_item *bitrate = janus_config_get(config, cat, janus_config_type_item, "bitrate");
			janus_config_item *bitrate_cap = janus_config_get(config, cat, janus_config_type_item, "bitrate_cap");
			janus_config_item *maxp = janus_config_get(config, cat, janus_config_type_item, "publishers");
			janus_config_item *firfreq = janus_config_get(config, cat, janus_config_type_item, "fir_freq");
			janus_config_item *audiocodec = janus_config_get(config, cat, janus_config_type_item, "audiocodec");
			janus_config_item *videocodec = janus_config_get(config, cat, janus_config_type_item, "videocodec");
			janus_config_item *svc = janus_config_get(config, cat, janus_config_type_item, "video_svc");
			janus_config_item *audiolevel_ext = janus_config_get(config, cat, janus_config_type_item, "audiolevel_ext");
			janus_config_item *audiolevel_event = janus_config_get(config, cat, janus_config_type_item, "audiolevel_event");
			janus_config_item *audio_active_packets = janus_config_get(config, cat, janus_config_type_item, "audio_active_packets");
			janus_config_item *audio_level_average = janus_config_get(config, cat, janus_config_type_item, "audio_level_average");
			janus_config_item *videoorient_ext = janus_config_get(config, cat, janus_config_type_item, "videoorient_ext");
			janus_config_item *playoutdelay_ext = janus_config_get(config, cat, janus_config_type_item, "playoutdelay_ext");
			janus_config_item *transport_wide_cc_ext = janus_config_get(config, cat, janus_config_type_item, "transport_wide_cc_ext");
			janus_config_item *notify_joining = janus_config_get(config, cat, janus_config_type_item, "notify_joining");
			janus_config_item *record = janus_config_get(config, cat, janus_config_type_item, "record");
			janus_config_item *rec_dir = janus_config_get(config, cat, janus_config_type_item, "rec_dir");
>>>>>>> 66796648
			/* Create the video room */
			janus_videoroom *videoroom = g_malloc0(sizeof(janus_videoroom));
			const char *room_num = cat->name;
			if(strstr(room_num, "room-") == room_num)
				room_num += 5;
			videoroom->room_id = g_ascii_strtoull(room_num, NULL, 0);
			char *description = NULL;
			if(desc != NULL && desc->value != NULL && strlen(desc->value) > 0)
				description = g_strdup(desc->value);
			else
				description = g_strdup(cat->name);
			videoroom->room_name = description;
			if(secret != NULL && secret->value != NULL) {
				videoroom->room_secret = g_strdup(secret->value);
			}
			if(pin != NULL && pin->value != NULL) {
				videoroom->room_pin = g_strdup(pin->value);
			}
			videoroom->is_private = priv && priv->value && janus_is_true(priv->value);
			videoroom->perc = perc && perc->value && janus_is_true(perc->value);
			videoroom->require_pvtid = req_pvtid && req_pvtid->value && janus_is_true(req_pvtid->value);
			videoroom->max_publishers = 3;	/* FIXME How should we choose a default? */
			if(maxp != NULL && maxp->value != NULL)
				videoroom->max_publishers = atol(maxp->value);
			if(videoroom->max_publishers < 0)
				videoroom->max_publishers = 3;	/* FIXME How should we choose a default? */
			videoroom->bitrate = 0;
			if(bitrate != NULL && bitrate->value != NULL)
				videoroom->bitrate = atol(bitrate->value);
			if(videoroom->bitrate > 0 && videoroom->bitrate < 64000)
				videoroom->bitrate = 64000;	/* Don't go below 64k */
			videoroom->bitrate_cap = bitrate_cap && bitrate_cap->value && janus_is_true(bitrate_cap->value);
			videoroom->fir_freq = 0;
			if(firfreq != NULL && firfreq->value != NULL)
				videoroom->fir_freq = atol(firfreq->value);
			/* By default, we force Opus as the only audio codec */
			videoroom->acodec[0] = JANUS_AUDIOCODEC_OPUS;
			videoroom->acodec[1] = JANUS_AUDIOCODEC_NONE;
			videoroom->acodec[2] = JANUS_AUDIOCODEC_NONE;
			/* Check if we're forcing a different single codec, or allowing more than one */
			if(audiocodec && audiocodec->value) {
				gchar **list = g_strsplit(audiocodec->value, ",", 4);
				gchar *codec = list[0];
				if(codec != NULL) {
					int i=0;
					while(codec != NULL) {
						if(i == 3) {
							JANUS_LOG(LOG_WARN, "Ignoring extra audio codecs: %s\n", codec);
							break;
						}
						if(strlen(codec) > 0)
							videoroom->acodec[i] = janus_audiocodec_from_name(codec);
						i++;
						codec = list[i];
					}
				}
				g_clear_pointer(&list, g_strfreev);
			}
			/* By default, we force VP8 as the only video codec */
			videoroom->vcodec[0] = JANUS_VIDEOCODEC_VP8;
			videoroom->vcodec[1] = JANUS_VIDEOCODEC_NONE;
			videoroom->vcodec[2] = JANUS_VIDEOCODEC_NONE;
			/* Check if we're forcing a different single codec, or allowing more than one */
			if(videocodec && videocodec->value) {
				gchar **list = g_strsplit(videocodec->value, ",", 4);
				gchar *codec = list[0];
				if(codec != NULL) {
					int i=0;
					while(codec != NULL) {
						if(i == 3) {
							JANUS_LOG(LOG_WARN, "Ignoring extra video codecs: %s\n", codec);
							break;
						}
						if(strlen(codec) > 0)
							videoroom->vcodec[i] = janus_videocodec_from_name(codec);
						i++;
						codec = list[i];
					}
				}
				g_clear_pointer(&list, g_strfreev);
			}
			if(svc && svc->value && janus_is_true(svc->value)) {
				if(videoroom->vcodec[0] == JANUS_VIDEOCODEC_VP9 &&
						videoroom->vcodec[1] == JANUS_VIDEOCODEC_NONE &&
						videoroom->vcodec[2] == JANUS_VIDEOCODEC_NONE) {
					videoroom->do_svc = TRUE;
				} else {
					JANUS_LOG(LOG_WARN, "SVC is only supported, in an experimental way, for VP9 only rooms: disabling it...\n");
				}
			}
			videoroom->audiolevel_ext = TRUE;
			if(audiolevel_ext != NULL && audiolevel_ext->value != NULL)
				videoroom->audiolevel_ext = janus_is_true(audiolevel_ext->value);
			videoroom->audiolevel_event = FALSE;
			if(audiolevel_event != NULL && audiolevel_event->value != NULL)
				videoroom->audiolevel_event = janus_is_true(audiolevel_event->value);
			if(videoroom->audiolevel_event) {
				videoroom->audio_active_packets = 100;
				if(audio_active_packets != NULL && audio_active_packets->value != NULL){
					if(atoi(audio_active_packets->value) > 0) {
						videoroom->audio_active_packets = atoi(audio_active_packets->value);
					} else {
						JANUS_LOG(LOG_WARN, "Invalid audio_active_packets value, using default: %d\n", videoroom->audio_active_packets);
					}
				}
				videoroom->audio_level_average = 25;
				if(audio_level_average != NULL && audio_level_average->value != NULL) {
					if(atoi(audio_level_average->value) > 0) {
						videoroom->audio_level_average = atoi(audio_level_average->value);
					} else {
						JANUS_LOG(LOG_WARN, "Invalid audio_level_average value provided, using default: %d\n", videoroom->audio_level_average);
					}
				}
			}
			videoroom->videoorient_ext = TRUE;
			if(videoorient_ext != NULL && videoorient_ext->value != NULL)
				videoroom->videoorient_ext = janus_is_true(videoorient_ext->value);
			videoroom->playoutdelay_ext = TRUE;
			if(playoutdelay_ext != NULL && playoutdelay_ext->value != NULL)
				videoroom->playoutdelay_ext = janus_is_true(playoutdelay_ext->value);
			videoroom->transport_wide_cc_ext = FALSE;
			if(transport_wide_cc_ext != NULL && transport_wide_cc_ext->value != NULL)
				videoroom->transport_wide_cc_ext = janus_is_true(transport_wide_cc_ext->value);
			if(record && record->value) {
				videoroom->record = janus_is_true(record->value);
			}
			if(rec_dir && rec_dir->value) {
				videoroom->rec_dir = g_strdup(rec_dir->value);
			}
			/* By default, the videoroom plugin does not notify about participants simply joining the room.
			   It only notifies when the participant actually starts publishing media. */
			videoroom->notify_joining = FALSE;
			if(notify_joining != NULL && notify_joining->value != NULL)
				videoroom->notify_joining = janus_is_true(notify_joining->value);
			g_atomic_int_set(&videoroom->destroyed, 0);
			janus_mutex_init(&videoroom->mutex);
			janus_refcount_init(&videoroom->ref, janus_videoroom_room_free);
			videoroom->participants = g_hash_table_new_full(g_int64_hash, g_int64_equal, (GDestroyNotify)g_free, (GDestroyNotify)janus_videoroom_publisher_dereference);
			videoroom->private_ids = g_hash_table_new(NULL, NULL);
			videoroom->check_allowed = FALSE;	/* Static rooms can't have an "allowed" list yet, no hooks to the configuration file */
			videoroom->allowed = g_hash_table_new_full(g_str_hash, g_str_equal, (GDestroyNotify)g_free, NULL);
			janus_mutex_lock(&rooms_mutex);
			g_hash_table_insert(rooms, janus_uint64_dup(videoroom->room_id), videoroom);
			janus_mutex_unlock(&rooms_mutex);
			/* Compute a list of the supported codecs for the summary */
			char audio_codecs[100], video_codecs[100];
			janus_videoroom_codecstr(videoroom, audio_codecs, video_codecs, sizeof(audio_codecs), "|");
			JANUS_LOG(LOG_VERB, "Created videoroom: %"SCNu64" (%s, %s, %s/%s codecs, secret: %s, pin: %s, pvtid: %s)\n",
				videoroom->room_id, videoroom->room_name,
				videoroom->is_private ? "private" : "public",
				audio_codecs, video_codecs,
				videoroom->room_secret ? videoroom->room_secret : "no secret",
				videoroom->room_pin ? videoroom->room_pin : "no pin",
				videoroom->require_pvtid ? "required" : "optional");
			if(videoroom->record) {
				JANUS_LOG(LOG_VERB, "  -- Room is going to be recorded in %s\n", videoroom->rec_dir ? videoroom->rec_dir : "the current folder");
			}
			if(videoroom->perc) {
				JANUS_LOG(LOG_WARN, "  -- Room is going to be for PERC participants only\n");
			}
			cl = cl->next;
		}
		/* Done: we keep the configuration file open in case we get a "create" or "destroy" with permanent=true */
	}

	/* Show available rooms */
	janus_mutex_lock(&rooms_mutex);
	GHashTableIter iter;
	gpointer value;
	g_hash_table_iter_init(&iter, rooms);
	while (g_hash_table_iter_next(&iter, NULL, &value)) {
		janus_videoroom *vr = value;
		/* Compute a list of the supported codecs for the summary */
		char audio_codecs[100], video_codecs[100];
		janus_videoroom_codecstr(vr, audio_codecs, video_codecs, sizeof(audio_codecs), "|");
		JANUS_LOG(LOG_VERB, "  ::: [%"SCNu64"][%s] %"SCNu32", max %d publishers, FIR frequency of %d seconds, %s audio codec(s), %s video codec(s)\n",
			vr->room_id, vr->room_name, vr->bitrate, vr->max_publishers, vr->fir_freq,
			audio_codecs, video_codecs);
	}
	janus_mutex_unlock(&rooms_mutex);

	/* Thread for handling incoming RTCP packets from RTP forwarders, if any */
	rtcpfwd_ctx = g_main_context_new();
	rtcpfwd_loop = g_main_loop_new(rtcpfwd_ctx, FALSE);
	GError *error = NULL;
	rtcpfwd_thread = g_thread_try_new("videoroom rtcpfwd", janus_videoroom_rtp_forwarder_rtcp_thread, NULL, &error);
	if(error != NULL) {
		/* We show the error but it's not fatal */
		JANUS_LOG(LOG_ERR, "Got error %d (%s) trying to launch the VideoRoom RTCP thread for RTP forwarders...\n",
			error->code, error->message ? error->message : "??");
	}

	g_atomic_int_set(&initialized, 1);

	/* Launch the thread that will handle incoming messages */
	error = NULL;
	handler_thread = g_thread_try_new("videoroom handler", janus_videoroom_handler, NULL, &error);
	if(error != NULL) {
		g_atomic_int_set(&initialized, 0);
		JANUS_LOG(LOG_ERR, "Got error %d (%s) trying to launch the VideoRoom handler thread...\n",
			error->code, error->message ? error->message : "??");
		janus_config_destroy(config);
		return -1;
	}
	JANUS_LOG(LOG_INFO, "%s initialized!\n", JANUS_VIDEOROOM_NAME);
	return 0;
}

void janus_videoroom_destroy(void) {
	if(!g_atomic_int_get(&initialized))
		return;
	g_atomic_int_set(&stopping, 1);

	g_async_queue_push(messages, &exit_message);
	if(handler_thread != NULL) {
		g_thread_join(handler_thread);
		handler_thread = NULL;
	}
	if(rtcpfwd_thread != NULL) {
		if(g_main_loop_is_running(rtcpfwd_loop)) {
			g_main_loop_quit(rtcpfwd_loop);
			g_main_context_wakeup(rtcpfwd_ctx);
		}
		g_thread_join(rtcpfwd_thread);
		rtcpfwd_thread = NULL;
	}

	/* FIXME We should destroy the sessions cleanly */
	janus_mutex_lock(&sessions_mutex);
	g_hash_table_destroy(sessions);
	sessions = NULL;
	janus_mutex_unlock(&sessions_mutex);

	janus_mutex_lock(&rooms_mutex);
	g_hash_table_destroy(rooms);
	rooms = NULL;
	janus_mutex_unlock(&rooms_mutex);

	g_async_queue_unref(messages);
	messages = NULL;

	janus_config_destroy(config);
	g_free(admin_key);

	g_atomic_int_set(&initialized, 0);
	g_atomic_int_set(&stopping, 0);
	JANUS_LOG(LOG_INFO, "%s destroyed!\n", JANUS_VIDEOROOM_NAME);
}

int janus_videoroom_get_api_compatibility(void) {
	/* Important! This is what your plugin MUST always return: don't lie here or bad things will happen */
	return JANUS_PLUGIN_API_VERSION;
}

int janus_videoroom_get_version(void) {
	return JANUS_VIDEOROOM_VERSION;
}

const char *janus_videoroom_get_version_string(void) {
	return JANUS_VIDEOROOM_VERSION_STRING;
}

const char *janus_videoroom_get_description(void) {
	return JANUS_VIDEOROOM_DESCRIPTION;
}

const char *janus_videoroom_get_name(void) {
	return JANUS_VIDEOROOM_NAME;
}

const char *janus_videoroom_get_author(void) {
	return JANUS_VIDEOROOM_AUTHOR;
}

const char *janus_videoroom_get_package(void) {
	return JANUS_VIDEOROOM_PACKAGE;
}

static janus_videoroom_session *janus_videoroom_lookup_session(janus_plugin_session *handle) {
	janus_videoroom_session *session = NULL;
	if (g_hash_table_contains(sessions, handle)) {
		session = (janus_videoroom_session *)handle->plugin_handle;
	}
	return session;
}

void janus_videoroom_create_session(janus_plugin_session *handle, int *error) {
	if(g_atomic_int_get(&stopping) || !g_atomic_int_get(&initialized)) {
		*error = -1;
		return;
	}
	janus_videoroom_session *session = g_malloc0(sizeof(janus_videoroom_session));
	session->handle = handle;
	session->participant_type = janus_videoroom_p_type_none;
	session->participant = NULL;
	g_atomic_int_set(&session->hangingup, 0);
	g_atomic_int_set(&session->destroyed, 0);
	handle->plugin_handle = session;
	janus_mutex_init(&session->mutex);
	janus_refcount_init(&session->ref, janus_videoroom_session_free);

	janus_mutex_lock(&sessions_mutex);
	g_hash_table_insert(sessions, handle, session);
	janus_mutex_unlock(&sessions_mutex);

	return;
}

static janus_videoroom_publisher *janus_videoroom_session_get_publisher(janus_videoroom_session *session) {
	janus_mutex_lock(&session->mutex);
	janus_videoroom_publisher *publisher = (janus_videoroom_publisher *)session->participant;
	if(publisher)
		janus_refcount_increase(&publisher->ref);
	janus_mutex_unlock(&session->mutex);
	return publisher;
}

static janus_videoroom_publisher *janus_videoroom_session_get_publisher_nodebug(janus_videoroom_session *session) {
	janus_mutex_lock(&session->mutex);
	janus_videoroom_publisher *publisher = (janus_videoroom_publisher *)session->participant;
	if(publisher)
		janus_refcount_increase_nodebug(&publisher->ref);
	janus_mutex_unlock(&session->mutex);
	return publisher;
}

static void janus_videoroom_notify_participants(janus_videoroom_publisher *participant, json_t *msg) {
	/* participant->room->mutex has to be locked. */
	if(participant->room == NULL)
		return;
	GHashTableIter iter;
	gpointer value;
	g_hash_table_iter_init(&iter, participant->room->participants);
	while (participant->room && !g_atomic_int_get(&participant->room->destroyed) && g_hash_table_iter_next(&iter, NULL, &value)) {
		janus_videoroom_publisher *p = value;
		if(p && p->session && p != participant) {
			JANUS_LOG(LOG_VERB, "Notifying participant %"SCNu64" (%s)\n", p->user_id, p->display ? p->display : "??");
			int ret = gateway->push_event(p->session->handle, &janus_videoroom_plugin, NULL, msg, NULL);
			JANUS_LOG(LOG_VERB, "  >> %d (%s)\n", ret, janus_get_api_error(ret));
		}
	}
}

static void janus_videoroom_participant_joining(janus_videoroom_publisher *p) {
	/* we need to check if the room still exists, may have been destroyed already */
	if(p->room == NULL)
		return;
	if(!g_atomic_int_get(&p->room->destroyed) && p->room->notify_joining) {
		json_t *event = json_object();
		json_t *user = json_object();
		json_object_set_new(user, "id", json_integer(p->user_id));
		if (p->display) {
			json_object_set_new(user, "display", json_string(p->display));
		}
		json_object_set_new(event, "videoroom", json_string("event"));
		json_object_set_new(event, "room", json_integer(p->room_id));
		json_object_set_new(event, "joining", user);
		janus_videoroom_notify_participants(p, event);
		/* user gets deref-ed by the owner event */
		json_decref(event);
	}
}

static void janus_videoroom_leave_or_unpublish(janus_videoroom_publisher *participant, gboolean is_leaving, gboolean kicked) {
	/* we need to check if the room still exists, may have been destroyed already */
	if(participant->room == NULL)
		return;
	janus_mutex_lock(&rooms_mutex);
	if (!g_hash_table_lookup(rooms, &participant->room_id)) {
		JANUS_LOG(LOG_ERR, "No such room (%"SCNu64")\n", participant->room_id);
		janus_mutex_unlock(&rooms_mutex);
		return;
	}
	janus_mutex_unlock(&rooms_mutex);
	if(!participant->room || g_atomic_int_get(&participant->room->destroyed))
		return;
	json_t *event = json_object();
	json_object_set_new(event, "videoroom", json_string("event"));
	json_object_set_new(event, "room", json_integer(participant->room_id));
	json_object_set_new(event, is_leaving ? (kicked ? "kicked" : "leaving") : "unpublished",
		json_integer(participant->user_id));
	janus_mutex_lock(&participant->room->mutex);
	janus_videoroom_notify_participants(participant, event);
	/* Also notify event handlers */
	if(notify_events && gateway->events_is_enabled()) {
		json_t *info = json_object();
		json_object_set_new(info, "event", json_string(is_leaving ? (kicked ? "kicked" : "leaving") : "unpublished"));
		json_object_set_new(info, "room", json_integer(participant->room_id));
		json_object_set_new(info, "id", json_integer(participant->user_id));
		gateway->notify_event(&janus_videoroom_plugin, NULL, info);
	}
	if(is_leaving) {
		g_hash_table_remove(participant->room->participants, &participant->user_id);
		g_hash_table_remove(participant->room->private_ids, GUINT_TO_POINTER(participant->pvt_id));
	}
	janus_mutex_unlock(&participant->room->mutex);
	json_decref(event);
}

void janus_videoroom_destroy_session(janus_plugin_session *handle, int *error) {
	if(g_atomic_int_get(&stopping) || !g_atomic_int_get(&initialized)) {
		*error = -1;
		return;
	}
	janus_mutex_lock(&sessions_mutex);
	janus_videoroom_session *session = janus_videoroom_lookup_session(handle);
	if(!session) {
		janus_mutex_unlock(&sessions_mutex);
		JANUS_LOG(LOG_ERR, "No VideoRoom session associated with this handle...\n");
		*error = -2;
		return;
	}
	if(g_atomic_int_get(&session->destroyed)) {
		janus_mutex_unlock(&sessions_mutex);
		JANUS_LOG(LOG_WARN, "VideoRoom session already marked as destroyed...\n");
		return;
	}
	/* Cleaning up and removing the session is done in a lazy way */
	if(!g_atomic_int_get(&session->destroyed)) {
		/* Any related WebRTC PeerConnection is not available anymore either */
		janus_videoroom_hangup_media_internal(handle);
		if(session->participant_type == janus_videoroom_p_type_publisher) {
			/* Get rid of publisher */
			janus_mutex_lock(&session->mutex);
			janus_videoroom_publisher *p = (janus_videoroom_publisher *)session->participant;
			if(p)
				janus_refcount_increase(&p->ref);
			session->participant = NULL;
			janus_mutex_unlock(&session->mutex);
			if(p && p->room) {
				janus_videoroom_leave_or_unpublish(p, TRUE, FALSE);
				/* Don't clear p->room.  Another thread calls janus_videoroom_leave_or_unpublish,
					 too, and there is no mutex to protect this change. */
				g_clear_pointer(&p->room, janus_videoroom_room_dereference);
			}
			janus_videoroom_publisher_destroy(p);
			if(p)
				janus_refcount_decrease(&p->ref);
		} else if(session->participant_type == janus_videoroom_p_type_subscriber) {
			janus_videoroom_subscriber *s = (janus_videoroom_subscriber *)session->participant;
			session->participant = NULL;
			if(s->room) {
				janus_refcount_decrease(&s->room->ref);
			}
			janus_videoroom_subscriber_destroy(s);
		}
		g_hash_table_remove(sessions, handle);
	}
	janus_mutex_unlock(&sessions_mutex);
	return;
}

json_t *janus_videoroom_query_session(janus_plugin_session *handle) {
	if(g_atomic_int_get(&stopping) || !g_atomic_int_get(&initialized)) {
		return NULL;
	}
	janus_mutex_lock(&sessions_mutex);
	janus_videoroom_session *session = janus_videoroom_lookup_session(handle);
	if(!session) {
		janus_mutex_unlock(&sessions_mutex);
		JANUS_LOG(LOG_ERR, "No session associated with this handle...\n");
		return NULL;
	}
	janus_refcount_increase(&session->ref);
	janus_mutex_unlock(&sessions_mutex);
	/* Show the participant/room info, if any */
	json_t *info = json_object();
	if(session->participant) {
		if(session->participant_type == janus_videoroom_p_type_none) {
			json_object_set_new(info, "type", json_string("none"));
		} else if(session->participant_type == janus_videoroom_p_type_publisher) {
			json_object_set_new(info, "type", json_string("publisher"));
			janus_videoroom_publisher *participant = janus_videoroom_session_get_publisher(session);
			if(participant && participant->room) {
				janus_videoroom *room = participant->room;
				json_object_set_new(info, "room", room ? json_integer(room->room_id) : NULL);
				json_object_set_new(info, "id", json_integer(participant->user_id));
				json_object_set_new(info, "private_id", json_integer(participant->pvt_id));
				if(participant->display)
					json_object_set_new(info, "display", json_string(participant->display));
				if(participant->subscribers)
					json_object_set_new(info, "viewers", json_integer(g_slist_length(participant->subscribers)));
				json_t *media = json_object();
				json_object_set_new(media, "audio", participant->audio ? json_true() : json_false());
				if(participant->audio)
					json_object_set_new(media, "audio_codec", json_string(janus_audiocodec_name(participant->acodec)));
				json_object_set_new(media, "video", participant->video ? json_true() : json_false());
				if(participant->video)
					json_object_set_new(media, "video_codec", json_string(janus_videocodec_name(participant->vcodec)));
				json_object_set_new(media, "data", participant->data ? json_true() : json_false());
				json_object_set_new(info, "media", media);
				json_object_set_new(info, "bitrate", json_integer(participant->bitrate));
				if(participant->ssrc[0] != 0)
					json_object_set_new(info, "simulcast", json_true());
				if(participant->arc || participant->vrc || participant->drc) {
					json_t *recording = json_object();
					if(participant->arc && participant->arc->filename)
						json_object_set_new(recording, "audio", json_string(participant->arc->filename));
					if(participant->vrc && participant->vrc->filename)
						json_object_set_new(recording, "video", json_string(participant->vrc->filename));
					if(participant->drc && participant->drc->filename)
						json_object_set_new(recording, "data", json_string(participant->drc->filename));
					json_object_set_new(info, "recording", recording);
				}
				if(participant->audio_level_extmap_id > 0) {
					json_object_set_new(info, "audio-level-dBov", json_integer(participant->audio_dBov_level));
					json_object_set_new(info, "talking", participant->talking ? json_true() : json_false());
				}
				janus_refcount_decrease(&participant->ref);
			}
		} else if(session->participant_type == janus_videoroom_p_type_subscriber) {
			json_object_set_new(info, "type", json_string("subscriber"));
			janus_videoroom_subscriber *participant = (janus_videoroom_subscriber *)session->participant;
			if(participant && participant->room) {
				janus_videoroom_publisher *feed = (janus_videoroom_publisher *)participant->feed;
				if(feed && feed->room) {
					janus_videoroom *room = feed->room;
					json_object_set_new(info, "room", room ? json_integer(room->room_id) : NULL);
					json_object_set_new(info, "private_id", json_integer(participant->pvt_id));
					json_object_set_new(info, "feed_id", json_integer(feed->user_id));
					if(feed->display)
						json_object_set_new(info, "feed_display", json_string(feed->display));
				}
				json_t *media = json_object();
				json_object_set_new(media, "audio", participant->audio ? json_true() : json_false());
				json_object_set_new(media, "audio-offered", participant->audio_offered ? json_true() : json_false());
				json_object_set_new(media, "video", participant->video ? json_true() : json_false());
				json_object_set_new(media, "video-offered", participant->video_offered ? json_true() : json_false());
				json_object_set_new(media, "data", participant->data ? json_true() : json_false());
				json_object_set_new(media, "data-offered", participant->data_offered ? json_true() : json_false());
				json_object_set_new(info, "media", media);
				if(feed && feed->ssrc[0] != 0) {
					json_t *simulcast = json_object();
					json_object_set_new(simulcast, "substream", json_integer(participant->sim_context.substream));
					json_object_set_new(simulcast, "substream-target", json_integer(participant->sim_context.substream_target));
					json_object_set_new(simulcast, "temporal-layer", json_integer(participant->sim_context.templayer));
					json_object_set_new(simulcast, "temporal-layer-target", json_integer(participant->sim_context.templayer_target));
					json_object_set_new(info, "simulcast", simulcast);
				}
				if(participant->room && participant->room->do_svc) {
					json_t *svc = json_object();
					json_object_set_new(svc, "spatial-layer", json_integer(participant->spatial_layer));
					json_object_set_new(svc, "target-spatial-layer", json_integer(participant->target_spatial_layer));
					json_object_set_new(svc, "temporal-layer", json_integer(participant->temporal_layer));
					json_object_set_new(svc, "target-temporal-layer", json_integer(participant->target_temporal_layer));
					json_object_set_new(info, "svc", svc);
				}
			}
		}
	}
	json_object_set_new(info, "hangingup", json_integer(g_atomic_int_get(&session->hangingup)));
	json_object_set_new(info, "destroyed", json_integer(g_atomic_int_get(&session->destroyed)));
	janus_refcount_decrease(&session->ref);
	return info;
}

static int janus_videoroom_access_room(json_t *root, gboolean check_modify, gboolean check_join, janus_videoroom **videoroom, char *error_cause, int error_cause_size) {
	/* rooms_mutex has to be locked */
	int error_code = 0;
	json_t *room = json_object_get(root, "room");
	guint64 room_id = json_integer_value(room);
	*videoroom = g_hash_table_lookup(rooms, &room_id);
	if(*videoroom == NULL) {
		JANUS_LOG(LOG_ERR, "No such room (%"SCNu64")\n", room_id);
		error_code = JANUS_VIDEOROOM_ERROR_NO_SUCH_ROOM;
		if(error_cause)
			g_snprintf(error_cause, error_cause_size, "No such room (%"SCNu64")", room_id);
		return error_code;
	}
	if((*videoroom)->destroyed) {
		JANUS_LOG(LOG_ERR, "No such room (%"SCNu64")\n", room_id);
		error_code = JANUS_VIDEOROOM_ERROR_NO_SUCH_ROOM;
		if(error_cause)
			g_snprintf(error_cause, error_cause_size, "No such room (%"SCNu64")", room_id);
		return error_code;
	}
	if(check_modify) {
		char error_cause2[100];
		JANUS_CHECK_SECRET((*videoroom)->room_secret, root, "secret", error_code, error_cause2,
			JANUS_VIDEOROOM_ERROR_MISSING_ELEMENT, JANUS_VIDEOROOM_ERROR_INVALID_ELEMENT, JANUS_VIDEOROOM_ERROR_UNAUTHORIZED);
		if(error_code != 0) {
			g_strlcpy(error_cause, error_cause2, error_cause_size);
			return error_code;
		}
	}
	if(check_join) {
		char error_cause2[100];
		/* signed tokens bypass pin validation */
		json_t *token = json_object_get(root, "token");
		if(token) {
			char room_descriptor[26];
			g_snprintf(room_descriptor, sizeof(room_descriptor), "room=%"SCNu64, room_id);
			if(gateway->auth_signature_contains(&janus_videoroom_plugin, json_string_value(token), room_descriptor))
				return 0;
		}
		JANUS_CHECK_SECRET((*videoroom)->room_pin, root, "pin", error_code, error_cause2,
			JANUS_VIDEOROOM_ERROR_MISSING_ELEMENT, JANUS_VIDEOROOM_ERROR_INVALID_ELEMENT, JANUS_VIDEOROOM_ERROR_UNAUTHORIZED);
		if(error_code != 0) {
			g_strlcpy(error_cause, error_cause2, error_cause_size);
			return error_code;
		}
	}
	return 0;
}

struct janus_plugin_result *janus_videoroom_handle_message(janus_plugin_session *handle, char *transaction, json_t *message, json_t *jsep) {
	if(g_atomic_int_get(&stopping) || !g_atomic_int_get(&initialized))
		return janus_plugin_result_new(JANUS_PLUGIN_ERROR, g_atomic_int_get(&stopping) ? "Shutting down" : "Plugin not initialized", NULL);

	/* Pre-parse the message */
	int error_code = 0;
	char error_cause[512];
	json_t *root = message;
	json_t *response = NULL;

	janus_mutex_lock(&sessions_mutex);
	janus_videoroom_session *session = janus_videoroom_lookup_session(handle);
	if(!session) {
		janus_mutex_unlock(&sessions_mutex);
		JANUS_LOG(LOG_ERR, "No session associated with this handle...\n");
		error_code = JANUS_VIDEOROOM_ERROR_UNKNOWN_ERROR;
		g_snprintf(error_cause, 512, "%s", "No session associated with this handle...");
		goto plugin_response;
	}
	/* Increase the reference counter for this session: we'll decrease it after we handle the message */
	janus_refcount_increase(&session->ref);
	janus_mutex_unlock(&sessions_mutex);
	if(g_atomic_int_get(&session->destroyed)) {
		JANUS_LOG(LOG_ERR, "Session has already been marked as destroyed...\n");
		error_code = JANUS_VIDEOROOM_ERROR_UNKNOWN_ERROR;
		g_snprintf(error_cause, 512, "%s", "Session has already been marked as destroyed...");
		goto plugin_response;
	}

	if(message == NULL) {
		JANUS_LOG(LOG_ERR, "No message??\n");
		error_code = JANUS_VIDEOROOM_ERROR_NO_MESSAGE;
		g_snprintf(error_cause, 512, "%s", "No message??");
		goto plugin_response;
	}
	if(!json_is_object(root)) {
		JANUS_LOG(LOG_ERR, "JSON error: not an object\n");
		error_code = JANUS_VIDEOROOM_ERROR_INVALID_JSON;
		g_snprintf(error_cause, 512, "JSON error: not an object");
		goto plugin_response;
	}
	/* Get the request first */
	JANUS_VALIDATE_JSON_OBJECT(root, request_parameters,
		error_code, error_cause, TRUE,
		JANUS_VIDEOROOM_ERROR_MISSING_ELEMENT, JANUS_VIDEOROOM_ERROR_INVALID_ELEMENT);
	if(error_code != 0)
		goto plugin_response;
	json_t *request = json_object_get(root, "request");
	/* Some requests ('create', 'destroy', 'exists', 'list') can be handled synchronously */
	const char *request_text = json_string_value(request);
	if(!strcasecmp(request_text, "create")) {
		/* Create a new videoroom */
		JANUS_LOG(LOG_VERB, "Creating a new videoroom\n");
		JANUS_VALIDATE_JSON_OBJECT(root, create_parameters,
			error_code, error_cause, TRUE,
			JANUS_VIDEOROOM_ERROR_MISSING_ELEMENT, JANUS_VIDEOROOM_ERROR_INVALID_ELEMENT);
		if(error_code != 0)
			goto plugin_response;
		if(admin_key != NULL) {
			/* An admin key was specified: make sure it was provided, and that it's valid */
			JANUS_VALIDATE_JSON_OBJECT(root, adminkey_parameters,
				error_code, error_cause, TRUE,
				JANUS_VIDEOROOM_ERROR_MISSING_ELEMENT, JANUS_VIDEOROOM_ERROR_INVALID_ELEMENT);
			if(error_code != 0)
				goto plugin_response;
			JANUS_CHECK_SECRET(admin_key, root, "admin_key", error_code, error_cause,
				JANUS_VIDEOROOM_ERROR_MISSING_ELEMENT, JANUS_VIDEOROOM_ERROR_INVALID_ELEMENT, JANUS_VIDEOROOM_ERROR_UNAUTHORIZED);
			if(error_code != 0)
				goto plugin_response;
		}
		json_t *desc = json_object_get(root, "description");
		json_t *is_private = json_object_get(root, "is_private");
		json_t *req_pvtid = json_object_get(root, "require_pvtid");
		json_t *secret = json_object_get(root, "secret");
		json_t *pin = json_object_get(root, "pin");
		json_t *perc = json_object_get(root, "perc");
		json_t *bitrate = json_object_get(root, "bitrate");
		json_t *bitrate_cap = json_object_get(root, "bitrate_cap");
		json_t *fir_freq = json_object_get(root, "fir_freq");
		json_t *publishers = json_object_get(root, "publishers");
		json_t *allowed = json_object_get(root, "allowed");
		json_t *audiocodec = json_object_get(root, "audiocodec");
		if(audiocodec) {
			const char *audiocodec_value = json_string_value(audiocodec);
			gchar **list = g_strsplit(audiocodec_value, ",", 4);
			gchar *codec = list[0];
			if(codec != NULL) {
				int i=0;
				while(codec != NULL) {
					if(i == 3) {
						break;
					}
					if(strlen(codec) == 0 || JANUS_AUDIOCODEC_NONE == janus_audiocodec_from_name(codec)) {
						JANUS_LOG(LOG_ERR, "Invalid element (audiocodec can only be or contain opus, isac32, isac16, pcmu, pcma or g722)\n");
						error_code = JANUS_VIDEOROOM_ERROR_INVALID_ELEMENT;
						g_snprintf(error_cause, 512, "Invalid element (audiocodec can only be or contain opus, isac32, isac16, pcmu, pcma or g722)");
						goto plugin_response;
					}
					i++;
					codec = list[i];
				}
			}
			g_clear_pointer(&list, g_strfreev);
		}
		json_t *videocodec = json_object_get(root, "videocodec");
		if(videocodec) {
			const char *videocodec_value = json_string_value(videocodec);
			gchar **list = g_strsplit(videocodec_value, ",", 4);
			gchar *codec = list[0];
			if(codec != NULL) {
				int i=0;
				while(codec != NULL) {
					if(i == 3) {
						break;
					}
					if(strlen(codec) == 0 || JANUS_VIDEOCODEC_NONE == janus_videocodec_from_name(codec)) {
						JANUS_LOG(LOG_ERR, "Invalid element (videocodec can only be or contain vp8, vp9 or h264)\n");
						error_code = JANUS_VIDEOROOM_ERROR_INVALID_ELEMENT;
						g_snprintf(error_cause, 512, "Invalid element (videocodec can only be or contain vp8, vp9 or h264)");
						goto plugin_response;
					}
					i++;
					codec = list[i];
				}
			}
			g_clear_pointer(&list, g_strfreev);
		}
		json_t *svc = json_object_get(root, "video_svc");
		json_t *audiolevel_ext = json_object_get(root, "audiolevel_ext");
		json_t *audiolevel_event = json_object_get(root, "audiolevel_event");
		json_t *audio_active_packets = json_object_get(root, "audio_active_packets");
		json_t *audio_level_average = json_object_get(root, "audio_level_average");
		json_t *videoorient_ext = json_object_get(root, "videoorient_ext");
		json_t *playoutdelay_ext = json_object_get(root, "playoutdelay_ext");
		json_t *transport_wide_cc_ext = json_object_get(root, "transport_wide_cc_ext");
		json_t *notify_joining = json_object_get(root, "notify_joining");
		json_t *record = json_object_get(root, "record");
		json_t *rec_dir = json_object_get(root, "rec_dir");
		json_t *permanent = json_object_get(root, "permanent");
		if(allowed) {
			/* Make sure the "allowed" array only contains strings */
			gboolean ok = TRUE;
			if(json_array_size(allowed) > 0) {
				size_t i = 0;
				for(i=0; i<json_array_size(allowed); i++) {
					json_t *a = json_array_get(allowed, i);
					if(!a || !json_is_string(a)) {
						ok = FALSE;
						break;
					}
				}
			}
			if(!ok) {
				JANUS_LOG(LOG_ERR, "Invalid element in the allowed array (not a string)\n");
				error_code = JANUS_VIDEOROOM_ERROR_INVALID_ELEMENT;
				g_snprintf(error_cause, 512, "Invalid element in the allowed array (not a string)");
				goto plugin_response;
			}
		}
		gboolean save = permanent ? json_is_true(permanent) : FALSE;
		if(save && config == NULL) {
			JANUS_LOG(LOG_ERR, "No configuration file, can't create permanent room\n");
			error_code = JANUS_VIDEOROOM_ERROR_UNKNOWN_ERROR;
			g_snprintf(error_cause, 512, "No configuration file, can't create permanent room");
			goto plugin_response;
		}
		guint64 room_id = 0;
		json_t *room = json_object_get(root, "room");
		if(room) {
			room_id = json_integer_value(room);
			if(room_id == 0) {
				JANUS_LOG(LOG_WARN, "Desired room ID is 0, which is not allowed... picking random ID instead\n");
			}
		}
		janus_mutex_lock(&rooms_mutex);
		if(room_id > 0) {
			/* Let's make sure the room doesn't exist already */
			if(g_hash_table_lookup(rooms, &room_id) != NULL) {
				/* It does... */
				janus_mutex_unlock(&rooms_mutex);
				JANUS_LOG(LOG_ERR, "Room %"SCNu64" already exists!\n", room_id);
				error_code = JANUS_VIDEOROOM_ERROR_ROOM_EXISTS;
				g_snprintf(error_cause, 512, "Room %"SCNu64" already exists", room_id);
				goto plugin_response;
			}
		}
		/* Create the room */
		janus_videoroom *videoroom = g_malloc0(sizeof(janus_videoroom));
		/* Generate a random ID */
		if(room_id == 0) {
			while(room_id == 0) {
				room_id = janus_random_uint64();
				if(g_hash_table_lookup(rooms, &room_id) != NULL) {
					/* Room ID already taken, try another one */
					room_id = 0;
				}
			}
		}
		videoroom->room_id = room_id;
		char *description = NULL;
		if(desc != NULL && strlen(json_string_value(desc)) > 0) {
			description = g_strdup(json_string_value(desc));
		} else {
			char roomname[255];
			g_snprintf(roomname, 255, "Room %"SCNu64"", videoroom->room_id);
			description = g_strdup(roomname);
		}
		videoroom->room_name = description;
		videoroom->is_private = is_private ? json_is_true(is_private) : FALSE;
		videoroom->require_pvtid = req_pvtid ? json_is_true(req_pvtid) : FALSE;
		videoroom->perc = perc ? json_is_true(perc) : FALSE;
		if(secret)
			videoroom->room_secret = g_strdup(json_string_value(secret));
		if(pin)
			videoroom->room_pin = g_strdup(json_string_value(pin));
		videoroom->max_publishers = 3;	/* FIXME How should we choose a default? */
		if(publishers)
			videoroom->max_publishers = json_integer_value(publishers);
		if(videoroom->max_publishers < 0)
			videoroom->max_publishers = 3;	/* FIXME How should we choose a default? */
		videoroom->bitrate = 0;
		if(bitrate)
			videoroom->bitrate = json_integer_value(bitrate);
		if(videoroom->bitrate > 0 && videoroom->bitrate < 64000)
			videoroom->bitrate = 64000;	/* Don't go below 64k */
		videoroom->bitrate_cap = bitrate_cap ? json_is_true(bitrate_cap) : FALSE;
		videoroom->fir_freq = 0;
		if(fir_freq)
			videoroom->fir_freq = json_integer_value(fir_freq);
		/* By default, we force Opus as the only audio codec */
		videoroom->acodec[0] = JANUS_AUDIOCODEC_OPUS;
		videoroom->acodec[1] = JANUS_AUDIOCODEC_NONE;
		videoroom->acodec[2] = JANUS_AUDIOCODEC_NONE;
		/* Check if we're forcing a different single codec, or allowing more than one */
		if(audiocodec) {
			const char *audiocodec_value = json_string_value(audiocodec);
			gchar **list = g_strsplit(audiocodec_value, ",", 4);
			gchar *codec = list[0];
			if(codec != NULL) {
				int i=0;
				while(codec != NULL) {
					if(i == 3) {
						JANUS_LOG(LOG_WARN, "Ignoring extra audio codecs: %s\n", codec);
						break;
					}
					if(strlen(codec) > 0)
						videoroom->acodec[i] = janus_audiocodec_from_name(codec);
					i++;
					codec = list[i];
				}
			}
			g_clear_pointer(&list, g_strfreev);
		}
		/* By default, we force VP8 as the only video codec */
		videoroom->vcodec[0] = JANUS_VIDEOCODEC_VP8;
		videoroom->vcodec[1] = JANUS_VIDEOCODEC_NONE;
		videoroom->vcodec[2] = JANUS_VIDEOCODEC_NONE;
		/* Check if we're forcing a different single codec, or allowing more than one */
		if(videocodec) {
			const char *videocodec_value = json_string_value(videocodec);
			gchar **list = g_strsplit(videocodec_value, ",", 4);
			gchar *codec = list[0];
			if(codec != NULL) {
				int i=0;
				while(codec != NULL) {
					if(i == 3) {
						JANUS_LOG(LOG_WARN, "Ignoring extra video codecs: %s\n", codec);
						break;
					}
					if(strlen(codec) > 0)
						videoroom->vcodec[i] = janus_videocodec_from_name(codec);
					i++;
					codec = list[i];
				}
			}
			g_clear_pointer(&list, g_strfreev);
		}
		if(svc && json_is_true(svc)) {
			if(videoroom->vcodec[0] == JANUS_VIDEOCODEC_VP9 &&
					videoroom->vcodec[1] == JANUS_VIDEOCODEC_NONE &&
					videoroom->vcodec[2] == JANUS_VIDEOCODEC_NONE) {
				videoroom->do_svc = TRUE;
			} else {
				JANUS_LOG(LOG_WARN, "SVC is only supported, in an experimental way, for VP9 only rooms: disabling it...\n");
			}
		}
		videoroom->audiolevel_ext = audiolevel_ext ? json_is_true(audiolevel_ext) : TRUE;
		videoroom->audiolevel_event = audiolevel_event ? json_is_true(audiolevel_event) : FALSE;
		if(videoroom->audiolevel_event) {
			videoroom->audio_active_packets = 100;
			if(json_integer_value(audio_active_packets) > 0) {
				videoroom->audio_active_packets = json_integer_value(audio_active_packets);
			} else {
				JANUS_LOG(LOG_WARN, "Invalid audio_active_packets value provided, using default: %d\n", videoroom->audio_active_packets);
			}
			videoroom->audio_level_average = 25;
			if(json_integer_value(audio_level_average) > 0) {
				videoroom->audio_level_average = json_integer_value(audio_level_average);
			} else {
				JANUS_LOG(LOG_WARN, "Invalid audio_level_average value provided, using default: %d\n", videoroom->audio_level_average);
			}
		}
		videoroom->videoorient_ext = videoorient_ext ? json_is_true(videoorient_ext) : TRUE;
		videoroom->playoutdelay_ext = playoutdelay_ext ? json_is_true(playoutdelay_ext) : TRUE;
		videoroom->transport_wide_cc_ext = transport_wide_cc_ext ? json_is_true(transport_wide_cc_ext) : FALSE;
		/* By default, the videoroom plugin does not notify about participants simply joining the room.
		   It only notifies when the participant actually starts publishing media. */
		videoroom->notify_joining = notify_joining ? json_is_true(notify_joining) : FALSE;
		if(record) {
			videoroom->record = json_is_true(record);
		}
		if(rec_dir) {
			videoroom->rec_dir = g_strdup(json_string_value(rec_dir));
		}
		g_atomic_int_set(&videoroom->destroyed, 0);
		janus_mutex_init(&videoroom->mutex);
		janus_refcount_init(&videoroom->ref, janus_videoroom_room_free);
		videoroom->participants = g_hash_table_new_full(g_int64_hash, g_int64_equal, (GDestroyNotify)g_free, (GDestroyNotify)janus_videoroom_publisher_dereference);
		videoroom->private_ids = g_hash_table_new(NULL, NULL);
		videoroom->allowed = g_hash_table_new_full(g_str_hash, g_str_equal, (GDestroyNotify)g_free, NULL);
		if(allowed != NULL) {
			/* Populate the "allowed" list as an ACL for people trying to join */
			if(json_array_size(allowed) > 0) {
				size_t i = 0;
				for(i=0; i<json_array_size(allowed); i++) {
					const char *token = json_string_value(json_array_get(allowed, i));
					if(!g_hash_table_lookup(videoroom->allowed, token))
						g_hash_table_insert(videoroom->allowed, g_strdup(token), GINT_TO_POINTER(TRUE));
				}
			}
			videoroom->check_allowed = TRUE;
		}
		/* Compute a list of the supported codecs for the summary */
		char audio_codecs[100], video_codecs[100];
		janus_videoroom_codecstr(videoroom, audio_codecs, video_codecs, sizeof(audio_codecs), "|");
		JANUS_LOG(LOG_VERB, "Created videoroom: %"SCNu64" (%s, %s, %s/%s codecs, secret: %s, pin: %s, pvtid: %s)\n",
			videoroom->room_id, videoroom->room_name,
			videoroom->is_private ? "private" : "public",
			audio_codecs, video_codecs,
			videoroom->room_secret ? videoroom->room_secret : "no secret",
			videoroom->room_pin ? videoroom->room_pin : "no pin",
			videoroom->require_pvtid ? "required" : "optional");
		if(videoroom->record) {
			JANUS_LOG(LOG_VERB, "  -- Room is going to be recorded in %s\n", videoroom->rec_dir ? videoroom->rec_dir : "the current folder");
		}
		if(videoroom->perc) {
			JANUS_LOG(LOG_WARN, "  -- Room is going to be for PERC participants only\n");
		}
		if(save) {
			/* This room is permanent: save to the configuration file too
			 * FIXME: We should check if anything fails... */
			JANUS_LOG(LOG_VERB, "Saving room %"SCNu64" permanently in config file\n", videoroom->room_id);
			janus_mutex_lock(&config_mutex);
			char cat[BUFSIZ], value[BUFSIZ];
			/* The room ID is the category (prefixed by "room-") */
			g_snprintf(cat, BUFSIZ, "room-%"SCNu64, videoroom->room_id);
			janus_config_category *c = janus_config_get_create(config, NULL, janus_config_type_category, cat);
			/* Now for the values */
			janus_config_add(config, c, janus_config_item_create("description", videoroom->room_name));
			if(videoroom->is_private)
				janus_config_add(config, c, janus_config_item_create("is_private", "yes"));
			if(videoroom->require_pvtid)
				janus_config_add(config, c, janus_config_item_create("require_pvtid", "yes"));
			g_snprintf(value, BUFSIZ, "%"SCNu32, videoroom->bitrate);
			janus_config_add(config, c, janus_config_item_create("bitrate", value));
			if(videoroom->bitrate_cap)
				janus_config_add(config, c, janus_config_item_create("bitrate_cap", "yes"));
			g_snprintf(value, BUFSIZ, "%d", videoroom->max_publishers);
			janus_config_add(config, c, janus_config_item_create("publishers", value));
			if(videoroom->fir_freq) {
				g_snprintf(value, BUFSIZ, "%"SCNu16, videoroom->fir_freq);
				janus_config_add(config, c, janus_config_item_create("fir_freq", value));
			}
			char video_codecs[100];
			char audio_codecs[100];
			janus_videoroom_codecstr(videoroom, audio_codecs, video_codecs, sizeof(audio_codecs), ",");
			janus_config_add(config, c, janus_config_item_create("audiocodec", audio_codecs));
			janus_config_add(config, c, janus_config_item_create("videocodec", video_codecs));
			if(videoroom->do_svc)
				janus_config_add(config, c, janus_config_item_create("video_svc", "yes"));
			if(videoroom->room_secret)
				janus_config_add(config, c, janus_config_item_create("secret", videoroom->room_secret));
			if(videoroom->room_pin)
<<<<<<< HEAD
				janus_config_add_item(config, cat, "pin", videoroom->room_pin);
			if(videoroom->perc)
				janus_config_add_item(config, cat, "perc", "yes");
=======
				janus_config_add(config, c, janus_config_item_create("pin", videoroom->room_pin));
>>>>>>> 66796648
			if(videoroom->audiolevel_ext) {
				janus_config_add(config, c, janus_config_item_create("audiolevel_ext", "yes"));
				if(videoroom->audiolevel_event)
					janus_config_add(config, c, janus_config_item_create("audiolevel_event", "yes"));
				if(videoroom->audio_active_packets > 0) {
					g_snprintf(value, BUFSIZ, "%d", videoroom->audio_active_packets);
					janus_config_add(config, c, janus_config_item_create("audio_active_packets", value));
				}
				if(videoroom->audio_level_average > 0) {
					g_snprintf(value, BUFSIZ, "%d", videoroom->audio_level_average);
					janus_config_add(config, c, janus_config_item_create("audio_level_average", value));
				}
			}
			if(videoroom->videoorient_ext)
				janus_config_add(config, c, janus_config_item_create("videoorient_ext", "yes"));
			if(videoroom->playoutdelay_ext)
				janus_config_add(config, c, janus_config_item_create("playoutdelay_ext", "yes"));
			if(videoroom->transport_wide_cc_ext)
				janus_config_add(config, c, janus_config_item_create("transport_wide_cc_ext", "yes"));
			if(videoroom->notify_joining)
				janus_config_add(config, c, janus_config_item_create("notify_joining", "yes"));
			if(videoroom->record)
				janus_config_add(config, c, janus_config_item_create("record", "yes"));
			if(videoroom->rec_dir)
				janus_config_add(config, c, janus_config_item_create("rec_dir", videoroom->rec_dir));
			/* Save modified configuration */
			if(janus_config_save(config, config_folder, JANUS_VIDEOROOM_PACKAGE) < 0)
				save = FALSE;	/* This will notify the user the room is not permanent */
			janus_mutex_unlock(&config_mutex);
		}

		g_hash_table_insert(rooms, janus_uint64_dup(videoroom->room_id), videoroom);
		/* Show updated rooms list */
		GHashTableIter iter;
		gpointer value;
		g_hash_table_iter_init(&iter, rooms);
		while (g_hash_table_iter_next(&iter, NULL, &value)) {
			janus_videoroom *vr = value;
			JANUS_LOG(LOG_VERB, "  ::: [%"SCNu64"][%s] %"SCNu32", max %d publishers, FIR frequency of %d seconds\n", vr->room_id, vr->room_name, vr->bitrate, vr->max_publishers, vr->fir_freq);
		}
		janus_mutex_unlock(&rooms_mutex);
		/* Send info back */
		response = json_object();
		json_object_set_new(response, "videoroom", json_string("created"));
		json_object_set_new(response, "room", json_integer(videoroom->room_id));
		json_object_set_new(response, "permanent", save ? json_true() : json_false());
		/* Also notify event handlers */
		if(notify_events && gateway->events_is_enabled()) {
			json_t *info = json_object();
			json_object_set_new(info, "event", json_string("created"));
			json_object_set_new(info, "room", json_integer(videoroom->room_id));
			gateway->notify_event(&janus_videoroom_plugin, session->handle, info);
		}
		goto plugin_response;
	} else if(!strcasecmp(request_text, "edit")) {
		/* Edit the properties for an existing videoroom */
		JANUS_LOG(LOG_VERB, "Attempt to edit the properties of an existing videoroom room\n");
		JANUS_VALIDATE_JSON_OBJECT(root, edit_parameters,
			error_code, error_cause, TRUE,
			JANUS_VIDEOROOM_ERROR_MISSING_ELEMENT, JANUS_VIDEOROOM_ERROR_INVALID_ELEMENT);
		if(error_code != 0)
			goto plugin_response;
		/* We only allow for a limited set of properties to be edited */
		json_t *desc = json_object_get(root, "new_description");
		json_t *is_private = json_object_get(root, "new_is_private");
		json_t *req_pvtid = json_object_get(root, "new_require_pvtid");
		json_t *secret = json_object_get(root, "new_secret");
		json_t *pin = json_object_get(root, "new_pin");
		json_t *bitrate = json_object_get(root, "new_bitrate");
		json_t *fir_freq = json_object_get(root, "new_fir_freq");
		json_t *publishers = json_object_get(root, "new_publishers");
		json_t *permanent = json_object_get(root, "permanent");
		gboolean save = permanent ? json_is_true(permanent) : FALSE;
		if(save && config == NULL) {
			JANUS_LOG(LOG_ERR, "No configuration file, can't edit room permanently\n");
			error_code = JANUS_VIDEOROOM_ERROR_UNKNOWN_ERROR;
			g_snprintf(error_cause, 512, "No configuration file, can't edit room permanently");
			goto plugin_response;
		}
		janus_mutex_lock(&rooms_mutex);
		janus_videoroom *videoroom = NULL;
		error_code = janus_videoroom_access_room(root, TRUE, FALSE, &videoroom, error_cause, sizeof(error_cause));
		if(error_code != 0) {
			janus_mutex_unlock(&rooms_mutex);
			goto plugin_response;
		}
		/* Edit the room properties that were provided */
		if(desc != NULL && strlen(json_string_value(desc)) > 0) {
			char *old_description = videoroom->room_name;
			char *new_description = g_strdup(json_string_value(desc));
			videoroom->room_name = new_description;
			g_free(old_description);
		}
		if(is_private)
			videoroom->is_private = json_is_true(is_private);
		if(req_pvtid)
			videoroom->require_pvtid = json_is_true(req_pvtid);
		if(publishers)
			videoroom->max_publishers = json_integer_value(publishers);
		if(bitrate) {
			videoroom->bitrate = json_integer_value(bitrate);
			if(videoroom->bitrate > 0 && videoroom->bitrate < 64000)
				videoroom->bitrate = 64000;	/* Don't go below 64k */
		}
		if(fir_freq)
			videoroom->fir_freq = json_integer_value(fir_freq);
		if(secret && strlen(json_string_value(secret)) > 0) {
			char *old_secret = videoroom->room_secret;
			char *new_secret = g_strdup(json_string_value(secret));
			videoroom->room_secret = new_secret;
			g_free(old_secret);
		}
		if(pin && strlen(json_string_value(pin)) > 0) {
			char *old_pin = videoroom->room_pin;
			char *new_pin = g_strdup(json_string_value(pin));
			videoroom->room_pin = new_pin;
			g_free(old_pin);
		}
		if(save) {
			/* This room is permanent: save to the configuration file too
			 * FIXME: We should check if anything fails... */
			JANUS_LOG(LOG_VERB, "Modifying room %"SCNu64" permanently in config file\n", videoroom->room_id);
			janus_mutex_lock(&config_mutex);
			char cat[BUFSIZ], value[BUFSIZ];
			/* The room ID is the category (prefixed by "room-") */
			g_snprintf(cat, BUFSIZ, "room-%"SCNu64, videoroom->room_id);
			/* Remove the old category first */
			janus_config_remove(config, NULL, cat);
			/* Now write the room details again */
			janus_config_category *c = janus_config_get_create(config, NULL, janus_config_type_category, cat);
			janus_config_add(config, c, janus_config_item_create("description", videoroom->room_name));
			if(videoroom->is_private)
				janus_config_add(config, c, janus_config_item_create("is_private", "yes"));
			if(videoroom->require_pvtid)
				janus_config_add(config, c, janus_config_item_create("require_pvtid", "yes"));
			g_snprintf(value, BUFSIZ, "%"SCNu32, videoroom->bitrate);
			janus_config_add(config, c, janus_config_item_create("bitrate", value));
			if(videoroom->bitrate_cap)
				janus_config_add(config, c, janus_config_item_create("bitrate_cap", "yes"));
			g_snprintf(value, BUFSIZ, "%d", videoroom->max_publishers);
			janus_config_add(config, c, janus_config_item_create("publishers", value));
			if(videoroom->fir_freq) {
				g_snprintf(value, BUFSIZ, "%"SCNu16, videoroom->fir_freq);
				janus_config_add(config, c, janus_config_item_create("fir_freq", value));
			}
			char audio_codecs[100];
			char video_codecs[100];
			janus_videoroom_codecstr(videoroom, audio_codecs, video_codecs, sizeof(audio_codecs), ",");
			janus_config_add(config, c, janus_config_item_create("audiocodec", audio_codecs));
			janus_config_add(config, c, janus_config_item_create("videocodec", video_codecs));
			if(videoroom->do_svc)
				janus_config_add(config, c, janus_config_item_create("video_svc", "yes"));
			if(videoroom->room_secret)
				janus_config_add(config, c, janus_config_item_create("secret", videoroom->room_secret));
			if(videoroom->room_pin)
				janus_config_add(config, c, janus_config_item_create("pin", videoroom->room_pin));
			if(videoroom->audiolevel_ext) {
				janus_config_add(config, c, janus_config_item_create("audiolevel_ext", "yes"));
				if(videoroom->audiolevel_event)
					janus_config_add(config, c, janus_config_item_create("audiolevel_event", "yes"));
				if(videoroom->audio_active_packets > 0) {
					g_snprintf(value, BUFSIZ, "%d", videoroom->audio_active_packets);
					janus_config_add(config, c, janus_config_item_create("audio_active_packets", value));
				}
				if(videoroom->audio_level_average > 0) {
					g_snprintf(value, BUFSIZ, "%d", videoroom->audio_level_average);
					janus_config_add(config, c, janus_config_item_create("audio_level_average", value));
				}
			}
			if(videoroom->videoorient_ext)
				janus_config_add(config, c, janus_config_item_create("videoorient_ext", "yes"));
			if(videoroom->playoutdelay_ext)
				janus_config_add(config, c, janus_config_item_create("playoutdelay_ext", "yes"));
			if(videoroom->transport_wide_cc_ext)
				janus_config_add(config, c, janus_config_item_create("transport_wide_cc_ext", "yes"));
			if(videoroom->notify_joining)
				janus_config_add(config, c, janus_config_item_create("notify_joining", "yes"));
			if(videoroom->record)
				janus_config_add(config, c, janus_config_item_create("record", "yes"));
			if(videoroom->rec_dir)
				janus_config_add(config, c, janus_config_item_create("rec_dir", videoroom->rec_dir));
			/* Save modified configuration */
			if(janus_config_save(config, config_folder, JANUS_VIDEOROOM_PACKAGE) < 0)
				save = FALSE;	/* This will notify the user the room changes are not permanent */
			janus_mutex_unlock(&config_mutex);
		}
		janus_mutex_unlock(&rooms_mutex);
		/* Send info back */
		response = json_object();
		json_object_set_new(response, "videoroom", json_string("edited"));
		json_object_set_new(response, "room", json_integer(videoroom->room_id));
		json_object_set_new(response, "permanent", save ? json_true() : json_false());
		/* Also notify event handlers */
		if(notify_events && gateway->events_is_enabled()) {
			json_t *info = json_object();
			json_object_set_new(info, "event", json_string("edited"));
			json_object_set_new(info, "room", json_integer(videoroom->room_id));
			gateway->notify_event(&janus_videoroom_plugin, session->handle, info);
		}
		goto plugin_response;
	} else if(!strcasecmp(request_text, "destroy")) {
		JANUS_LOG(LOG_VERB, "Attempt to destroy an existing videoroom room\n");
		JANUS_VALIDATE_JSON_OBJECT(root, destroy_parameters,
			error_code, error_cause, TRUE,
			JANUS_VIDEOROOM_ERROR_MISSING_ELEMENT, JANUS_VIDEOROOM_ERROR_INVALID_ELEMENT);
		if(error_code != 0)
			goto plugin_response;
		json_t *room = json_object_get(root, "room");
		json_t *permanent = json_object_get(root, "permanent");
		gboolean save = permanent ? json_is_true(permanent) : FALSE;
		if(save && config == NULL) {
			JANUS_LOG(LOG_ERR, "No configuration file, can't destroy room permanently\n");
			error_code = JANUS_VIDEOROOM_ERROR_UNKNOWN_ERROR;
			g_snprintf(error_cause, 512, "No configuration file, can't destroy room permanently");
			goto plugin_response;
		}
		guint64 room_id = json_integer_value(room);
		janus_mutex_lock(&rooms_mutex);
		janus_videoroom *videoroom = NULL;
		error_code = janus_videoroom_access_room(root, TRUE, FALSE, &videoroom, error_cause, sizeof(error_cause));
		if(error_code != 0) {
			janus_mutex_unlock(&rooms_mutex);
			goto plugin_response;
		}
		/* Remove room, but add a reference until we're done */
		janus_refcount_increase(&videoroom->ref);
		g_hash_table_remove(rooms, &room_id);
		/* Notify all participants that the fun is over, and that they'll be kicked */
		JANUS_LOG(LOG_VERB, "Notifying all participants\n");
		json_t *destroyed = json_object();
		json_object_set_new(destroyed, "videoroom", json_string("destroyed"));
		json_object_set_new(destroyed, "room", json_integer(room_id));
		GHashTableIter iter;
		gpointer value;
		janus_mutex_lock(&videoroom->mutex);
		g_hash_table_iter_init(&iter, videoroom->participants);
		while (g_hash_table_iter_next(&iter, NULL, &value)) {
			janus_videoroom_publisher *p = value;
			if(p && p->session) {
				g_clear_pointer(&p->room, janus_videoroom_room_dereference);
				/* Notify the user we're going to destroy the room... */
				int ret = gateway->push_event(p->session->handle, &janus_videoroom_plugin, NULL, destroyed, NULL);
				JANUS_LOG(LOG_VERB, "  >> %d (%s)\n", ret, janus_get_api_error(ret));
				/* ... and then ask the core to close the PeerConnection */
				gateway->close_pc(p->session->handle);
			}
		}
		json_decref(destroyed);
		janus_mutex_unlock(&videoroom->mutex);
		/* Also notify event handlers */
		if(notify_events && gateway->events_is_enabled()) {
			json_t *info = json_object();
			json_object_set_new(info, "event", json_string("destroyed"));
			json_object_set_new(info, "room", json_integer(room_id));
			gateway->notify_event(&janus_videoroom_plugin, session->handle, info);
		}
		janus_mutex_unlock(&rooms_mutex);
		if(save) {
			/* This change is permanent: save to the configuration file too
			 * FIXME: We should check if anything fails... */
			JANUS_LOG(LOG_VERB, "Destroying room %"SCNu64" permanently in config file\n", room_id);
			janus_mutex_lock(&config_mutex);
			char cat[BUFSIZ];
			/* The room ID is the category (prefixed by "room-") */
			g_snprintf(cat, BUFSIZ, "room-%"SCNu64, room_id);
			janus_config_remove(config, NULL, cat);
			/* Save modified configuration */
			if(janus_config_save(config, config_folder, JANUS_VIDEOROOM_PACKAGE) < 0)
				save = FALSE;	/* This will notify the user the room destruction is not permanent */
			janus_mutex_unlock(&config_mutex);
		}
		janus_refcount_decrease(&videoroom->ref);
		/* Done */
		response = json_object();
		json_object_set_new(response, "videoroom", json_string("destroyed"));
		json_object_set_new(response, "room", json_integer(room_id));
		json_object_set_new(response, "permanent", save ? json_true() : json_false());
		goto plugin_response;
	} else if(!strcasecmp(request_text, "list")) {
		/* List all rooms (but private ones) and their details (except for the secret, of course...) */
		json_t *list = json_array();
		JANUS_LOG(LOG_VERB, "Getting the list of video rooms\n");
		janus_mutex_lock(&rooms_mutex);
		GHashTableIter iter;
		gpointer value;
		g_hash_table_iter_init(&iter, rooms);
		while(g_hash_table_iter_next(&iter, NULL, &value)) {
			janus_videoroom *room = value;
			if(!room)
				continue;
			janus_refcount_increase(&room->ref);
			if(room->is_private) {
				/* Skip private room */
				JANUS_LOG(LOG_VERB, "Skipping private room '%s'\n", room->room_name);
				janus_refcount_decrease(&room->ref);
				continue;
			}
			if(!g_atomic_int_get(&room->destroyed)) {
				json_t *rl = json_object();
				json_object_set_new(rl, "room", json_integer(room->room_id));
				json_object_set_new(rl, "description", json_string(room->room_name));
				json_object_set_new(rl, "pin_required", room->room_pin ? json_true() : json_false());
				json_object_set_new(rl, "max_publishers", json_integer(room->max_publishers));
				json_object_set_new(rl, "bitrate", json_integer(room->bitrate));
				if(room->bitrate_cap)
					json_object_set_new(rl, "bitrate_cap", json_true());
				json_object_set_new(rl, "fir_freq", json_integer(room->fir_freq));
				json_object_set_new(rl, "require_pvtid", room->require_pvtid ? json_true() : json_false());
				json_object_set_new(rl, "notify_joining", room->notify_joining ? json_true() : json_false());
				char audio_codecs[100];
				char video_codecs[100];
				janus_videoroom_codecstr(room, audio_codecs, video_codecs, sizeof(audio_codecs), ",");
				json_object_set_new(rl, "audiocodec", json_string(audio_codecs));
				json_object_set_new(rl, "videocodec", json_string(video_codecs));
				if(room->do_svc)
					json_object_set_new(rl, "video_svc", json_true());
				json_object_set_new(rl, "record", room->record ? json_true() : json_false());
				json_object_set_new(rl, "rec_dir", json_string(room->rec_dir));
				/* TODO: Should we list participants as well? or should there be a separate API call on a specific room for this? */
				json_object_set_new(rl, "num_participants", json_integer(g_hash_table_size(room->participants)));
				json_array_append_new(list, rl);
			}
			janus_refcount_decrease(&room->ref);
		}
		janus_mutex_unlock(&rooms_mutex);
		response = json_object();
		json_object_set_new(response, "videoroom", json_string("success"));
		json_object_set_new(response, "list", list);
		goto plugin_response;
	} else if(!strcasecmp(request_text, "rtp_forward")) {
		JANUS_VALIDATE_JSON_OBJECT(root, rtp_forward_parameters,
			error_code, error_cause, TRUE,
			JANUS_VIDEOROOM_ERROR_MISSING_ELEMENT, JANUS_VIDEOROOM_ERROR_INVALID_ELEMENT);
		if(error_code != 0)
			goto plugin_response;
		json_t *room = json_object_get(root, "room");
		json_t *pub_id = json_object_get(root, "publisher_id");
		int video_port[3] = {-1, -1, -1}, video_rtcp_port = -1, video_pt[3] = {0, 0, 0};
		uint32_t video_ssrc[3] = {0, 0, 0};
		int audio_port = -1, audio_rtcp_port = -1, audio_pt = 0;
		uint32_t audio_ssrc = 0;
		int data_port = -1;
		int srtp_suite = 0;
		const char *srtp_crypto = NULL;
		/* There may be multiple target video ports (e.g., publisher simulcasting) */
		json_t *vid_port = json_object_get(root, "video_port");
		if(vid_port) {
			video_port[0] = json_integer_value(vid_port);
			json_t *pt = json_object_get(root, "video_pt");
			if(pt)
				video_pt[0] = json_integer_value(pt);
			json_t *ssrc = json_object_get(root, "video_ssrc");
			if(ssrc)
				video_ssrc[0] = json_integer_value(ssrc);
		}
		vid_port = json_object_get(root, "video_port_2");
		if(vid_port) {
			video_port[1] = json_integer_value(vid_port);
			json_t *pt = json_object_get(root, "video_pt_2");
			if(pt)
				video_pt[1] = json_integer_value(pt);
			json_t *ssrc = json_object_get(root, "video_ssrc_2");
			if(ssrc)
				video_ssrc[1] = json_integer_value(ssrc);
		}
		vid_port = json_object_get(root, "video_port_3");
		if(vid_port) {
			video_port[2] = json_integer_value(vid_port);
			json_t *pt = json_object_get(root, "video_pt_3");
			if(pt)
				video_pt[2] = json_integer_value(pt);
			json_t *ssrc = json_object_get(root, "video_ssrc_3");
			if(ssrc)
				video_ssrc[2] = json_integer_value(ssrc);
		}
		json_t *vid_rtcp_port = json_object_get(root, "video_rtcp_port");
		if(vid_rtcp_port)
			video_rtcp_port = json_integer_value(vid_rtcp_port);
		/* Audio target */
		json_t *au_port = json_object_get(root, "audio_port");
		if(au_port) {
			audio_port = json_integer_value(au_port);
			json_t *pt = json_object_get(root, "audio_pt");
			if(pt)
				audio_pt = json_integer_value(pt);
			json_t *ssrc = json_object_get(root, "audio_ssrc");
			if(ssrc)
				audio_ssrc = json_integer_value(ssrc);
		}
		json_t *au_rtcp_port = json_object_get(root, "audio_rtcp_port");
		if(au_rtcp_port)
			audio_rtcp_port = json_integer_value(au_rtcp_port);
		/* Data target */
		json_t *d_port = json_object_get(root, "data_port");
		if(d_port) {
			data_port = json_integer_value(d_port);
		}
		json_t *json_host = json_object_get(root, "host");
		/* Do we need to forward multiple simulcast streams to a single endpoint? */
		gboolean simulcast = FALSE;
		if(json_object_get(root, "simulcast") != NULL)
			simulcast = json_is_true(json_object_get(root, "simulcast"));
		if(simulcast) {
			/* We do, disable the other video ports if they were requested */
			video_port[1] = -1;
			video_port[2] = -1;
		}
		/* Besides, we may need to SRTP-encrypt this stream */
		json_t *s_suite = json_object_get(root, "srtp_suite");
		json_t *s_crypto = json_object_get(root, "srtp_crypto");
		if(s_suite && s_crypto) {
			srtp_suite = json_integer_value(s_suite);
			if(srtp_suite != 32 && srtp_suite != 80) {
				JANUS_LOG(LOG_ERR, "Invalid SRTP suite (%d)\n", srtp_suite);
				error_code = JANUS_VIDEOROOM_ERROR_INVALID_ELEMENT;
				g_snprintf(error_cause, 512, "Invalid SRTP suite (%d)", srtp_suite);
				goto plugin_response;
			}
			srtp_crypto = json_string_value(s_crypto);
		}
		guint64 room_id = json_integer_value(room);
		guint64 publisher_id = json_integer_value(pub_id);
		const char *host = json_string_value(json_host);
		janus_mutex_lock(&rooms_mutex);
		janus_videoroom *videoroom = NULL;
		error_code = janus_videoroom_access_room(root, TRUE, FALSE, &videoroom, error_cause, sizeof(error_cause));
		janus_mutex_unlock(&rooms_mutex);
		if(error_code != 0)
			goto plugin_response;
		janus_refcount_increase(&videoroom->ref);
		janus_mutex_lock(&videoroom->mutex);
		janus_videoroom_publisher *publisher = g_hash_table_lookup(videoroom->participants, &publisher_id);
		if(publisher == NULL) {
			janus_mutex_unlock(&videoroom->mutex);
			janus_refcount_decrease(&videoroom->ref);
			JANUS_LOG(LOG_ERR, "No such publisher (%"SCNu64")\n", publisher_id);
			error_code = JANUS_VIDEOROOM_ERROR_NO_SUCH_FEED;
			g_snprintf(error_cause, 512, "No such feed (%"SCNu64")", publisher_id);
			goto plugin_response;
		}
		janus_refcount_increase(&publisher->ref);	/* This is just to handle the request for now */
		if(publisher->udp_sock <= 0) {
			publisher->udp_sock = socket(AF_INET, SOCK_DGRAM, IPPROTO_UDP);
			if(publisher->udp_sock <= 0) {
				janus_refcount_decrease(&publisher->ref);
				janus_mutex_unlock(&videoroom->mutex);
				janus_refcount_decrease(&videoroom->ref);
				JANUS_LOG(LOG_ERR, "Could not open UDP socket for rtp stream for publisher (%"SCNu64")\n", publisher_id);
				error_code = JANUS_VIDEOROOM_ERROR_UNKNOWN_ERROR;
				g_snprintf(error_cause, 512, "Could not open UDP socket for rtp stream");
				goto plugin_response;
			}
		}
		guint32 audio_handle = 0;
		guint32 video_handle[3] = {0, 0, 0};
		guint32 data_handle = 0;
		if(audio_port > 0) {
			audio_handle = janus_videoroom_rtp_forwarder_add_helper(publisher, host, audio_port, audio_rtcp_port, audio_pt, audio_ssrc,
				FALSE, srtp_suite, srtp_crypto, 0, FALSE, FALSE);
		}
		if(video_port[0] > 0) {
			video_handle[0] = janus_videoroom_rtp_forwarder_add_helper(publisher, host, video_port[0], video_rtcp_port, video_pt[0], video_ssrc[0],
				simulcast, srtp_suite, srtp_crypto, 0, TRUE, FALSE);
		}
		if(video_port[1] > 0) {
			video_handle[1] = janus_videoroom_rtp_forwarder_add_helper(publisher, host, video_port[1], 0, video_pt[1], video_ssrc[1],
				FALSE, srtp_suite, srtp_crypto, 1, TRUE, FALSE);
		}
		if(video_port[2] > 0) {
			video_handle[2] = janus_videoroom_rtp_forwarder_add_helper(publisher, host, video_port[2], 0, video_pt[2], video_ssrc[2],
				FALSE, srtp_suite, srtp_crypto, 2, TRUE, FALSE);
		}
		if(data_port > 0) {
			data_handle = janus_videoroom_rtp_forwarder_add_helper(publisher, host, data_port, 0, 0, 0, FALSE, 0, NULL, 0, FALSE, TRUE);
		}
		janus_mutex_unlock(&videoroom->mutex);
		response = json_object();
		json_t *rtp_stream = json_object();
		if(audio_handle > 0) {
			json_object_set_new(rtp_stream, "audio_stream_id", json_integer(audio_handle));
			json_object_set_new(rtp_stream, "audio", json_integer(audio_port));
		}
		if(video_handle[0] > 0 || video_handle[1] > 0 || video_handle[2] > 0) {
			janus_videoroom_reqfir(publisher, "New RTP forward publisher");
			/* Done */
			if(video_handle[0] > 0) {
				json_object_set_new(rtp_stream, "video_stream_id", json_integer(video_handle[0]));
				json_object_set_new(rtp_stream, "video", json_integer(video_port[0]));
			}
			if(video_handle[1] > 0) {
				json_object_set_new(rtp_stream, "video_stream_id_2", json_integer(video_handle[1]));
				json_object_set_new(rtp_stream, "video_2", json_integer(video_port[1]));
			}
			if(video_handle[2] > 0) {
				json_object_set_new(rtp_stream, "video_stream_id_3", json_integer(video_handle[2]));
				json_object_set_new(rtp_stream, "video_3", json_integer(video_port[2]));
			}
		}
		if(data_handle > 0) {
			json_object_set_new(rtp_stream, "data_stream_id", json_integer(data_handle));
			json_object_set_new(rtp_stream, "data", json_integer(data_port));
		}
		/* These two unrefs are related to the message handling */
		janus_refcount_decrease(&publisher->ref);
		janus_refcount_decrease(&videoroom->ref);
		json_object_set_new(rtp_stream, "host", json_string(host));
		json_object_set_new(response, "publisher_id", json_integer(publisher_id));
		json_object_set_new(response, "rtp_stream", rtp_stream);
		json_object_set_new(response, "room", json_integer(room_id));
		json_object_set_new(response, "videoroom", json_string("rtp_forward"));
		goto plugin_response;
	} else if(!strcasecmp(request_text, "stop_rtp_forward")) {
		JANUS_VALIDATE_JSON_OBJECT(root, stop_rtp_forward_parameters,
			error_code, error_cause, TRUE,
			JANUS_VIDEOROOM_ERROR_MISSING_ELEMENT, JANUS_VIDEOROOM_ERROR_INVALID_ELEMENT);
		if(error_code != 0)
			goto plugin_response;
		json_t *room = json_object_get(root, "room");
		json_t *pub_id = json_object_get(root, "publisher_id");
		json_t *id = json_object_get(root, "stream_id");

		guint64 room_id = json_integer_value(room);
		guint64 publisher_id = json_integer_value(pub_id);
		guint32 stream_id = json_integer_value(id);
		janus_mutex_lock(&rooms_mutex);
		janus_videoroom *videoroom = NULL;
		error_code = janus_videoroom_access_room(root, TRUE, FALSE, &videoroom, error_cause, sizeof(error_cause));
		janus_mutex_unlock(&rooms_mutex);
		if(error_code != 0)
			goto plugin_response;
		janus_mutex_lock(&videoroom->mutex);
		janus_refcount_increase(&videoroom->ref);
		janus_videoroom_publisher *publisher = g_hash_table_lookup(videoroom->participants, &publisher_id);
		if(publisher == NULL) {
			janus_mutex_unlock(&videoroom->mutex);
			janus_refcount_decrease(&videoroom->ref);
			JANUS_LOG(LOG_ERR, "No such publisher (%"SCNu64")\n", publisher_id);
			error_code = JANUS_VIDEOROOM_ERROR_NO_SUCH_FEED;
			g_snprintf(error_cause, 512, "No such feed (%"SCNu64")", publisher_id);
			goto plugin_response;
		}
		janus_refcount_increase(&publisher->ref);	/* Just to handle the message now */
		janus_mutex_lock(&publisher->rtp_forwarders_mutex);
		if(!g_hash_table_remove(publisher->rtp_forwarders, GUINT_TO_POINTER(stream_id))) {
			janus_mutex_unlock(&publisher->rtp_forwarders_mutex);
			janus_refcount_decrease(&publisher->ref);
			janus_mutex_unlock(&videoroom->mutex);
			janus_refcount_decrease(&videoroom->ref);
			JANUS_LOG(LOG_ERR, "No such stream (%"SCNu32")\n", stream_id);
			error_code = JANUS_VIDEOROOM_ERROR_NO_SUCH_FEED;
			g_snprintf(error_cause, 512, "No such stream (%"SCNu32")", stream_id);
			goto plugin_response;
		}
		janus_mutex_unlock(&publisher->rtp_forwarders_mutex);
		janus_refcount_decrease(&publisher->ref);
		janus_mutex_unlock(&videoroom->mutex);
		janus_refcount_decrease(&videoroom->ref);
		response = json_object();
		json_object_set_new(response, "videoroom", json_string("stop_rtp_forward"));
		json_object_set_new(response, "room", json_integer(room_id));
		json_object_set_new(response, "publisher_id", json_integer(publisher_id));
		json_object_set_new(response, "stream_id", json_integer(stream_id));
		goto plugin_response;
	} else if(!strcasecmp(request_text, "exists")) {
		/* Check whether a given room exists or not, returns true/false */
		JANUS_VALIDATE_JSON_OBJECT(root, room_parameters,
			error_code, error_cause, TRUE,
			JANUS_VIDEOROOM_ERROR_MISSING_ELEMENT, JANUS_VIDEOROOM_ERROR_INVALID_ELEMENT);
		if(error_code != 0)
			goto plugin_response;
		json_t *room = json_object_get(root, "room");
		guint64 room_id = json_integer_value(room);
		janus_mutex_lock(&rooms_mutex);
		gboolean room_exists = g_hash_table_contains(rooms, &room_id);
		janus_mutex_unlock(&rooms_mutex);
		response = json_object();
		json_object_set_new(response, "videoroom", json_string("success"));
		json_object_set_new(response, "room", json_integer(room_id));
		json_object_set_new(response, "exists", room_exists ? json_true() : json_false());
		goto plugin_response;
	} else if(!strcasecmp(request_text, "allowed")) {
		JANUS_LOG(LOG_VERB, "Attempt to edit the list of allowed participants in an existing videoroom room\n");
		JANUS_VALIDATE_JSON_OBJECT(root, allowed_parameters,
			error_code, error_cause, TRUE,
			JANUS_VIDEOROOM_ERROR_MISSING_ELEMENT, JANUS_VIDEOROOM_ERROR_INVALID_ELEMENT);
		if(error_code != 0)
			goto plugin_response;
		json_t *action = json_object_get(root, "action");
		json_t *room = json_object_get(root, "room");
		json_t *allowed = json_object_get(root, "allowed");
		const char *action_text = json_string_value(action);
		if(strcasecmp(action_text, "enable") && strcasecmp(action_text, "disable") &&
				strcasecmp(action_text, "add") && strcasecmp(action_text, "remove")) {
			JANUS_LOG(LOG_ERR, "Unsupported action '%s' (allowed)\n", action_text);
			error_code = JANUS_VIDEOROOM_ERROR_INVALID_ELEMENT;
			g_snprintf(error_cause, 512, "Unsupported action '%s' (allowed)", action_text);
			goto plugin_response;
		}
		guint64 room_id = json_integer_value(room);
		janus_mutex_lock(&rooms_mutex);
		janus_videoroom *videoroom = NULL;
		error_code = janus_videoroom_access_room(root, TRUE, FALSE, &videoroom, error_cause, sizeof(error_cause));
		if(error_code != 0) {
			janus_mutex_unlock(&rooms_mutex);
			goto plugin_response;
		}
		janus_refcount_increase(&videoroom->ref);
		janus_mutex_unlock(&rooms_mutex);
		/* A secret may be required for this action */
		JANUS_CHECK_SECRET(videoroom->room_secret, root, "secret", error_code, error_cause,
			JANUS_VIDEOROOM_ERROR_MISSING_ELEMENT, JANUS_VIDEOROOM_ERROR_INVALID_ELEMENT, JANUS_VIDEOROOM_ERROR_UNAUTHORIZED);
		if(error_code != 0) {
			janus_refcount_decrease(&videoroom->ref);
			goto plugin_response;
		}
		if(!strcasecmp(action_text, "enable")) {
			JANUS_LOG(LOG_VERB, "Enabling the check on allowed authorization tokens for room %"SCNu64"\n", room_id);
			videoroom->check_allowed = TRUE;
		} else if(!strcasecmp(action_text, "disable")) {
			JANUS_LOG(LOG_VERB, "Disabling the check on allowed authorization tokens for room %"SCNu64" (free entry)\n", room_id);
			videoroom->check_allowed = FALSE;
		} else {
			gboolean add = !strcasecmp(action_text, "add");
			if(allowed) {
				/* Make sure the "allowed" array only contains strings */
				gboolean ok = TRUE;
				if(json_array_size(allowed) > 0) {
					size_t i = 0;
					for(i=0; i<json_array_size(allowed); i++) {
						json_t *a = json_array_get(allowed, i);
						if(!a || !json_is_string(a)) {
							ok = FALSE;
							break;
						}
					}
				}
				if(!ok) {
					JANUS_LOG(LOG_ERR, "Invalid element in the allowed array (not a string)\n");
					error_code = JANUS_VIDEOROOM_ERROR_INVALID_ELEMENT;
					g_snprintf(error_cause, 512, "Invalid element in the allowed array (not a string)");
					janus_refcount_decrease(&videoroom->ref);
					goto plugin_response;
				}
				size_t i = 0;
				for(i=0; i<json_array_size(allowed); i++) {
					const char *token = json_string_value(json_array_get(allowed, i));
					if(add) {
						if(!g_hash_table_lookup(videoroom->allowed, token))
							g_hash_table_insert(videoroom->allowed, g_strdup(token), GINT_TO_POINTER(TRUE));
					} else {
						g_hash_table_remove(videoroom->allowed, token);
					}
				}
			}
		}
		/* Prepare response */
		response = json_object();
		json_object_set_new(response, "videoroom", json_string("success"));
		json_object_set_new(response, "room", json_integer(videoroom->room_id));
		json_t *list = json_array();
		if(strcasecmp(action_text, "disable")) {
			if(g_hash_table_size(videoroom->allowed) > 0) {
				GHashTableIter iter;
				gpointer key;
				g_hash_table_iter_init(&iter, videoroom->allowed);
				while(g_hash_table_iter_next(&iter, &key, NULL)) {
					char *token = key;
					json_array_append_new(list, json_string(token));
				}
			}
			json_object_set_new(response, "allowed", list);
		}
		/* Done */
		janus_refcount_decrease(&videoroom->ref);
		JANUS_LOG(LOG_VERB, "VideoRoom room allowed list updated\n");
		goto plugin_response;
	} else if(!strcasecmp(request_text, "kick")) {
		JANUS_LOG(LOG_VERB, "Attempt to kick a participant from an existing videoroom room\n");
		JANUS_VALIDATE_JSON_OBJECT(root, kick_parameters,
			error_code, error_cause, TRUE,
			JANUS_VIDEOROOM_ERROR_MISSING_ELEMENT, JANUS_VIDEOROOM_ERROR_INVALID_ELEMENT);
		if(error_code != 0)
			goto plugin_response;
		json_t *room = json_object_get(root, "room");
		json_t *id = json_object_get(root, "id");
		guint64 room_id = json_integer_value(room);
		janus_mutex_lock(&rooms_mutex);
		janus_videoroom *videoroom = NULL;
		error_code = janus_videoroom_access_room(root, TRUE, FALSE, &videoroom, error_cause, sizeof(error_cause));
		if(error_code != 0) {
			janus_mutex_unlock(&rooms_mutex);
			goto plugin_response;
		}
		janus_refcount_increase(&videoroom->ref);
		janus_mutex_lock(&videoroom->mutex);
		janus_mutex_unlock(&rooms_mutex);
		/* A secret may be required for this action */
		JANUS_CHECK_SECRET(videoroom->room_secret, root, "secret", error_code, error_cause,
			JANUS_VIDEOROOM_ERROR_MISSING_ELEMENT, JANUS_VIDEOROOM_ERROR_INVALID_ELEMENT, JANUS_VIDEOROOM_ERROR_UNAUTHORIZED);
		if(error_code != 0) {
			janus_mutex_unlock(&videoroom->mutex);
			janus_refcount_decrease(&videoroom->ref);
			goto plugin_response;
		}
		guint64 user_id = json_integer_value(id);
		janus_videoroom_publisher *participant = g_hash_table_lookup(videoroom->participants, &user_id);
		if(participant == NULL) {
			janus_mutex_unlock(&videoroom->mutex);
			janus_refcount_decrease(&videoroom->ref);
			JANUS_LOG(LOG_ERR, "No such user %"SCNu64" in room %"SCNu64"\n", user_id, room_id);
			error_code = JANUS_VIDEOROOM_ERROR_NO_SUCH_FEED;
			g_snprintf(error_cause, 512, "No such user %"SCNu64" in room %"SCNu64, user_id, room_id);
			goto plugin_response;
		}
		if(participant->kicked) {
			/* Already kicked */
			janus_mutex_unlock(&videoroom->mutex);
			janus_refcount_decrease(&videoroom->ref);
			response = json_object();
			json_object_set_new(response, "videoroom", json_string("success"));
			/* Done */
			goto plugin_response;
		}
		participant->kicked = TRUE;
		participant->session->started = FALSE;
		participant->audio_active = FALSE;
		participant->video_active = FALSE;
		participant->data_active = FALSE;
		/* Prepare an event for this */
		json_t *kicked = json_object();
		json_object_set_new(kicked, "videoroom", json_string("event"));
		json_object_set_new(kicked, "room", json_integer(participant->room_id));
		json_object_set_new(kicked, "leaving", json_string("ok"));
		json_object_set_new(kicked, "reason", json_string("kicked"));
		int ret = gateway->push_event(participant->session->handle, &janus_videoroom_plugin, NULL, kicked, NULL);
		JANUS_LOG(LOG_VERB, "  >> %d (%s)\n", ret, janus_get_api_error(ret));
		json_decref(kicked);
		janus_mutex_unlock(&videoroom->mutex);
		/* If this room requires valid private_id values, we can kick subscriptions too */
		if(videoroom->require_pvtid && participant->subscriptions != NULL) {
			/* Iterate on the subscriptions we know this user has */
			janus_mutex_lock(&participant->subscribers_mutex);
			GSList *s = participant->subscriptions;
			while(s) {
				janus_videoroom_subscriber *subscriber = (janus_videoroom_subscriber *)s->data;
				if(subscriber) {
					subscriber->kicked = TRUE;
					subscriber->audio = FALSE;
					subscriber->video = FALSE;
					subscriber->data = FALSE;
					/* FIXME We should also close the PeerConnection, but we risk race conditions if we do it here,
					 * so for now we mark the subscriber as kicked and prevent it from getting any media after this */
				}
				s = s->next;
			}
			janus_mutex_unlock(&participant->subscribers_mutex);
		}
		/* This publisher is leaving, tell everybody */
		janus_videoroom_leave_or_unpublish(participant, TRUE, TRUE);
		/* Tell the core to tear down the PeerConnection, hangup_media will do the rest */
		if(participant && participant->session)
			gateway->close_pc(participant->session->handle);
		JANUS_LOG(LOG_INFO, "Kicked user %"SCNu64" from room %"SCNu64"\n", user_id, room_id);
		/* Prepare response */
		response = json_object();
		json_object_set_new(response, "videoroom", json_string("success"));
		/* Done */
		janus_refcount_decrease(&videoroom->ref);
		goto plugin_response;
	} else if(!strcasecmp(request_text, "listparticipants")) {
		/* List all participants in a room, specifying whether they're publishers or just attendees */
		JANUS_VALIDATE_JSON_OBJECT(root, room_parameters,
			error_code, error_cause, TRUE,
			JANUS_VIDEOROOM_ERROR_MISSING_ELEMENT, JANUS_VIDEOROOM_ERROR_INVALID_ELEMENT);
		if(error_code != 0)
			goto plugin_response;
		json_t *room = json_object_get(root, "room");
		guint64 room_id = json_integer_value(room);
		janus_mutex_lock(&rooms_mutex);
		janus_videoroom *videoroom = NULL;
		error_code = janus_videoroom_access_room(root, FALSE, FALSE, &videoroom, error_cause, sizeof(error_cause));
		janus_mutex_unlock(&rooms_mutex);
		if(error_code != 0)
			goto plugin_response;
		janus_refcount_increase(&videoroom->ref);
		/* Return a list of all participants (whether they're publishing or not) */
		json_t *list = json_array();
		GHashTableIter iter;
		gpointer value;
		janus_mutex_lock(&videoroom->mutex);
		g_hash_table_iter_init(&iter, videoroom->participants);
		while (!g_atomic_int_get(&videoroom->destroyed) && g_hash_table_iter_next(&iter, NULL, &value)) {
			janus_videoroom_publisher *p = value;
			json_t *pl = json_object();
			json_object_set_new(pl, "id", json_integer(p->user_id));
			if(p->display)
				json_object_set_new(pl, "display", json_string(p->display));
			json_object_set_new(pl, "publisher", (p->sdp && p->session->started) ? json_true() : json_false());
			if((p->sdp && p->session->started)) {
				if(p->audio_level_extmap_id > 0)
					json_object_set_new(pl, "talking", p->talking ? json_true() : json_false());
			}
			json_array_append_new(list, pl);
		}
		janus_mutex_unlock(&videoroom->mutex);
		janus_refcount_decrease(&videoroom->ref);
		response = json_object();
		json_object_set_new(response, "videoroom", json_string("participants"));
		json_object_set_new(response, "room", json_integer(room_id));
		json_object_set_new(response, "participants", list);
		goto plugin_response;
	} else if(!strcasecmp(request_text, "listforwarders")) {
		/* List all forwarders in a room */
		JANUS_VALIDATE_JSON_OBJECT(root, room_parameters,
			error_code, error_cause, TRUE,
			JANUS_VIDEOROOM_ERROR_MISSING_ELEMENT, JANUS_VIDEOROOM_ERROR_INVALID_ELEMENT);
		if(error_code != 0)
			goto plugin_response;
		json_t *room = json_object_get(root, "room");
		guint64 room_id = json_integer_value(room);
		janus_mutex_lock(&rooms_mutex);
		janus_videoroom *videoroom = g_hash_table_lookup(rooms, &room_id);
		if(videoroom == NULL) {
			JANUS_LOG(LOG_ERR, "No such room (%"SCNu64")\n", room_id);
			error_code = JANUS_VIDEOROOM_ERROR_NO_SUCH_ROOM;
			g_snprintf(error_cause, 512, "No such room (%"SCNu64")", room_id);
			janus_mutex_unlock(&rooms_mutex);
			goto plugin_response;
		}
		if(g_atomic_int_get(&videoroom->destroyed)) {
			JANUS_LOG(LOG_ERR, "No such room (%"SCNu64")\n", room_id);
			error_code = JANUS_VIDEOROOM_ERROR_NO_SUCH_ROOM;
			g_snprintf(error_cause, 512, "No such room (%"SCNu64")", room_id);
			janus_mutex_unlock(&rooms_mutex);
			goto plugin_response;
		}
		/* A secret may be required for this action */
		JANUS_CHECK_SECRET(videoroom->room_secret, root, "secret", error_code, error_cause,
			JANUS_VIDEOROOM_ERROR_MISSING_ELEMENT, JANUS_VIDEOROOM_ERROR_INVALID_ELEMENT, JANUS_VIDEOROOM_ERROR_UNAUTHORIZED);
		if(error_code != 0) {
			janus_mutex_unlock(&rooms_mutex);
			goto plugin_response;
		}
		/* Return a list of all forwarders */
		json_t *list = json_array();
		GHashTableIter iter;
		gpointer value;
		janus_mutex_lock(&videoroom->mutex);
		g_hash_table_iter_init(&iter, videoroom->participants);
		while (!g_atomic_int_get(&videoroom->destroyed) && g_hash_table_iter_next(&iter, NULL, &value)) {
			janus_videoroom_publisher *p = value;
			janus_mutex_lock(&p->rtp_forwarders_mutex);
			if(g_hash_table_size(p->rtp_forwarders) == 0) {
				janus_mutex_unlock(&p->rtp_forwarders_mutex);
				continue;
			}
			json_t *pl = json_object();
			json_object_set_new(pl, "publisher_id", json_integer(p->user_id));
			if(p->display)
				json_object_set_new(pl, "display", json_string(p->display));
			json_t *flist = json_array();
			GHashTableIter iter_f;
			gpointer key_f, value_f;
			g_hash_table_iter_init(&iter_f, p->rtp_forwarders);
			while(g_hash_table_iter_next(&iter_f, &key_f, &value_f)) {
				json_t *fl = json_object();
				guint32 rpk = GPOINTER_TO_UINT(key_f);
				janus_videoroom_rtp_forwarder *rpv = value_f;
				json_object_set_new(fl, "ip", json_string(inet_ntoa(rpv->serv_addr.sin_addr)));
				if(rpv->is_data) {
					json_object_set_new(fl, "data_stream_id", json_integer(rpk));
					json_object_set_new(fl, "port", json_integer(ntohs(rpv->serv_addr.sin_port)));
				} else if(rpv->is_video) {
					json_object_set_new(fl, "video_stream_id", json_integer(rpk));
					json_object_set_new(fl, "port", json_integer(ntohs(rpv->serv_addr.sin_port)));
					if(rpv->local_rtcp_port > 0)
						json_object_set_new(fl, "local_rtcp_port", json_integer(rpv->local_rtcp_port));
					if(rpv->remote_rtcp_port > 0)
						json_object_set_new(fl, "remote_rtcp_port", json_integer(rpv->remote_rtcp_port));
					if(rpv->payload_type)
						json_object_set_new(fl, "pt", json_integer(rpv->payload_type));
					if(rpv->ssrc)
						json_object_set_new(fl, "ssrc", json_integer(rpv->ssrc));
					if(rpv->substream)
						json_object_set_new(fl, "substream", json_integer(rpv->substream));
				} else {
					json_object_set_new(fl, "audio_stream_id", json_integer(rpk));
					json_object_set_new(fl, "port", json_integer(ntohs(rpv->serv_addr.sin_port)));
					if(rpv->local_rtcp_port > 0)
						json_object_set_new(fl, "local_rtcp_port", json_integer(rpv->local_rtcp_port));
					if(rpv->remote_rtcp_port > 0)
						json_object_set_new(fl, "remote_rtcp_port", json_integer(rpv->remote_rtcp_port));
					if(rpv->payload_type)
						json_object_set_new(fl, "pt", json_integer(rpv->payload_type));
					if(rpv->ssrc)
						json_object_set_new(fl, "ssrc", json_integer(rpv->ssrc));
				}
				if(rpv->is_srtp)
					json_object_set_new(fl, "srtp", json_true());
				json_array_append_new(flist, fl);
			}
			janus_mutex_unlock(&p->rtp_forwarders_mutex);
			json_object_set_new(pl, "rtp_forwarder", flist);
			json_array_append_new(list, pl);
		}
		janus_mutex_unlock(&videoroom->mutex);
		janus_mutex_unlock(&rooms_mutex);
		response = json_object();
		json_object_set_new(response, "videoroom", json_string("forwarders"));
		json_object_set_new(response, "room", json_integer(room_id));
		json_object_set_new(response, "rtp_forwarders", list);
		goto plugin_response;
	} else if(!strcasecmp(request_text, "join") || !strcasecmp(request_text, "joinandconfigure")
			|| !strcasecmp(request_text, "configure") || !strcasecmp(request_text, "publish") || !strcasecmp(request_text, "unpublish")
			|| !strcasecmp(request_text, "start") || !strcasecmp(request_text, "pause") || !strcasecmp(request_text, "switch")
			|| !strcasecmp(request_text, "leave")) {
		/* These messages are handled asynchronously */

		janus_videoroom_message *msg = g_malloc(sizeof(janus_videoroom_message));
		msg->handle = handle;
		msg->transaction = transaction;
		msg->message = root;
		msg->jsep = jsep;
		g_async_queue_push(messages, msg);

		return janus_plugin_result_new(JANUS_PLUGIN_OK_WAIT, NULL, NULL);
	} else {
		JANUS_LOG(LOG_VERB, "Unknown request '%s'\n", request_text);
		error_code = JANUS_VIDEOROOM_ERROR_INVALID_REQUEST;
		g_snprintf(error_cause, 512, "Unknown request '%s'", request_text);
	}

plugin_response:
		{
			if(error_code == 0 && !response) {
				error_code = JANUS_VIDEOROOM_ERROR_UNKNOWN_ERROR;
				g_snprintf(error_cause, 512, "Invalid response");
			}
			if(error_code != 0) {
				/* Prepare JSON error event */
				json_t *event = json_object();
				json_object_set_new(event, "videoroom", json_string("event"));
				json_object_set_new(event, "error_code", json_integer(error_code));
				json_object_set_new(event, "error", json_string(error_cause));
				response = event;
			}
			if(root != NULL)
				json_decref(root);
			if(jsep != NULL)
				json_decref(jsep);
			g_free(transaction);

			if(session != NULL)
				janus_refcount_decrease(&session->ref);
			return janus_plugin_result_new(JANUS_PLUGIN_OK, NULL, response);
		}

}

void janus_videoroom_setup_media(janus_plugin_session *handle) {
	JANUS_LOG(LOG_INFO, "[%s-%p] WebRTC media is now available\n", JANUS_VIDEOROOM_PACKAGE, handle);
	if(g_atomic_int_get(&stopping) || !g_atomic_int_get(&initialized))
		return;
	janus_mutex_lock(&sessions_mutex);
	janus_videoroom_session *session = janus_videoroom_lookup_session(handle);
	if(!session) {
		janus_mutex_unlock(&sessions_mutex);
		JANUS_LOG(LOG_ERR, "No session associated with this handle...\n");
		return;
	}
	if(g_atomic_int_get(&session->destroyed)) {
		janus_mutex_unlock(&sessions_mutex);
		return;
	}
	g_atomic_int_set(&session->hangingup, 0);

	/* Media relaying can start now */
	session->started = TRUE;
	if(session->participant) {
		/* If this is a publisher, notify all subscribers about the fact they can
		 * now subscribe; if this is a subscriber, instead, ask the publisher a FIR */
		if(session->participant_type == janus_videoroom_p_type_publisher) {
			janus_videoroom_publisher *participant = janus_videoroom_session_get_publisher(session);
			/* Notify all other participants that there's a new boy in town */
			json_t *list = json_array();
			json_t *pl = json_object();
			json_object_set_new(pl, "id", json_integer(participant->user_id));
			if(participant->display)
				json_object_set_new(pl, "display", json_string(participant->display));
			if(participant->audio)
				json_object_set_new(pl, "audio_codec", json_string(janus_audiocodec_name(participant->acodec)));
			if(participant->video)
				json_object_set_new(pl, "video_codec", json_string(janus_videocodec_name(participant->vcodec)));
			json_array_append_new(list, pl);
			json_t *pub = json_object();
			json_object_set_new(pub, "videoroom", json_string("event"));
			json_object_set_new(pub, "room", json_integer(participant->room_id));
			json_object_set_new(pub, "publishers", list);
			janus_mutex_lock(&participant->room->mutex);
			janus_videoroom_notify_participants(participant, pub);
			janus_mutex_unlock(&participant->room->mutex);
			json_decref(pub);
			/* Also notify event handlers */
			if(notify_events && gateway->events_is_enabled()) {
				json_t *info = json_object();
				json_object_set_new(info, "event", json_string("published"));
				json_object_set_new(info, "room", json_integer(participant->room_id));
				json_object_set_new(info, "id", json_integer(participant->user_id));
				gateway->notify_event(&janus_videoroom_plugin, session->handle, info);
			}
			janus_refcount_decrease(&participant->ref);
		} else if(session->participant_type == janus_videoroom_p_type_subscriber) {
			janus_videoroom_subscriber *s = (janus_videoroom_subscriber *)session->participant;
			if(s && s->feed) {
				janus_videoroom_publisher *p = s->feed;
				if(p && p->session) {
					janus_videoroom_reqfir(p, "New subscriber available");
					/* Also notify event handlers */
					if(notify_events && gateway->events_is_enabled()) {
						json_t *info = json_object();
						json_object_set_new(info, "event", json_string("subscribed"));
						json_object_set_new(info, "room", json_integer(p->room_id));
						json_object_set_new(info, "feed", json_integer(p->user_id));
						gateway->notify_event(&janus_videoroom_plugin, session->handle, info);
					}
				}
			}
		}
	}
	janus_mutex_unlock(&sessions_mutex);
}

void janus_videoroom_incoming_rtp(janus_plugin_session *handle, int video, char *buf, int len) {
	if(handle == NULL || g_atomic_int_get(&handle->stopped) || g_atomic_int_get(&stopping) || !g_atomic_int_get(&initialized) || !gateway)
		return;
	janus_videoroom_session *session = (janus_videoroom_session *)handle->plugin_handle;
	if(!session || g_atomic_int_get(&session->destroyed) || session->participant_type != janus_videoroom_p_type_publisher)
		return;
	janus_videoroom_publisher *participant = janus_videoroom_session_get_publisher_nodebug(session);
	if(participant == NULL)
		return;
	if(g_atomic_int_get(&participant->destroyed) || participant->kicked || participant->room == NULL) {
		janus_videoroom_publisher_dereference_nodebug(participant);
		return;
	}
	janus_videoroom *videoroom = participant->room;

	/* In case this is an audio packet and we're doing talk detection, check the audio level extension */
	if(!video && videoroom->audiolevel_event && participant->audio_active) {
		int level = 0;
		if(janus_rtp_header_extension_parse_audio_level(buf, len, participant->audio_level_extmap_id, &level) == 0) {
			participant->audio_dBov_sum += level;
			participant->audio_active_packets++;
			participant->audio_dBov_level = level;
			if(participant->audio_active_packets > 0 && participant->audio_active_packets == videoroom->audio_active_packets) {
				gboolean notify_talk_event = FALSE;
				if((float)participant->audio_dBov_sum/(float)participant->audio_active_packets < videoroom->audio_level_average) {
					/* Participant talking, should we notify all participants? */
					if(!participant->talking)
						notify_talk_event = TRUE;
					participant->talking = TRUE;
				} else {
					/* Participant not talking anymore, should we notify all participants? */
					if(participant->talking)
						notify_talk_event = TRUE;
					participant->talking = FALSE;
				}
				participant->audio_active_packets = 0;
				participant->audio_dBov_sum = 0;
				/* Only notify in case of state changes */
				if(notify_talk_event) {
					janus_mutex_lock(&videoroom->mutex);
					json_t *event = json_object();
					json_object_set_new(event, "videoroom", json_string(participant->talking ? "talking" : "stopped-talking"));
					json_object_set_new(event, "room", json_integer(videoroom->room_id));
					json_object_set_new(event, "id", json_integer(participant->user_id));
					janus_videoroom_notify_participants(participant, event);
					json_decref(event);
					janus_mutex_unlock(&videoroom->mutex);
					/* Also notify event handlers */
					if(notify_events && gateway->events_is_enabled()) {
						json_t *info = json_object();
						json_object_set_new(info, "videoroom", json_string(participant->talking ? "talking" : "stopped-talking"));
						json_object_set_new(info, "room", json_integer(videoroom->room_id));
						json_object_set_new(info, "id", json_integer(participant->user_id));
						gateway->notify_event(&janus_videoroom_plugin, session->handle, info);
					}
				}
			}
		}
	}

	if((!video && participant->audio_active) || (video && participant->video_active)) {
		janus_rtp_header *rtp = (janus_rtp_header *)buf;
		int sc = video ? 0 : -1;
		/* Check if we're simulcasting, and if so, keep track of the "layer" */
		if(video && participant->ssrc[0] != 0) {
			uint32_t ssrc = ntohl(rtp->ssrc);
			if(ssrc == participant->ssrc[0])
				sc = 0;
			else if(ssrc == participant->ssrc[1])
				sc = 1;
			else if(ssrc == participant->ssrc[2])
				sc = 2;
		}
		/* Forward RTP to the appropriate port for the rtp_forwarders associated with this publisher, if there are any */
		janus_mutex_lock(&participant->rtp_forwarders_mutex);
		if(participant->srtp_contexts && g_hash_table_size(participant->srtp_contexts) > 0) {
			GHashTableIter iter;
			gpointer value;
			g_hash_table_iter_init(&iter, participant->srtp_contexts);
			while(g_hash_table_iter_next(&iter, NULL, &value)) {
				janus_videoroom_srtp_context *srtp_ctx = (janus_videoroom_srtp_context *)value;
				srtp_ctx->slen = 0;
			}
		}
		GHashTableIter iter;
		gpointer value;
		g_hash_table_iter_init(&iter, participant->rtp_forwarders);
		while(participant->udp_sock > 0 && g_hash_table_iter_next(&iter, NULL, &value)) {
			janus_videoroom_rtp_forwarder *rtp_forward = (janus_videoroom_rtp_forwarder *)value;
			if(rtp_forward->is_data || (video && !rtp_forward->is_video) || (!video && rtp_forward->is_video))
				continue;
			/* Backup the RTP header info, as we may rewrite part of it */
			uint32_t seq_number = ntohs(rtp->seq_number);
			uint32_t timestamp = ntohl(rtp->timestamp);
			int pt = rtp->type;
			uint32_t ssrc = ntohl(rtp->ssrc);
			/* First of all, check if we're simulcasting and if we need to forward or ignore this frame */
			if(video && !rtp_forward->simulcast && rtp_forward->substream != sc) {
				continue;
			} else if(video && rtp_forward->simulcast) {
				/* This is video and we're simulcasting, check if we need to forward this frame */
				if(!janus_rtp_simulcasting_context_process_rtp(&rtp_forward->sim_context,
						buf, len, participant->ssrc, participant->vcodec, &rtp_forward->context))
					continue;
				janus_rtp_header_update(rtp, &rtp_forward->context, TRUE, 4500);
				/* By default we use the main SSRC (it may be overwritten later) */
				rtp->ssrc = htonl(participant->ssrc[0]);
			}
			/* Check if payload type and/or SSRC need to be overwritten for this forwarder */
			if(rtp_forward->payload_type > 0)
				rtp->type = rtp_forward->payload_type;
			if(rtp_forward->ssrc > 0)
				rtp->ssrc = htonl(rtp_forward->ssrc);
			/* Check if this is an RTP or SRTP forwarder */
			if(!rtp_forward->is_srtp) {
				/* Plain RTP */
				if(sendto(participant->udp_sock, buf, len, 0, (struct sockaddr*)&rtp_forward->serv_addr, sizeof(rtp_forward->serv_addr)) < 0) {
					JANUS_LOG(LOG_HUGE, "Error forwarding RTP %s packet for %s... %s (len=%d)...\n",
						(video ? "video" : "audio"), participant->display, strerror(errno), len);
				}
			} else {
				/* SRTP: check if we already encrypted the packet before */
				if(rtp_forward->srtp_ctx->slen == 0) {
					memcpy(&rtp_forward->srtp_ctx->sbuf, buf, len);
					int protected = len;
					int res = srtp_protect(rtp_forward->srtp_ctx->ctx, &rtp_forward->srtp_ctx->sbuf, &protected);
					if(res != srtp_err_status_ok) {
						janus_rtp_header *header = (janus_rtp_header *)&rtp_forward->srtp_ctx->sbuf;
						guint32 timestamp = ntohl(header->timestamp);
						guint16 seq = ntohs(header->seq_number);
						JANUS_LOG(LOG_ERR, "Error encrypting %s packet for %s... %s (len=%d-->%d, ts=%"SCNu32", seq=%"SCNu16")...\n",
							(video ? "Video" : "Audio"), participant->display, janus_srtp_error_str(res), len, protected, timestamp, seq);
					} else {
						rtp_forward->srtp_ctx->slen = protected;
					}
				}
				if(rtp_forward->srtp_ctx->slen > 0 && sendto(participant->udp_sock, rtp_forward->srtp_ctx->sbuf, rtp_forward->srtp_ctx->slen, 0, (struct sockaddr*)&rtp_forward->serv_addr, sizeof(rtp_forward->serv_addr)) < 0) {
					JANUS_LOG(LOG_HUGE, "Error forwarding SRTP %s packet for %s... %s (len=%d)...\n",
						(video ? "video" : "audio"), participant->display, strerror(errno), rtp_forward->srtp_ctx->slen);
				}
			}
			/* Restore original values of payload type and SSRC before going on */
			rtp->type = pt;
			rtp->ssrc = htonl(ssrc);
			rtp->timestamp = htonl(timestamp);
			rtp->seq_number = htons(seq_number);
		}
		janus_mutex_unlock(&participant->rtp_forwarders_mutex);
		/* Set the payload type of the publisher */
		rtp->type = video ? participant->video_pt : participant->audio_pt;
		/* Save the frame if we're recording */
		if(!video || participant->ssrc[0] == 0) {
			janus_recorder_save_frame(video ? participant->vrc : participant->arc, buf, len);
		} else {
			/* We're simulcasting, save the best video quality */
			gboolean save = janus_rtp_simulcasting_context_process_rtp(&participant->rec_simctx,
				buf, len, participant->ssrc, participant->vcodec, &participant->rec_ctx);
			if(save) {
				uint32_t seq_number = ntohs(rtp->seq_number);
				uint32_t timestamp = ntohl(rtp->timestamp);
				uint32_t ssrc = ntohl(rtp->ssrc);
				janus_rtp_header_update(rtp, &participant->rec_ctx, TRUE, 4500);
				/* We use the main SSRC for the whole recording */
				rtp->ssrc = htonl(participant->ssrc[0]);
				janus_recorder_save_frame(participant->vrc, buf, len);
				/* Restore the header, as it will be needed by subscribers */
				rtp->ssrc = htonl(ssrc);
				rtp->timestamp = htonl(timestamp);
				rtp->seq_number = htons(seq_number);
			}
		}
		/* Done, relay it */
		janus_videoroom_rtp_relay_packet packet;
		packet.data = rtp;
		packet.length = len;
		packet.is_video = video;
		packet.svc = FALSE;
		if(video && videoroom->do_svc) {
			/* We're doing SVC: let's parse this packet to see which layers are there */
			int plen = 0;
			char *payload = janus_rtp_payload(buf, len, &plen);
			if(payload == NULL)
				return;
			uint8_t pbit = 0, dbit = 0, ubit = 0, bbit = 0, ebit = 0;
			int found = 0, spatial_layer = 0, temporal_layer = 0;
			if(janus_vp9_parse_svc(payload, plen, &found, &spatial_layer, &temporal_layer, &pbit, &dbit, &ubit, &bbit, &ebit) == 0) {
				if(found) {
					packet.svc = TRUE;
					packet.spatial_layer = spatial_layer;
					packet.temporal_layer = temporal_layer;
					packet.pbit = pbit;
					packet.dbit = dbit;
					packet.ubit = ubit;
					packet.bbit = bbit;
					packet.ebit = ebit;
				}
			}
		}
		packet.ssrc[0] = (sc != -1 ? participant->ssrc[0] : 0);
		packet.ssrc[1] = (sc != -1 ? participant->ssrc[1] : 0);
		packet.ssrc[2] = (sc != -1 ? participant->ssrc[2] : 0);
		/* Backup the actual timestamp and sequence number set by the publisher, in case switching is involved */
		packet.timestamp = ntohl(packet.data->timestamp);
		packet.seq_number = ntohs(packet.data->seq_number);
		/* Go: some viewers may decide to drop the packet, but that's up to them */
		janus_mutex_lock_nodebug(&participant->subscribers_mutex);
		g_slist_foreach(participant->subscribers, janus_videoroom_relay_rtp_packet, &packet);
		janus_mutex_unlock_nodebug(&participant->subscribers_mutex);

		/* Check if we need to send any REMB, FIR or PLI back to this publisher */
		if(video && participant->video_active) {
			/* Did we send a REMB already, or is it time to send one? */
			gboolean send_remb = FALSE;
			if(participant->remb_latest == 0 && participant->remb_startup > 0) {
				/* Still in the starting phase, send the ramp-up REMB feedback */
				send_remb = TRUE;
			} else if(participant->remb_latest > 0 && janus_get_monotonic_time()-participant->remb_latest >= 5*G_USEC_PER_SEC) {
				/* 5 seconds have passed since the last REMB, send a new one */
				send_remb = TRUE;
			}

			if(send_remb && participant->bitrate) {
				/* We send a few incremental REMB messages at startup */
				uint32_t bitrate = participant->bitrate;
				if(participant->remb_startup > 0) {
					bitrate = bitrate/participant->remb_startup;
					participant->remb_startup--;
				}
				JANUS_LOG(LOG_VERB, "Sending REMB (%s, %"SCNu32")\n", participant->display, bitrate);
				char rtcpbuf[24];
				janus_rtcp_remb((char *)(&rtcpbuf), 24, bitrate);
				gateway->relay_rtcp(handle, video, rtcpbuf, 24);
				if(participant->remb_startup == 0)
					participant->remb_latest = janus_get_monotonic_time();
			}
			/* Generate FIR/PLI too, if needed */
			if(video && participant->video_active && (videoroom->fir_freq > 0)) {
				/* We generate RTCP every tot seconds/frames */
				gint64 now = janus_get_monotonic_time();
				/* First check if this is a keyframe, though: if so, we reset the timer */
				int plen = 0;
				char *payload = janus_rtp_payload(buf, len, &plen);
				if(payload == NULL)
					return;
				if(participant->vcodec == JANUS_VIDEOCODEC_VP8) {
					if(janus_vp8_is_keyframe(payload, plen))
						participant->fir_latest = now;
				} else if(participant->vcodec == JANUS_VIDEOCODEC_VP9) {
					if(janus_vp9_is_keyframe(payload, plen))
						participant->fir_latest = now;
				} else if(participant->vcodec == JANUS_VIDEOCODEC_H264) {
					if(janus_h264_is_keyframe(payload, plen))
						participant->fir_latest = now;
				}
				if((now-participant->fir_latest) >= ((gint64)videoroom->fir_freq*G_USEC_PER_SEC)) {
					/* FIXME We send a FIR every tot seconds */
					janus_videoroom_reqfir(participant, "Regular keyframe request");
				}
			}
		}
	}
	janus_videoroom_publisher_dereference_nodebug(participant);
}

void janus_videoroom_incoming_rtcp(janus_plugin_session *handle, int video, char *buf, int len) {
	if(g_atomic_int_get(&stopping) || !g_atomic_int_get(&initialized))
		return;
	janus_videoroom_session *session = (janus_videoroom_session *)handle->plugin_handle;
	if(!session) {
		JANUS_LOG(LOG_ERR, "No session associated with this handle...\n");
		return;
	}
	if(g_atomic_int_get(&session->destroyed))
		return;
	if(session->participant_type == janus_videoroom_p_type_subscriber) {
		/* A subscriber sent some RTCP, check what it is and if we need to forward it to the publisher */
		janus_videoroom_subscriber *s = (janus_videoroom_subscriber *)session->participant;
		if(s == NULL || g_atomic_int_get(&s->destroyed))
			return;
		if(!s->video)
			return;	/* The only feedback we handle is video related anyway... */
		if(janus_rtcp_has_fir(buf, len)) {
			/* We got a FIR, forward it to the publisher */
			if(s->feed) {
				janus_videoroom_publisher *p = s->feed;
				if(p && p->session) {
					char rtcpbuf[20];
					janus_rtcp_fir((char *)&rtcpbuf, 20, &p->fir_seq);
					JANUS_LOG(LOG_VERB, "Got a FIR from a subscriber, forwarding it to %"SCNu64" (%s)\n", p->user_id, p->display ? p->display : "??");
					gateway->relay_rtcp(p->session->handle, 1, rtcpbuf, 20);
					/* Update the time of when we last sent a keyframe request */
					p->fir_latest = janus_get_monotonic_time();
				}
			}
		}
		if(janus_rtcp_has_pli(buf, len)) {
			/* We got a PLI, forward it to the publisher */
			if(s->feed) {
				janus_videoroom_publisher *p = s->feed;
				if(p && p->session) {
					char rtcpbuf[12];
					janus_rtcp_pli((char *)&rtcpbuf, 12);
					JANUS_LOG(LOG_VERB, "Got a PLI from a subscriber, forwarding it to %"SCNu64" (%s)\n", p->user_id, p->display ? p->display : "??");
					gateway->relay_rtcp(p->session->handle, 1, rtcpbuf, 12);
					/* Update the time of when we last sent a keyframe request */
					p->fir_latest = janus_get_monotonic_time();
				}
			}
		}
		uint32_t bitrate = janus_rtcp_get_remb(buf, len);
		if(bitrate > 0) {
			/* FIXME We got a REMB from this subscriber, should we do something about it? */
		}
	}
}

void janus_videoroom_incoming_data(janus_plugin_session *handle, char *buf, int len) {
	if(handle == NULL || g_atomic_int_get(&handle->stopped) || g_atomic_int_get(&stopping) || !g_atomic_int_get(&initialized) || !gateway)
		return;
	if(buf == NULL || len <= 0)
		return;
	janus_videoroom_session *session = (janus_videoroom_session *)handle->plugin_handle;
	if(!session || g_atomic_int_get(&session->destroyed) || session->participant_type != janus_videoroom_p_type_publisher)
		return;
	janus_videoroom_publisher *participant = janus_videoroom_session_get_publisher_nodebug(session);
	if(participant == NULL)
		return;
	if(g_atomic_int_get(&participant->destroyed) || !participant->data_active || participant->kicked) {
		janus_videoroom_publisher_dereference_nodebug(participant);
		return;
	}
	/* Any forwarder involved? */
	janus_mutex_lock(&participant->rtp_forwarders_mutex);
	/* Forward RTP to the appropriate port for the rtp_forwarders associated with this publisher, if there are any */
	GHashTableIter iter;
	gpointer value;
	g_hash_table_iter_init(&iter, participant->rtp_forwarders);
	while(participant->udp_sock > 0 && g_hash_table_iter_next(&iter, NULL, &value)) {
		janus_videoroom_rtp_forwarder* rtp_forward = (janus_videoroom_rtp_forwarder*)value;
		if(rtp_forward->is_data) {
			if(sendto(participant->udp_sock, buf, len, 0, (struct sockaddr*)&rtp_forward->serv_addr, sizeof(rtp_forward->serv_addr)) < 0) {
				JANUS_LOG(LOG_HUGE, "Error forwarding data packet for %s... %s (len=%d)...\n",
					participant->display, strerror(errno), len);
			}
		}
	}
	janus_mutex_unlock(&participant->rtp_forwarders_mutex);
	/* Get a string out of the data */
	char *text = g_malloc(len+1);
	memcpy(text, buf, len);
	*(text+len) = '\0';
	JANUS_LOG(LOG_VERB, "Got a DataChannel message (%zu bytes) to forward: %s\n", strlen(text), text);
	/* Save the message if we're recording */
	janus_recorder_save_frame(participant->drc, text, strlen(text));
	/* Relay to all subscribers */
	janus_mutex_lock_nodebug(&participant->subscribers_mutex);
	g_slist_foreach(participant->subscribers, janus_videoroom_relay_data_packet, text);
	janus_mutex_unlock_nodebug(&participant->subscribers_mutex);
	g_free(text);
	janus_videoroom_publisher_dereference_nodebug(participant);
}

void janus_videoroom_slow_link(janus_plugin_session *handle, int uplink, int video) {
	/* The core is informing us that our peer got too many NACKs, are we pushing media too hard? */
	if(handle == NULL || g_atomic_int_get(&handle->stopped) || g_atomic_int_get(&stopping) || !g_atomic_int_get(&initialized) || !gateway)
		return;
	janus_mutex_lock(&sessions_mutex);
	janus_videoroom_session *session = janus_videoroom_lookup_session(handle);
	if(!session || g_atomic_int_get(&session->destroyed) || !session->participant) {
		janus_mutex_unlock(&sessions_mutex);
		return;
	}
	janus_refcount_increase(&session->ref);
	janus_mutex_unlock(&sessions_mutex);
	/* Check if it's an uplink (publisher) or downlink (viewer) issue */
	if(session->participant_type == janus_videoroom_p_type_publisher) {
		if(!uplink) {
			janus_videoroom_publisher *publisher = janus_videoroom_session_get_publisher(session);
			if(publisher == NULL || g_atomic_int_get(&publisher->destroyed)) {
				janus_refcount_decrease(&session->ref);
				janus_refcount_decrease(&publisher->ref);
				return;
			}
			/* Send an event on the handle to notify the application: it's
			 * up to the application to then choose a policy and enforce it */
			json_t *event = json_object();
			json_object_set_new(event, "videoroom", json_string("slow_link"));
			/* Also add info on what the current bitrate cap is */
			uint32_t bitrate = publisher->bitrate;
			json_object_set_new(event, "current-bitrate", json_integer(bitrate));
			gateway->push_event(session->handle, &janus_videoroom_plugin, NULL, event, NULL);
			json_decref(event);
			janus_refcount_decrease(&publisher->ref);
		} else {
			JANUS_LOG(LOG_WARN, "Got a slow uplink on a VideoRoom publisher? Weird, because it doesn't receive media...\n");
		}
	} else if(session->participant_type == janus_videoroom_p_type_subscriber) {
		if(uplink) {
			janus_videoroom_subscriber *viewer = (janus_videoroom_subscriber *)session->participant;
			if(viewer == NULL || g_atomic_int_get(&viewer->destroyed)) {
				janus_refcount_decrease(&session->ref);
				return;
			}
			/* Send an event on the handle to notify the application: it's
			 * up to the application to then choose a policy and enforce it */
			json_t *event = json_object();
			json_object_set_new(event, "videoroom", json_string("slow_link"));
			gateway->push_event(session->handle, &janus_videoroom_plugin, NULL, event, NULL);
			json_decref(event);
		} else {
			JANUS_LOG(LOG_WARN, "Got a slow downlink on a VideoRoom viewer? Weird, because it doesn't send media...\n");
		}
	}
	janus_refcount_decrease(&session->ref);
}

static void janus_videoroom_recorder_create(janus_videoroom_publisher *participant, gboolean audio, gboolean video, gboolean data) {
	char filename[255];
	janus_recorder *rc = NULL;
	gint64 now = janus_get_real_time();
	if(audio && participant->arc == NULL) {
		memset(filename, 0, 255);
		if(participant->recording_base) {
			/* Use the filename and path we have been provided */
			g_snprintf(filename, 255, "%s-audio", participant->recording_base);
			rc = janus_recorder_create(participant->room->rec_dir,
				janus_audiocodec_name(participant->acodec), filename);
			if(rc == NULL) {
				JANUS_LOG(LOG_ERR, "Couldn't open an audio recording file for this publisher!\n");
			}
		} else {
			/* Build a filename */
			g_snprintf(filename, 255, "videoroom-%"SCNu64"-user-%"SCNu64"-%"SCNi64"-audio",
				participant->room_id, participant->user_id, now);
			rc = janus_recorder_create(participant->room->rec_dir,
				janus_audiocodec_name(participant->acodec), filename);
			if(rc == NULL) {
				JANUS_LOG(LOG_ERR, "Couldn't open an audio recording file for this publisher!\n");
			}
		}
		if(participant->room->perc)
			janus_recorder_enable_perc(rc);
		participant->arc = rc;
	}
	if(video && participant->vrc == NULL) {
		janus_rtp_switching_context_reset(&participant->rec_ctx);
		janus_rtp_simulcasting_context_reset(&participant->rec_simctx);
		participant->rec_simctx.substream_target = 2;
		participant->rec_simctx.templayer_target = 2;
		memset(filename, 0, 255);
		if(participant->recording_base) {
			/* Use the filename and path we have been provided */
			g_snprintf(filename, 255, "%s-video", participant->recording_base);
			rc = janus_recorder_create(participant->room->rec_dir,
				janus_videocodec_name(participant->vcodec), filename);
			if(rc == NULL) {
				JANUS_LOG(LOG_ERR, "Couldn't open an video recording file for this publisher!\n");
			}
		} else {
			/* Build a filename */
			g_snprintf(filename, 255, "videoroom-%"SCNu64"-user-%"SCNu64"-%"SCNi64"-video",
				participant->room_id, participant->user_id, now);
			rc = janus_recorder_create(participant->room->rec_dir,
				janus_videocodec_name(participant->vcodec), filename);
			if(rc == NULL) {
				JANUS_LOG(LOG_ERR, "Couldn't open an video recording file for this publisher!\n");
			}
		}
		if(participant->room->perc)
			janus_recorder_enable_perc(rc);
		participant->vrc = rc;
	}
	if(data && participant->drc == NULL) {
		memset(filename, 0, 255);
		if(participant->recording_base) {
			/* Use the filename and path we have been provided */
			g_snprintf(filename, 255, "%s-data", participant->recording_base);
			rc = janus_recorder_create(participant->room->rec_dir,
				"text", filename);
			if(rc == NULL) {
				JANUS_LOG(LOG_ERR, "Couldn't open an data recording file for this publisher!\n");
			}
		} else {
			/* Build a filename */
			g_snprintf(filename, 255, "videoroom-%"SCNu64"-user-%"SCNu64"-%"SCNi64"-data",
				participant->room_id, participant->user_id, now);
			rc = janus_recorder_create(participant->room->rec_dir,
				"text", filename);
			if(rc == NULL) {
				JANUS_LOG(LOG_ERR, "Couldn't open an data recording file for this publisher!\n");
			}
		}
		/* Note: PERC doesn't apply to datachannels as of now */
		participant->drc = rc;
	}
}

static void janus_videoroom_recorder_close(janus_videoroom_publisher *participant) {
	if(participant->arc) {
		janus_recorder *rc = participant->arc;
		participant->arc = NULL;
		janus_recorder_close(rc);
		JANUS_LOG(LOG_INFO, "Closed audio recording %s\n", rc->filename ? rc->filename : "??");
		janus_recorder_destroy(rc);
	}
	if(participant->vrc) {
		janus_recorder *rc = participant->vrc;
		participant->vrc = NULL;
		janus_recorder_close(rc);
		JANUS_LOG(LOG_INFO, "Closed video recording %s\n", rc->filename ? rc->filename : "??");
		janus_recorder_destroy(rc);
	}
	if(participant->drc) {
		janus_recorder *rc = participant->drc;
		participant->drc = NULL;
		janus_recorder_close(rc);
		JANUS_LOG(LOG_INFO, "Closed data recording %s\n", rc->filename ? rc->filename : "??");
		janus_recorder_destroy(rc);
	}
}

void janus_videoroom_hangup_media(janus_plugin_session *handle) {
	JANUS_LOG(LOG_INFO, "[%s-%p] No WebRTC media anymore; %p %p\n", JANUS_VIDEOROOM_PACKAGE, handle, handle->gateway_handle, handle->plugin_handle);
	janus_mutex_lock(&sessions_mutex);
	janus_videoroom_hangup_media_internal(handle);
	janus_mutex_unlock(&sessions_mutex);
}

static void janus_videoroom_hangup_subscriber(janus_videoroom_subscriber * s) {
	/* Already hung up */
	if (!s->feed) {
		return;
	}
	/* Check if the owner needs to be cleaned up */
	if(s->pvt_id > 0 && s->room != NULL) {
		janus_mutex_lock(&s->room->mutex);
		janus_videoroom_publisher *owner = g_hash_table_lookup(s->room->private_ids, GUINT_TO_POINTER(s->pvt_id));
		if(owner != NULL) {
			janus_mutex_lock(&owner->subscribers_mutex);
			/* Note: we should refcount these subscription-publisher mappings as well */
			owner->subscriptions = g_slist_remove(owner->subscriptions, s);
			janus_mutex_unlock(&owner->subscribers_mutex);
		}
		janus_mutex_unlock(&s->room->mutex);
	}
	/* TODO: are we sure this is okay as other handlers use feed directly without synchronization */
	if(s->feed)
		g_clear_pointer(&s->feed, janus_videoroom_publisher_dereference_by_subscriber);
	if(s->room)
		g_clear_pointer(&s->room, janus_videoroom_room_dereference);
	if(s->session && s->close_pc)
		gateway->close_pc(s->session->handle);
	/* Done with the subscriber and free its reference */
	janus_refcount_decrease(&s->ref);
}

static void janus_videoroom_hangup_media_internal(janus_plugin_session *handle) {
	if(g_atomic_int_get(&stopping) || !g_atomic_int_get(&initialized))
		return;
	janus_videoroom_session *session = janus_videoroom_lookup_session(handle);
	if(!session) {
		JANUS_LOG(LOG_ERR, "No session associated with this handle...\n");
		return;
	}
	session->started = FALSE;
	if(g_atomic_int_get(&session->destroyed))
		return;
	if(!g_atomic_int_compare_and_exchange(&session->hangingup, 0, 1))
		return;
	/* Send an event to the browser and tell the PeerConnection is over */
	if(session->participant_type == janus_videoroom_p_type_publisher) {
		/* This publisher just 'unpublished' */
		janus_videoroom_publisher *participant = janus_videoroom_session_get_publisher(session);
		/* Get rid of the recorders, if available */
		janus_mutex_lock(&participant->rec_mutex);
		g_free(participant->recording_base);
		participant->recording_base = NULL;
		janus_videoroom_recorder_close(participant);
		janus_mutex_unlock(&participant->rec_mutex);
		/* Use subscribers_mutex to protect fields used in janus_videoroom_incoming_rtp */
		janus_mutex_lock(&participant->subscribers_mutex);
		g_free(participant->sdp);
		participant->sdp = NULL;
		participant->firefox = FALSE;
		participant->audio_active = FALSE;
		participant->video_active = FALSE;
		participant->data_active = FALSE;
		participant->audio_active_packets = 0;
		participant->audio_dBov_sum = 0;
		participant->audio_dBov_level = 0;
		participant->talking = FALSE;
		participant->remb_startup = 4;
		participant->remb_latest = 0;
		participant->fir_latest = 0;
		participant->fir_seq = 0;
		GSList *subscribers = participant->subscribers;
		participant->subscribers = NULL;
		janus_mutex_unlock(&participant->subscribers_mutex);
		/* Hangup all subscribers */
		while(subscribers) {
			janus_videoroom_subscriber *s = (janus_videoroom_subscriber *)subscribers->data;
			subscribers = g_slist_remove(subscribers, s);
			if(s) {
				janus_videoroom_hangup_subscriber(s);
			}
		}
		janus_videoroom_leave_or_unpublish(participant, FALSE, FALSE);
		janus_refcount_decrease(&participant->ref);
	} else if(session->participant_type == janus_videoroom_p_type_subscriber) {
		/* Get rid of subscriber */
		janus_videoroom_subscriber *subscriber = (janus_videoroom_subscriber *)session->participant;
		if(subscriber) {
			subscriber->paused = TRUE;
			janus_videoroom_publisher *publisher = subscriber->feed;
			/* It is safe to use feed as the only other place sets feed to NULL
			   is in this function and accessing to this function is synchronized
			   by sessions_mutex */
			if(publisher != NULL) {
				/* Also notify event handlers */
				if(notify_events && gateway->events_is_enabled()) {
					json_t *info = json_object();
					json_object_set_new(info, "event", json_string("unsubscribed"));
					json_object_set_new(info, "room", json_integer(publisher->room_id));
					json_object_set_new(info, "feed", json_integer(publisher->user_id));
					gateway->notify_event(&janus_videoroom_plugin, session->handle, info);
				}
				janus_mutex_lock(&publisher->subscribers_mutex);
				publisher->subscribers = g_slist_remove(publisher->subscribers, subscriber);
				janus_mutex_unlock(&publisher->subscribers_mutex);
				janus_videoroom_hangup_subscriber(subscriber);
			}
		}
		/* TODO Should we close the handle as well? */
	}
	g_atomic_int_set(&session->hangingup, 0);
}

/* Thread to handle incoming messages */
static void *janus_videoroom_handler(void *data) {
	JANUS_LOG(LOG_VERB, "Joining VideoRoom handler thread\n");
	janus_videoroom_message *msg = NULL;
	int error_code = 0;
	char error_cause[512];
	json_t *root = NULL;
	while(g_atomic_int_get(&initialized) && !g_atomic_int_get(&stopping)) {
		msg = g_async_queue_pop(messages);
		if(msg == &exit_message)
			break;
		if(msg->handle == NULL) {
			janus_videoroom_message_free(msg);
			continue;
		}
		janus_videoroom *videoroom = NULL;
		janus_videoroom_publisher *participant = NULL;
		janus_mutex_lock(&sessions_mutex);
		janus_videoroom_session *session = janus_videoroom_lookup_session(msg->handle);
		if(!session) {
			janus_mutex_unlock(&sessions_mutex);
			JANUS_LOG(LOG_ERR, "No session associated with this handle...\n");
			janus_videoroom_message_free(msg);
			continue;
		}
		if(g_atomic_int_get(&session->destroyed)) {
			janus_mutex_unlock(&sessions_mutex);
			janus_videoroom_message_free(msg);
			continue;
		}
		janus_mutex_unlock(&sessions_mutex);
		/* Handle request */
		error_code = 0;
		root = NULL;
		if(msg->message == NULL) {
			JANUS_LOG(LOG_ERR, "No message??\n");
			error_code = JANUS_VIDEOROOM_ERROR_NO_MESSAGE;
			g_snprintf(error_cause, 512, "%s", "No message??");
			goto error;
		}
		root = msg->message;
		/* Get the request first */
		JANUS_VALIDATE_JSON_OBJECT(root, request_parameters,
			error_code, error_cause, TRUE,
			JANUS_VIDEOROOM_ERROR_MISSING_ELEMENT, JANUS_VIDEOROOM_ERROR_INVALID_ELEMENT);
		if(error_code != 0)
			goto error;
		json_t *request = json_object_get(root, "request");
		const char *request_text = json_string_value(request);
		json_t *event = NULL;
		gboolean sdp_update = FALSE;
		if(json_object_get(msg->jsep, "update") != NULL)
			sdp_update = json_is_true(json_object_get(msg->jsep, "update"));
		/* 'create' and 'destroy' are handled synchronously: what kind of participant is this session referring to? */
		if(session->participant_type == janus_videoroom_p_type_none) {
			JANUS_LOG(LOG_VERB, "Configuring new participant\n");
			/* Not configured yet, we need to do this now */
			if(strcasecmp(request_text, "join") && strcasecmp(request_text, "joinandconfigure")) {
				JANUS_LOG(LOG_ERR, "Invalid request on unconfigured participant\n");
				error_code = JANUS_VIDEOROOM_ERROR_JOIN_FIRST;
				g_snprintf(error_cause, 512, "Invalid request on unconfigured participant");
				goto error;
			}
			JANUS_VALIDATE_JSON_OBJECT(root, join_parameters,
				error_code, error_cause, TRUE,
				JANUS_VIDEOROOM_ERROR_MISSING_ELEMENT, JANUS_VIDEOROOM_ERROR_INVALID_ELEMENT);
			if(error_code != 0)
				goto error;
			janus_mutex_lock(&rooms_mutex);
			error_code = janus_videoroom_access_room(root, FALSE, TRUE, &videoroom, error_cause, sizeof(error_cause));
			if(error_code != 0) {
				janus_mutex_unlock(&rooms_mutex);
				goto error;
			}
			janus_refcount_increase(&videoroom->ref);
			janus_mutex_lock(&videoroom->mutex);
			janus_mutex_unlock(&rooms_mutex);
			json_t *ptype = json_object_get(root, "ptype");
			const char *ptype_text = json_string_value(ptype);
			if(!strcasecmp(ptype_text, "publisher")) {
				JANUS_LOG(LOG_VERB, "Configuring new publisher\n");
				JANUS_VALIDATE_JSON_OBJECT(root, publisher_parameters,
					error_code, error_cause, TRUE,
					JANUS_VIDEOROOM_ERROR_MISSING_ELEMENT, JANUS_VIDEOROOM_ERROR_INVALID_ELEMENT);
				if(error_code != 0) {
					janus_mutex_unlock(&videoroom->mutex);
					janus_refcount_decrease(&videoroom->ref);
					goto error;
				}
				/* A token might be required to join */
				if(videoroom->check_allowed) {
					json_t *token = json_object_get(root, "token");
					const char *token_text = token ? json_string_value(token) : NULL;
					if(token_text == NULL || g_hash_table_lookup(videoroom->allowed, token_text) == NULL) {
						janus_mutex_unlock(&videoroom->mutex);
						janus_refcount_decrease(&videoroom->ref);
						JANUS_LOG(LOG_ERR, "Unauthorized (not in the allowed list)\n");
						error_code = JANUS_VIDEOROOM_ERROR_UNAUTHORIZED;
						g_snprintf(error_cause, 512, "Unauthorized (not in the allowed list)");
						goto error;
					}
				}
				json_t *display = json_object_get(root, "display");
				const char *display_text = display ? json_string_value(display) : NULL;
				guint64 user_id = 0;
				json_t *id = json_object_get(root, "id");
				if(id) {
					user_id = json_integer_value(id);
					if(g_hash_table_lookup(videoroom->participants, &user_id) != NULL) {
						janus_mutex_unlock(&videoroom->mutex);
						janus_refcount_decrease(&videoroom->ref);
						/* User ID already taken */
						JANUS_LOG(LOG_ERR, "User ID %"SCNu64" already exists\n", user_id);
						error_code = JANUS_VIDEOROOM_ERROR_ID_EXISTS;
						g_snprintf(error_cause, 512, "User ID %"SCNu64" already exists", user_id);
						goto error;
					}
				}
				if(user_id == 0) {
					/* Generate a random ID */
					while(user_id == 0) {
						user_id = janus_random_uint64();
						if(g_hash_table_lookup(videoroom->participants, &user_id) != NULL) {
							/* User ID already taken, try another one */
							user_id = 0;
						}
					}
				}
				JANUS_LOG(LOG_VERB, "  -- Publisher ID: %"SCNu64"\n", user_id);
				/* Process the request */
				json_t *audio = NULL, *video = NULL, *data = NULL,
					*bitrate = NULL, *record = NULL, *recfile = NULL;
				if(!strcasecmp(request_text, "joinandconfigure")) {
					/* Also configure (or publish a new feed) audio/video/bitrate for this new publisher */
					/* join_parameters were validated earlier. */
					audio = json_object_get(root, "audio");
					video = json_object_get(root, "video");
					data = json_object_get(root, "data");
					bitrate = json_object_get(root, "bitrate");
					record = json_object_get(root, "record");
					recfile = json_object_get(root, "filename");
				}
				janus_videoroom_publisher *publisher = g_malloc0(sizeof(janus_videoroom_publisher));
				publisher->session = session;
				publisher->room_id = videoroom->room_id;
				publisher->room = videoroom;
				videoroom = NULL;
				publisher->user_id = user_id;
				publisher->display = display_text ? g_strdup(display_text) : NULL;
				publisher->sdp = NULL;		/* We'll deal with this later */
				publisher->audio = FALSE;	/* We'll deal with this later */
				publisher->video = FALSE;	/* We'll deal with this later */
				publisher->data = FALSE;	/* We'll deal with this later */
				publisher->acodec = JANUS_AUDIOCODEC_NONE;	/* We'll deal with this later */
				publisher->vcodec = JANUS_VIDEOCODEC_NONE;	/* We'll deal with this later */
				publisher->audio_active = FALSE;
				publisher->video_active = FALSE;
				publisher->data_active = FALSE;
				publisher->recording_active = FALSE;
				publisher->recording_base = NULL;
				publisher->arc = NULL;
				publisher->vrc = NULL;
				publisher->drc = NULL;
				janus_mutex_init(&publisher->rec_mutex);
				publisher->firefox = FALSE;
				publisher->bitrate = publisher->room->bitrate;
				publisher->subscribers = NULL;
				publisher->subscriptions = NULL;
				janus_mutex_init(&publisher->subscribers_mutex);
				publisher->audio_pt = -1;	/* We'll deal with this later */
				publisher->video_pt = -1;	/* We'll deal with this later */
				publisher->audio_level_extmap_id = 0;
				publisher->video_orient_extmap_id = 0;
				publisher->playout_delay_extmap_id = 0;
				publisher->transport_wide_cc_extmap_id = 0;
				publisher->remb_startup = 4;
				publisher->remb_latest = 0;
				publisher->fir_latest = 0;
				publisher->fir_seq = 0;
				janus_mutex_init(&publisher->rtp_forwarders_mutex);
				publisher->rtp_forwarders = g_hash_table_new_full(NULL, NULL, NULL, (GDestroyNotify)janus_videoroom_rtp_forwarder_destroy);
				publisher->srtp_contexts = g_hash_table_new_full(g_str_hash, g_str_equal, NULL, (GDestroyNotify)janus_videoroom_srtp_context_free);
				publisher->udp_sock = -1;
				/* Finally, generate a private ID: this is only needed in case the participant
				 * wants to allow the plugin to know which subscriptions belong to them */
				publisher->pvt_id = 0;
				while(publisher->pvt_id == 0) {
					publisher->pvt_id = janus_random_uint32();
					if(g_hash_table_lookup(publisher->room->private_ids, GUINT_TO_POINTER(publisher->pvt_id)) != NULL) {
						/* Private ID already taken, try another one */
						publisher->pvt_id = 0;
					}
					g_hash_table_insert(publisher->room->private_ids, GUINT_TO_POINTER(publisher->pvt_id), publisher);
				}
				g_atomic_int_set(&publisher->destroyed, 0);
				janus_refcount_init(&publisher->ref, janus_videoroom_publisher_free);
				/* In case we also wanted to configure */
				if(audio) {
					publisher->audio_active = json_is_true(audio);
					JANUS_LOG(LOG_VERB, "Setting audio property: %s (room %"SCNu64", user %"SCNu64")\n", publisher->audio_active ? "true" : "false", publisher->room_id, publisher->user_id);
				}
				if(video) {
					publisher->video_active = json_is_true(video);
					JANUS_LOG(LOG_VERB, "Setting video property: %s (room %"SCNu64", user %"SCNu64")\n", publisher->video_active ? "true" : "false", publisher->room_id, publisher->user_id);
				}
				if(data) {
					publisher->data_active = json_is_true(data);
					JANUS_LOG(LOG_VERB, "Setting data property: %s (room %"SCNu64", user %"SCNu64")\n", publisher->data_active ? "true" : "false", publisher->room_id, publisher->user_id);
				}
				if(bitrate) {
					publisher->bitrate = json_integer_value(bitrate);
					JANUS_LOG(LOG_VERB, "Setting video bitrate: %"SCNu32" (room %"SCNu64", user %"SCNu64")\n", publisher->bitrate, publisher->room_id, publisher->user_id);
				}
				if(record) {
					publisher->recording_active = json_is_true(record);
					JANUS_LOG(LOG_VERB, "Setting record property: %s (room %"SCNu64", user %"SCNu64")\n", publisher->recording_active ? "true" : "false", publisher->room_id, publisher->user_id);
				}
				if(recfile) {
					publisher->recording_base = g_strdup(json_string_value(recfile));
					JANUS_LOG(LOG_VERB, "Setting recording basename: %s (room %"SCNu64", user %"SCNu64")\n", publisher->recording_base, publisher->room_id, publisher->user_id);
				}
				/* Done */
				janus_mutex_lock(&session->mutex);
				session->participant_type = janus_videoroom_p_type_publisher;
				session->participant = publisher;
				janus_mutex_unlock(&session->mutex);
				/* Return a list of all available publishers (those with an SDP available, that is) */
				json_t *list = json_array();
				GHashTableIter iter;
				gpointer value;
				janus_refcount_increase(&publisher->ref);
				g_hash_table_insert(publisher->room->participants, janus_uint64_dup(publisher->user_id), publisher);
				g_hash_table_iter_init(&iter, publisher->room->participants);
				while (!g_atomic_int_get(&publisher->room->destroyed) && g_hash_table_iter_next(&iter, NULL, &value)) {
					janus_videoroom_publisher *p = value;
					if(p == publisher || !p->sdp || !p->session->started) {
						continue;
					}
					json_t *pl = json_object();
					json_object_set_new(pl, "id", json_integer(p->user_id));
					if(p->display)
						json_object_set_new(pl, "display", json_string(p->display));
					if(p->audio)
						json_object_set_new(pl, "audio_codec", json_string(janus_audiocodec_name(p->acodec)));
					if(p->video)
						json_object_set_new(pl, "video_codec", json_string(janus_videocodec_name(p->vcodec)));
					if(p->audio_level_extmap_id > 0)
						json_object_set_new(pl, "talking", p->talking ? json_true() : json_false());
					json_array_append_new(list, pl);
				}
				event = json_object();
				json_object_set_new(event, "videoroom", json_string("joined"));
				json_object_set_new(event, "room", json_integer(publisher->room->room_id));
				json_object_set_new(event, "description", json_string(publisher->room->room_name));
				json_object_set_new(event, "id", json_integer(user_id));
				json_object_set_new(event, "private_id", json_integer(publisher->pvt_id));
				json_object_set_new(event, "publishers", list);
				/* See if we need to notify about a new participant joined the room (by default, we don't). */
				janus_videoroom_participant_joining(publisher);

				/* Also notify event handlers */
				if(notify_events && gateway->events_is_enabled()) {
					json_t *info = json_object();
					json_object_set_new(info, "event", json_string("joined"));
					json_object_set_new(info, "room", json_integer(publisher->room->room_id));
					json_object_set_new(info, "id", json_integer(user_id));
					json_object_set_new(info, "private_id", json_integer(publisher->pvt_id));
					if(display_text != NULL)
						json_object_set_new(info, "display", json_string(display_text));
					gateway->notify_event(&janus_videoroom_plugin, session->handle, info);
				}
				janus_mutex_unlock(&publisher->room->mutex);
			} else if(!strcasecmp(ptype_text, "subscriber") || !strcasecmp(ptype_text, "listener")) {
				JANUS_LOG(LOG_VERB, "Configuring new subscriber\n");
				gboolean legacy = !strcasecmp(ptype_text, "listener");
				if(legacy) {
					JANUS_LOG(LOG_WARN, "Subscriber is using the legacy 'listener' ptype\n");
				}
				/* This is a new subscriber */
				JANUS_VALIDATE_JSON_OBJECT(root, subscriber_parameters,
					error_code, error_cause, TRUE,
					JANUS_VIDEOROOM_ERROR_MISSING_ELEMENT, JANUS_VIDEOROOM_ERROR_INVALID_ELEMENT);
				if(error_code != 0) {
					janus_mutex_unlock(&videoroom->mutex);
					goto error;
				}
				json_t *feed = json_object_get(root, "feed");
				guint64 feed_id = json_integer_value(feed);
				json_t *pvt = json_object_get(root, "private_id");
				guint64 pvt_id = json_integer_value(pvt);
				json_t *cpc = json_object_get(root, "close_pc");
				gboolean close_pc  = cpc ? json_is_true(cpc) : TRUE;
				json_t *audio = json_object_get(root, "audio");
				json_t *video = json_object_get(root, "video");
				json_t *data = json_object_get(root, "data");
				json_t *offer_audio = json_object_get(root, "offer_audio");
				json_t *offer_video = json_object_get(root, "offer_video");
				json_t *offer_data = json_object_get(root, "offer_data");
				janus_videoroom_publisher *owner = NULL;
				janus_videoroom_publisher *publisher = g_hash_table_lookup(videoroom->participants, &feed_id);
				if(publisher == NULL || g_atomic_int_get(&publisher->destroyed) || publisher->sdp == NULL) {
					JANUS_LOG(LOG_ERR, "No such feed (%"SCNu64")\n", feed_id);
					error_code = JANUS_VIDEOROOM_ERROR_NO_SUCH_FEED;
					g_snprintf(error_cause, 512, "No such feed (%"SCNu64")", feed_id);
					janus_mutex_unlock(&videoroom->mutex);
					goto error;
				} else {
					/* Increase the refcount before unlocking so that nobody can remove and free the publisher in the meantime. */
					janus_refcount_increase(&publisher->ref);
					janus_refcount_increase(&publisher->session->ref);
					/* First of all, let's check if this room requires valid private_id values */
					if(videoroom->require_pvtid) {
						/* It does, let's make sure this subscription complies */
						owner = g_hash_table_lookup(videoroom->private_ids, GUINT_TO_POINTER(pvt_id));
						if(pvt_id == 0 || owner == NULL) {
							JANUS_LOG(LOG_ERR, "Unauthorized (this room requires a valid private_id)\n");
							error_code = JANUS_VIDEOROOM_ERROR_UNAUTHORIZED;
							g_snprintf(error_cause, 512, "Unauthorized (this room requires a valid private_id)");
							janus_mutex_unlock(&videoroom->mutex);
							goto error;
						}
						janus_refcount_increase(&owner->ref);
						janus_refcount_increase(&owner->session->ref);
					}
					janus_mutex_unlock(&videoroom->mutex);
					janus_videoroom_subscriber *subscriber = g_malloc0(sizeof(janus_videoroom_subscriber));
					subscriber->session = session;
					subscriber->room_id = videoroom->room_id;
					subscriber->room = videoroom;
					videoroom = NULL;
					subscriber->feed = publisher;
					subscriber->pvt_id = pvt_id;
					subscriber->close_pc = close_pc;
					/* Initialize the subscriber context */
					janus_rtp_switching_context_reset(&subscriber->context);
					subscriber->audio_offered = offer_audio ? json_is_true(offer_audio) : TRUE;	/* True by default */
					subscriber->video_offered = offer_video ? json_is_true(offer_video) : TRUE;	/* True by default */
					subscriber->data_offered = offer_data ? json_is_true(offer_data) : TRUE;	/* True by default */
					if((!publisher->audio || !subscriber->audio_offered) &&
							(!publisher->video || !subscriber->video_offered) &&
							(!publisher->data || !subscriber->data_offered)) {
						g_free(subscriber);
						if (owner) {
							janus_refcount_decrease(&owner->session->ref);
							janus_refcount_decrease(&owner->ref);
						}
						janus_refcount_decrease(&publisher->session->ref);
						janus_refcount_decrease(&publisher->ref);
						JANUS_LOG(LOG_ERR, "Can't offer an SDP with no audio, video or data\n");
						error_code = JANUS_VIDEOROOM_ERROR_INVALID_SDP;
						g_snprintf(error_cause, 512, "Can't offer an SDP with no audio, video or data");
						goto error;
					}
					subscriber->audio = audio ? json_is_true(audio) : TRUE;	/* True by default */
					if(!publisher->audio || !subscriber->audio_offered)
						subscriber->audio = FALSE;	/* ... unless the publisher isn't sending any audio or we're skipping it */
					subscriber->video = video ? json_is_true(video) : TRUE;	/* True by default */
					if(!publisher->video || !subscriber->video_offered)
						subscriber->video = FALSE;	/* ... unless the publisher isn't sending any video or we're skipping it */
					subscriber->data = data ? json_is_true(data) : TRUE;	/* True by default */
					if(!publisher->data || !subscriber->data_offered)
						subscriber->data = FALSE;	/* ... unless the publisher isn't sending any data or we're skipping it */
					subscriber->paused = TRUE;	/* We need an explicit start from the subscriber */
					g_atomic_int_set(&subscriber->destroyed, 0);
					janus_refcount_init(&subscriber->ref, janus_videoroom_subscriber_free);
					janus_refcount_increase(&subscriber->ref);	/* The publisher references the new subscriber too */
					janus_rtp_simulcasting_context_reset(&subscriber->sim_context);
					subscriber->sim_context.substream_target = 2;
					subscriber->sim_context.templayer_target = 2;
					janus_vp8_simulcast_context_reset(&subscriber->vp8_context);
					if(subscriber->room->do_svc) {
						/* This subscriber belongs to a room where VP9 SVC has been enabled,
						 * let's assume we're interested in all layers for the time being */
						subscriber->spatial_layer = -1;
						subscriber->target_spatial_layer = 1;		/* FIXME Chrome sends 0 and 1 */
						subscriber->temporal_layer = -1;
						subscriber->target_temporal_layer = 2;	/* FIXME Chrome sends 0, 1 and 2 */
					}
					session->participant = subscriber;
					janus_mutex_lock(&publisher->subscribers_mutex);
					publisher->subscribers = g_slist_append(publisher->subscribers, subscriber);
					janus_mutex_unlock(&publisher->subscribers_mutex);
					if(owner != NULL) {
						/* Note: we should refcount these subscription-publisher mappings as well */
						janus_mutex_lock(&owner->subscribers_mutex);
						owner->subscriptions = g_slist_append(owner->subscriptions, subscriber);
						janus_mutex_unlock(&owner->subscribers_mutex);
						/* Done adding the subscription, owner is safe to be released */
						janus_refcount_decrease(&owner->session->ref);
						janus_refcount_decrease(&owner->ref);
					}
					event = json_object();
					json_object_set_new(event, "videoroom", json_string("attached"));
					json_object_set_new(event, "room", json_integer(subscriber->room_id));
					json_object_set_new(event, "id", json_integer(feed_id));
					if(publisher->display)
						json_object_set_new(event, "display", json_string(publisher->display));
					if(legacy)
						json_object_set_new(event, "warning", json_string("Deprecated use of 'listener' ptype, update to the new 'subscriber' ASAP"));
					session->participant_type = janus_videoroom_p_type_subscriber;
					JANUS_LOG(LOG_VERB, "Preparing JSON event as a reply\n");
					/* Negotiate by sending the selected publisher SDP back */
					janus_mutex_lock(&publisher->subscribers_mutex);
					if(publisher->sdp != NULL) {
						/* Check if there's something the original SDP has that we should remove */
						janus_sdp *offer = janus_sdp_parse(publisher->sdp, NULL, 0);
						subscriber->sdp = offer;
						session->sdp_version = 1;
						subscriber->sdp->o_version = session->sdp_version;
						if((publisher->audio && !subscriber->audio_offered) ||
								(publisher->video && !subscriber->video_offered) ||
								(publisher->data && !subscriber->data_offered)) {
							JANUS_LOG(LOG_VERB, "Munging SDP offer to adapt it to the subscriber's requirements\n");
							if(publisher->audio && !subscriber->audio_offered)
								janus_sdp_mline_remove(offer, JANUS_SDP_AUDIO);
							if(publisher->video && !subscriber->video_offered)
								janus_sdp_mline_remove(offer, JANUS_SDP_VIDEO);
							if(publisher->data && !subscriber->data_offered)
								janus_sdp_mline_remove(offer, JANUS_SDP_APPLICATION);
						}
						char* sdp = janus_sdp_write(offer);
						json_t *jsep = json_pack("{ssss}", "type", "offer", "sdp", sdp);
						g_free(sdp);
						janus_mutex_unlock(&publisher->subscribers_mutex);
						/* How long will the Janus core take to push the event? */
						g_atomic_int_set(&session->hangingup, 0);
						gint64 start = janus_get_monotonic_time();
						int res = gateway->push_event(msg->handle, &janus_videoroom_plugin, msg->transaction, event, jsep);
						JANUS_LOG(LOG_VERB, "  >> Pushing event: %d (took %"SCNu64" us)\n", res, janus_get_monotonic_time()-start);
						json_decref(event);
						json_decref(jsep);
						janus_videoroom_message_free(msg);
						/* Also notify event handlers */
						if(notify_events && gateway->events_is_enabled()) {
							json_t *info = json_object();
							json_object_set_new(info, "event", json_string("subscribing"));
							json_object_set_new(info, "room", json_integer(subscriber->room_id));
							json_object_set_new(info, "feed", json_integer(feed_id));
							json_object_set_new(info, "private_id", json_integer(pvt_id));
							gateway->notify_event(&janus_videoroom_plugin, session->handle, info);
						}
						continue;
					}
					janus_mutex_unlock(&publisher->subscribers_mutex);
				}
			} else {
				janus_mutex_unlock(&videoroom->mutex);
				JANUS_LOG(LOG_ERR, "Invalid element (ptype)\n");
				error_code = JANUS_VIDEOROOM_ERROR_INVALID_ELEMENT;
				g_snprintf(error_cause, 512, "Invalid element (ptype)");
				goto error;
			}
		} else if(session->participant_type == janus_videoroom_p_type_publisher) {
			/* Handle this publisher */
			participant = janus_videoroom_session_get_publisher(session);
			if(participant == NULL) {
				JANUS_LOG(LOG_ERR, "Invalid participant instance\n");
				error_code = JANUS_VIDEOROOM_ERROR_UNKNOWN_ERROR;
				g_snprintf(error_cause, 512, "Invalid participant instance");
				goto error;
			}
			if(participant->room == NULL) {
				janus_refcount_decrease(&participant->ref);
				JANUS_LOG(LOG_ERR, "No such room\n");
				error_code = JANUS_VIDEOROOM_ERROR_NO_SUCH_ROOM;
				g_snprintf(error_cause, 512, "No such room");
				goto error;
			}
			if(!strcasecmp(request_text, "join") || !strcasecmp(request_text, "joinandconfigure")) {
				janus_refcount_decrease(&participant->ref);
				JANUS_LOG(LOG_ERR, "Already in as a publisher on this handle\n");
				error_code = JANUS_VIDEOROOM_ERROR_ALREADY_JOINED;
				g_snprintf(error_cause, 512, "Already in as a publisher on this handle");
				goto error;
			} else if(!strcasecmp(request_text, "configure") || !strcasecmp(request_text, "publish")) {
				if(!strcasecmp(request_text, "publish") && participant->sdp) {
					janus_refcount_decrease(&participant->ref);
					JANUS_LOG(LOG_ERR, "Can't publish, already published\n");
					error_code = JANUS_VIDEOROOM_ERROR_ALREADY_PUBLISHED;
					g_snprintf(error_cause, 512, "Can't publish, already published");
					goto error;
				}
				if(participant->kicked) {
					janus_refcount_decrease(&participant->ref);
					JANUS_LOG(LOG_ERR, "Unauthorized, you have been kicked\n");
					error_code = JANUS_VIDEOROOM_ERROR_UNAUTHORIZED;
					g_snprintf(error_cause, 512, "Unauthorized, you have been kicked");
					goto error;
				}
				/* Configure (or publish a new feed) audio/video/bitrate for this publisher */
				JANUS_VALIDATE_JSON_OBJECT(root, publish_parameters,
					error_code, error_cause, TRUE,
					JANUS_VIDEOROOM_ERROR_MISSING_ELEMENT, JANUS_VIDEOROOM_ERROR_INVALID_ELEMENT);
				if(error_code != 0) {
					janus_refcount_decrease(&participant->ref);
					goto error;
				}
				json_t *audio = json_object_get(root, "audio");
				json_t *audiocodec = json_object_get(root, "audiocodec");
				json_t *video = json_object_get(root, "video");
				json_t *videocodec = json_object_get(root, "videocodec");
				json_t *data = json_object_get(root, "data");
				json_t *bitrate = json_object_get(root, "bitrate");
				json_t *keyframe = json_object_get(root, "keyframe");
				json_t *record = json_object_get(root, "record");
				json_t *recfile = json_object_get(root, "filename");
				json_t *display = json_object_get(root, "display");
				json_t *update = json_object_get(root, "update");
				if(audio) {
					gboolean audio_active = json_is_true(audio);
					if(session->started && audio_active && !participant->audio_active) {
						/* Audio was just resumed, try resetting the RTP headers for viewers */
						janus_mutex_lock(&participant->subscribers_mutex);
						GSList *ps = participant->subscribers;
						while(ps) {
							janus_videoroom_subscriber *l = (janus_videoroom_subscriber *)ps->data;
							if(l)
								l->context.a_seq_reset = TRUE;
							ps = ps->next;
						}
						janus_mutex_unlock(&participant->subscribers_mutex);
					}
					participant->audio_active = audio_active;
					JANUS_LOG(LOG_VERB, "Setting audio property: %s (room %"SCNu64", user %"SCNu64")\n", participant->audio_active ? "true" : "false", participant->room_id, participant->user_id);
				}
				if(audiocodec && json_string_value(json_object_get(msg->jsep, "sdp")) != NULL) {
					/* The participant would like to use an audio codec in particular */
					janus_audiocodec acodec = janus_audiocodec_from_name(json_string_value(audiocodec));
					if(acodec == JANUS_AUDIOCODEC_NONE ||
							(acodec != participant->room->acodec[0] &&
							acodec != participant->room->acodec[1] &&
							acodec != participant->room->acodec[2])) {
						JANUS_LOG(LOG_ERR, "Participant asked for audio codec '%s', but it's not allowed (room %"SCNu64", user %"SCNu64")\n",
							json_string_value(audiocodec), participant->room_id, participant->user_id);
						janus_refcount_decrease(&participant->ref);
						error_code = JANUS_VIDEOROOM_ERROR_INVALID_ELEMENT;
						g_snprintf(error_cause, 512, "Audio codec unavailable in this room");
						goto error;
					}
					participant->acodec = acodec;
					JANUS_LOG(LOG_VERB, "Participant asked for audio codec '%s' (room %"SCNu64", user %"SCNu64")\n",
						json_string_value(audiocodec), participant->room_id, participant->user_id);
				}
				if(video) {
					gboolean video_active = json_is_true(video);
					if(session->started && video_active && !participant->video_active) {
						/* Video was just resumed, try resetting the RTP headers for viewers */
						janus_mutex_lock(&participant->subscribers_mutex);
						GSList *ps = participant->subscribers;
						while(ps) {
							janus_videoroom_subscriber *l = (janus_videoroom_subscriber *)ps->data;
							if(l)
								l->context.v_seq_reset = TRUE;
							ps = ps->next;
						}
						janus_mutex_unlock(&participant->subscribers_mutex);
					}
					participant->video_active = video_active;
					JANUS_LOG(LOG_VERB, "Setting video property: %s (room %"SCNu64", user %"SCNu64")\n", participant->video_active ? "true" : "false", participant->room_id, participant->user_id);
				}
				if(videocodec && json_string_value(json_object_get(msg->jsep, "sdp")) != NULL) {
					/* The participant would like to use a video codec in particular */
					janus_videocodec vcodec = janus_videocodec_from_name(json_string_value(videocodec));
					if(vcodec == JANUS_VIDEOCODEC_NONE ||
							(vcodec != participant->room->vcodec[0] &&
							vcodec != participant->room->vcodec[1] &&
							vcodec != participant->room->vcodec[2])) {
						JANUS_LOG(LOG_ERR, "Participant asked for video codec '%s', but it's not allowed (room %"SCNu64", user %"SCNu64")\n",
							json_string_value(videocodec), participant->room_id, participant->user_id);
						janus_refcount_decrease(&participant->ref);
						error_code = JANUS_VIDEOROOM_ERROR_INVALID_ELEMENT;
						g_snprintf(error_cause, 512, "Video codec unavailable in this room");
						goto error;
					}
					participant->vcodec = vcodec;
					JANUS_LOG(LOG_VERB, "Participant asked for video codec '%s' (room %"SCNu64", user %"SCNu64")\n",
						json_string_value(videocodec), participant->room_id, participant->user_id);
				}
				if(data) {
					gboolean data_active = json_is_true(data);
					participant->data_active = data_active;
					JANUS_LOG(LOG_VERB, "Setting data property: %s (room %"SCNu64", user %"SCNu64")\n", participant->data_active ? "true" : "false", participant->room_id, participant->user_id);
				}
				if(bitrate) {
					participant->bitrate = json_integer_value(bitrate);
					JANUS_LOG(LOG_VERB, "Setting video bitrate: %"SCNu32" (room %"SCNu64", user %"SCNu64")\n", participant->bitrate, participant->room_id, participant->user_id);
					/* Send a new REMB */
					if(session->started)
						participant->remb_latest = janus_get_monotonic_time();
					char rtcpbuf[24];
					janus_rtcp_remb((char *)(&rtcpbuf), 24, participant->bitrate);
					gateway->relay_rtcp(msg->handle, 1, rtcpbuf, 24);
				}
				if(keyframe && json_is_true(keyframe)) {
					/* Send a FIR */
					janus_videoroom_reqfir(participant, "Keyframe request");
				}
				janus_mutex_lock(&participant->rec_mutex);
				gboolean prev_recording_active = participant->recording_active;
				if(record) {
					participant->recording_active = json_is_true(record);
					JANUS_LOG(LOG_VERB, "Setting record property: %s (room %"SCNu64", user %"SCNu64")\n", participant->recording_active ? "true" : "false", participant->room_id, participant->user_id);
				}
				if(recfile) {
					participant->recording_base = g_strdup(json_string_value(recfile));
					JANUS_LOG(LOG_VERB, "Setting recording basename: %s (room %"SCNu64", user %"SCNu64")\n", participant->recording_base, participant->room_id, participant->user_id);
				}
				/* Do we need to do something with the recordings right now? */
				if(participant->recording_active != prev_recording_active) {
					/* Something changed */
					if(!participant->recording_active) {
						/* Not recording (anymore?) */
						janus_videoroom_recorder_close(participant);
					} else if(participant->recording_active && participant->sdp) {
						/* We've started recording, send a PLI/FIR and go on */
						janus_videoroom_recorder_create(
							participant, strstr(participant->sdp, "m=audio") != NULL,
							strstr(participant->sdp, "m=video") != NULL,
							strstr(participant->sdp, "m=application") != NULL);
						if(strstr(participant->sdp, "m=video")) {
							/* Send a FIR */
							janus_videoroom_reqfir(participant, "Recording video");
						}
					}
				}
				janus_mutex_unlock(&participant->rec_mutex);
				if(display) {
					janus_mutex_lock(&participant->room->mutex);
					char *old_display = participant->display;
					char *new_display = g_strdup(json_string_value(display));
					participant->display = new_display;
					g_free(old_display);
					json_t *display_event = json_object();
					json_object_set_new(display_event, "videoroom", json_string("event"));
					json_object_set_new(display_event, "id", json_integer(participant->user_id));
					json_object_set_new(display_event, "display", json_string(participant->display));
					if(participant->room && !participant->room->destroyed) {
						janus_videoroom_notify_participants(participant, display_event);
					}
					janus_mutex_unlock(&participant->room->mutex);
					json_decref(display_event);
				}
				/* A renegotiation may be taking place */
				gboolean do_update = update ? json_is_true(update) : FALSE;
				if(do_update && !sdp_update) {
					JANUS_LOG(LOG_WARN, "Got an 'update' request, but no SDP update? Ignoring...\n");
				}
				/* Done */
				event = json_object();
				json_object_set_new(event, "videoroom", json_string("event"));
				json_object_set_new(event, "room", json_integer(participant->room_id));
				json_object_set_new(event, "configured", json_string("ok"));
				/* Also notify event handlers */
				if(notify_events && gateway->events_is_enabled()) {
					json_t *info = json_object();
					json_object_set_new(info, "event", json_string("configured"));
					json_object_set_new(info, "room", json_integer(participant->room_id));
					json_object_set_new(info, "id", json_integer(participant->user_id));
					json_object_set_new(info, "audio_active", participant->audio_active ? json_true() : json_false());
					json_object_set_new(info, "video_active", participant->video_active ? json_true() : json_false());
					json_object_set_new(info, "data_active", participant->data_active ? json_true() : json_false());
					json_object_set_new(info, "bitrate", json_integer(participant->bitrate));
					if(participant->arc || participant->vrc || participant->drc) {
						json_t *recording = json_object();
						if(participant->arc && participant->arc->filename)
							json_object_set_new(recording, "audio", json_string(participant->arc->filename));
						if(participant->vrc && participant->vrc->filename)
							json_object_set_new(recording, "video", json_string(participant->vrc->filename));
						if(participant->drc && participant->drc->filename)
							json_object_set_new(recording, "data", json_string(participant->drc->filename));
						json_object_set_new(info, "recording", recording);
					}
					gateway->notify_event(&janus_videoroom_plugin, session->handle, info);
				}
			} else if(!strcasecmp(request_text, "unpublish")) {
				/* This participant wants to unpublish */
				if(!participant->sdp) {
					janus_refcount_decrease(&participant->ref);
					JANUS_LOG(LOG_ERR, "Can't unpublish, not published\n");
					error_code = JANUS_VIDEOROOM_ERROR_NOT_PUBLISHED;
					g_snprintf(error_cause, 512, "Can't unpublish, not published");
					goto error;
				}
				/* Tell the core to tear down the PeerConnection, hangup_media will do the rest */
				janus_videoroom_hangup_media(session->handle);
				gateway->close_pc(session->handle);
				/* Done */
				event = json_object();
				json_object_set_new(event, "videoroom", json_string("event"));
				json_object_set_new(event, "room", json_integer(participant->room_id));
				json_object_set_new(event, "unpublished", json_string("ok"));
			} else if(!strcasecmp(request_text, "leave")) {
				/* Prepare an event to confirm the request */
				event = json_object();
				json_object_set_new(event, "videoroom", json_string("event"));
				json_object_set_new(event, "room", json_integer(participant->room_id));
				json_object_set_new(event, "leaving", json_string("ok"));
				/* This publisher is leaving, tell everybody */
				janus_videoroom_leave_or_unpublish(participant, TRUE, FALSE);
				/* Done */
				participant->audio_active = FALSE;
				participant->video_active = FALSE;
				participant->data_active = FALSE;
				session->started = FALSE;
				//~ session->destroy = TRUE;
			} else {
				janus_refcount_decrease(&participant->ref);
				JANUS_LOG(LOG_ERR, "Unknown request '%s'\n", request_text);
				error_code = JANUS_VIDEOROOM_ERROR_INVALID_REQUEST;
				g_snprintf(error_cause, 512, "Unknown request '%s'", request_text);
				goto error;
			}
			janus_refcount_decrease(&participant->ref);
		} else if(session->participant_type == janus_videoroom_p_type_subscriber) {
			/* Handle this subscriber */
			janus_videoroom_subscriber *subscriber = (janus_videoroom_subscriber *)session->participant;
			if(subscriber == NULL) {
				JANUS_LOG(LOG_ERR, "Invalid subscriber instance\n");
				error_code = JANUS_VIDEOROOM_ERROR_UNKNOWN_ERROR;
				g_snprintf(error_cause, 512, "Invalid subscriber instance");
				goto error;
			}
			if(subscriber->room == NULL) {
				JANUS_LOG(LOG_ERR, "No such room\n");
				error_code = JANUS_VIDEOROOM_ERROR_NO_SUCH_ROOM;
				g_snprintf(error_cause, 512, "No such room");
				goto error;
			}
			if(!strcasecmp(request_text, "join")) {
				JANUS_LOG(LOG_ERR, "Already in as a subscriber on this handle\n");
				error_code = JANUS_VIDEOROOM_ERROR_ALREADY_JOINED;
				g_snprintf(error_cause, 512, "Already in as a subscriber on this handle");
				goto error;
			} else if(!strcasecmp(request_text, "start")) {
				/* Start/restart receiving the publisher streams */
				if(subscriber->paused && msg->jsep == NULL) {
					/* This is just resuming a paused stream, reset the RTP sequence numbers */
					subscriber->context.a_seq_reset = TRUE;
					subscriber->context.v_seq_reset = TRUE;
				}
				subscriber->paused = FALSE;
				event = json_object();
				json_object_set_new(event, "videoroom", json_string("event"));
				json_object_set_new(event, "room", json_integer(subscriber->room_id));
				json_object_set_new(event, "started", json_string("ok"));
			} else if(!strcasecmp(request_text, "configure")) {
				JANUS_VALIDATE_JSON_OBJECT(root, configure_parameters,
					error_code, error_cause, TRUE,
					JANUS_VIDEOROOM_ERROR_MISSING_ELEMENT, JANUS_VIDEOROOM_ERROR_INVALID_ELEMENT);
				if(error_code != 0)
					goto error;
				if(subscriber->kicked) {
					JANUS_LOG(LOG_ERR, "Unauthorized, you have been kicked\n");
					error_code = JANUS_VIDEOROOM_ERROR_UNAUTHORIZED;
					g_snprintf(error_cause, 512, "Unauthorized, you have been kicked");
					goto error;
				}
				json_t *audio = json_object_get(root, "audio");
				json_t *video = json_object_get(root, "video");
				json_t *data = json_object_get(root, "data");
				json_t *restart = json_object_get(root, "restart");
				json_t *update = json_object_get(root, "update");
				json_t *spatial = json_object_get(root, "spatial_layer");
				json_t *temporal = json_object_get(root, "temporal_layer");
				json_t *sc_substream = json_object_get(root, "substream");
				if(json_integer_value(sc_substream) > 2) {
					JANUS_LOG(LOG_ERR, "Invalid element (substream should be 0, 1 or 2)\n");
					error_code = JANUS_VIDEOROOM_ERROR_INVALID_ELEMENT;
					g_snprintf(error_cause, 512, "Invalid value (substream should be 0, 1 or 2)");
					goto error;
				}
				json_t *sc_temporal = json_object_get(root, "temporal");
				if(json_integer_value(sc_temporal) > 2) {
					JANUS_LOG(LOG_ERR, "Invalid element (temporal should be 0, 1 or 2)\n");
					error_code = JANUS_VIDEOROOM_ERROR_INVALID_ELEMENT;
					g_snprintf(error_cause, 512, "Invalid value (temporal should be 0, 1 or 2)");
					goto error;
				}
				/* Update the audio/video/data flags, if set */
				janus_videoroom_publisher *publisher = subscriber->feed;
				if(publisher) {
					if(audio && publisher->audio && subscriber->audio_offered) {
						gboolean oldaudio = subscriber->audio;
						gboolean newaudio = json_is_true(audio);
						if(!oldaudio && newaudio) {
							/* Audio just resumed, reset the RTP sequence numbers */
							subscriber->context.a_seq_reset = TRUE;
						}
						subscriber->audio = newaudio;
					}
					if(video && publisher->video && subscriber->video_offered) {
						gboolean oldvideo = subscriber->video;
						gboolean newvideo = json_is_true(video);
						if(!oldvideo && newvideo) {
							/* Video just resumed, reset the RTP sequence numbers */
							subscriber->context.v_seq_reset = TRUE;
						}
						subscriber->video = newvideo;
						if(subscriber->video) {
							/* Send a FIR */
							janus_videoroom_reqfir(publisher, "Restoring video for subscriber");
						}
					}
					if(data && publisher->data && subscriber->data_offered)
						subscriber->data = json_is_true(data);
					/* Check if a simulcasting-related request is involved */
					if(sc_substream && publisher->ssrc[0] != 0) {
						subscriber->sim_context.substream_target = json_integer_value(sc_substream);
						JANUS_LOG(LOG_VERB, "Setting video SSRC to let through (simulcast): %"SCNu32" (index %d, was %d)\n",
							publisher->ssrc[subscriber->sim_context.substream],
							subscriber->sim_context.substream_target,
							subscriber->sim_context.substream);
						if(subscriber->sim_context.substream_target == subscriber->sim_context.substream) {
							/* No need to do anything, we're already getting the right substream, so notify the user */
							json_t *event = json_object();
							json_object_set_new(event, "videoroom", json_string("event"));
							json_object_set_new(event, "room", json_integer(subscriber->room_id));
							json_object_set_new(event, "substream", json_integer(subscriber->sim_context.substream));
							gateway->push_event(msg->handle, &janus_videoroom_plugin, NULL, event, NULL);
							json_decref(event);
						} else {
							/* Send a FIR */
							janus_videoroom_reqfir(publisher, "Simulcasting substream change");
						}
					}
					if(subscriber->feed && subscriber->feed->vcodec == JANUS_VIDEOCODEC_VP8 &&
							sc_temporal && publisher->ssrc[0] != 0) {
						subscriber->sim_context.templayer_target = json_integer_value(sc_temporal);
						JANUS_LOG(LOG_VERB, "Setting video temporal layer to let through (simulcast): %d (was %d)\n",
							subscriber->sim_context.templayer_target, subscriber->sim_context.templayer);
						if(subscriber->sim_context.templayer_target == subscriber->sim_context.templayer) {
							/* No need to do anything, we're already getting the right temporal, so notify the user */
							json_t *event = json_object();
							json_object_set_new(event, "videoroom", json_string("event"));
							json_object_set_new(event, "room", json_integer(subscriber->room_id));
							json_object_set_new(event, "temporal", json_integer(subscriber->sim_context.templayer));
							gateway->push_event(msg->handle, &janus_videoroom_plugin, NULL, event, NULL);
							json_decref(event);
						} else {
							/* Send a FIR */
							janus_videoroom_reqfir(publisher, "Simulcasting temporal layer change");
						}
					}
				}
				if(subscriber->room->do_svc) {
					/* Also check if the viewer is trying to configure a layer change */
					if(spatial) {
						int spatial_layer = json_integer_value(spatial);
						if(spatial_layer > 1) {
							JANUS_LOG(LOG_WARN, "Spatial layer higher than 1, will probably be ignored\n");
						}
						if(spatial_layer == subscriber->spatial_layer) {
							/* No need to do anything, we're already getting the right spatial layer, so notify the user */
							json_t *event = json_object();
							json_object_set_new(event, "videoroom", json_string("event"));
							json_object_set_new(event, "room", json_integer(subscriber->room_id));
							json_object_set_new(event, "spatial_layer", json_integer(subscriber->spatial_layer));
							gateway->push_event(msg->handle, &janus_videoroom_plugin, NULL, event, NULL);
							json_decref(event);
						} else if(spatial_layer != subscriber->target_spatial_layer) {
							/* Send a FIR to the new RTP forward publisher */
							janus_videoroom_reqfir(publisher, "Need to downscale spatially");
						}
						subscriber->target_spatial_layer = spatial_layer;
					}
					if(temporal) {
						int temporal_layer = json_integer_value(temporal);
						if(temporal_layer > 2) {
							JANUS_LOG(LOG_WARN, "Temporal layer higher than 2, will probably be ignored\n");
						}
						if(temporal_layer == subscriber->temporal_layer) {
							/* No need to do anything, we're already getting the right temporal layer, so notify the user */
							json_t *event = json_object();
							json_object_set_new(event, "videoroom", json_string("event"));
							json_object_set_new(event, "room", json_integer(subscriber->room_id));
							json_object_set_new(event, "temporal_layer", json_integer(subscriber->temporal_layer));
							gateway->push_event(msg->handle, &janus_videoroom_plugin, NULL, event, NULL);
							json_decref(event);
						}
						subscriber->target_temporal_layer = temporal_layer;
					}
				}
				event = json_object();
				json_object_set_new(event, "videoroom", json_string("event"));
				json_object_set_new(event, "room", json_integer(subscriber->room_id));
				json_object_set_new(event, "configured", json_string("ok"));
				/* The user may be interested in an ICE restart */
				gboolean do_restart = restart ? json_is_true(restart) : FALSE;
				gboolean do_update = update ? json_is_true(update) : FALSE;
				if(sdp_update || do_restart || do_update) {
					/* Negotiate by sending the selected publisher SDP back, and/or force an ICE restart */
					if(publisher->sdp != NULL) {
						char temp_error[512];
						JANUS_LOG(LOG_VERB, "Munging SDP offer (update) to adapt it to the subscriber's requirements\n");
						janus_sdp *offer = janus_sdp_parse(publisher->sdp, temp_error, sizeof(temp_error));
						if(publisher->audio && !subscriber->audio_offered)
							janus_sdp_mline_remove(offer, JANUS_SDP_AUDIO);
						if(publisher->video && !subscriber->video_offered)
							janus_sdp_mline_remove(offer, JANUS_SDP_VIDEO);
						if(publisher->data && !subscriber->data_offered)
							janus_sdp_mline_remove(offer, JANUS_SDP_APPLICATION);
						/* This is an update, check if we need to update */
						janus_sdp_mtype mtype[3] = { JANUS_SDP_AUDIO, JANUS_SDP_VIDEO, JANUS_SDP_APPLICATION };
						int i=0;
						for(i=0; i<3; i++) {
							janus_sdp_mline *m = janus_sdp_mline_find(subscriber->sdp, mtype[i]);
							janus_sdp_mline *m_new = janus_sdp_mline_find(offer, mtype[i]);
							if(m != NULL && m->port > 0 && m->port != JANUS_SDP_INACTIVE) {
								/* We have such an m-line and it's active, should it be changed? */
								if(m_new == NULL || m_new->port == 0 || m_new->direction == JANUS_SDP_INACTIVE) {
									/* Turn the m-line to inactive */
									m->port = 0;
									m->direction = JANUS_SDP_INACTIVE;
								}
							} else {
								/* We don't have such an m-line or it's disabled, should it be added/enabled? */
								if(m_new != NULL && m_new->port > 0 && m_new->direction != JANUS_SDP_INACTIVE) {
									if(m != NULL) {
										m->port = m_new->port;
										m->direction = m_new->direction;
									} else {
										/* Add the new m-line */
										m = janus_sdp_mline_create(m_new->type, m_new->port, m_new->proto, m_new->direction);
										subscriber->sdp->m_lines = g_list_append(subscriber->sdp->m_lines, m);
									}
									/* Copy/replace the other properties */
									m->c_ipv4 = m_new->c_ipv4;
									if(m_new->c_addr && (m->c_addr == NULL || strcmp(m->c_addr, m_new->c_addr))) {
										g_free(m->c_addr);
										m->c_addr = g_strdup(m_new->c_addr);
									}
									if(m_new->b_name && (m->b_name == NULL || strcmp(m->b_name, m_new->b_name))) {
										g_free(m->b_name);
										m->b_name = g_strdup(m_new->b_name);
									}
									m->b_value = m_new->b_value;
									g_list_free_full(m->fmts, (GDestroyNotify)g_free);
									m->fmts = NULL;
									GList *fmts = m_new->fmts;
									while(fmts) {
										char *fmt = (char *)fmts->data;
										if(fmt)
											m->fmts = g_list_append(m->fmts,g_strdup(fmt));
										fmts = fmts->next;
									}
									g_list_free(m->ptypes);
									m->ptypes = g_list_copy(m_new->ptypes);
									g_list_free_full(m->attributes, (GDestroyNotify)janus_sdp_attribute_destroy);
									m->attributes = NULL;
									GList *attr = m_new->attributes;
									while(attr) {
										janus_sdp_attribute *a = (janus_sdp_attribute *)attr->data;
										janus_sdp_attribute_add_to_mline(m,
											janus_sdp_attribute_create(a->name, "%s", a->value));
										attr = attr->next;
									}
								}
							}
						}
						janus_sdp_destroy(offer);
						session->sdp_version++;
						subscriber->sdp->o_version = session->sdp_version;
						char *newsdp = janus_sdp_write(subscriber->sdp);
						JANUS_LOG(LOG_VERB, "Updating subscriber:\n%s\n", newsdp);
						json_t *jsep = json_pack("{ssss}", "type", "offer", "sdp", newsdp);
						if(do_restart)
							json_object_set_new(jsep, "restart", json_true());
						/* How long will the Janus core take to push the event? */
						gint64 start = janus_get_monotonic_time();
						int res = gateway->push_event(msg->handle, &janus_videoroom_plugin, msg->transaction, event, jsep);
						JANUS_LOG(LOG_VERB, "  >> Pushing event: %d (took %"SCNu64" us)\n", res, janus_get_monotonic_time()-start);
						json_decref(event);
						json_decref(jsep);
						g_free(newsdp);
						/* Any update in the media directions? */
						subscriber->audio = publisher->audio;
						subscriber->video = publisher->video;
						subscriber->data = publisher->data;
						/* Done */
						janus_videoroom_message_free(msg);
						continue;
					}
				}
			} else if(!strcasecmp(request_text, "pause")) {
				/* Stop receiving the publisher streams for a while */
				subscriber->paused = TRUE;
				event = json_object();
				json_object_set_new(event, "videoroom", json_string("event"));
				json_object_set_new(event, "room", json_integer(subscriber->room_id));
				json_object_set_new(event, "paused", json_string("ok"));
			} else if(!strcasecmp(request_text, "switch")) {
				/* This subscriber wants to switch to a different publisher */
				JANUS_VALIDATE_JSON_OBJECT(root, subscriber_parameters,
					error_code, error_cause, TRUE,
					JANUS_VIDEOROOM_ERROR_MISSING_ELEMENT, JANUS_VIDEOROOM_ERROR_INVALID_ELEMENT);
				if(error_code != 0)
					goto error;
				json_t *feed = json_object_get(root, "feed");
				guint64 feed_id = json_integer_value(feed);
				json_t *audio = json_object_get(root, "audio");
				json_t *video = json_object_get(root, "video");
				json_t *data = json_object_get(root, "data");
				if(!subscriber->room) {
					JANUS_LOG(LOG_ERR, "Room Destroyed \n");
					error_code = JANUS_VIDEOROOM_ERROR_NO_SUCH_ROOM;
					g_snprintf(error_cause, 512, "No such room ");
					goto error;
				}
				if(g_atomic_int_get(&subscriber->destroyed)) {
					JANUS_LOG(LOG_ERR, "Room Destroyed (%"SCNu64")\n", subscriber->room_id);
					error_code = JANUS_VIDEOROOM_ERROR_NO_SUCH_ROOM;
					g_snprintf(error_cause, 512, "No such room (%"SCNu64")", subscriber->room_id);
					goto error;
				}
				janus_mutex_lock(&subscriber->room->mutex);
				janus_videoroom_publisher *publisher = g_hash_table_lookup(subscriber->room->participants, &feed_id);
				if(publisher == NULL || g_atomic_int_get(&publisher->destroyed) || publisher->sdp == NULL) {
					JANUS_LOG(LOG_ERR, "No such feed (%"SCNu64")\n", feed_id);
					error_code = JANUS_VIDEOROOM_ERROR_NO_SUCH_FEED;
					g_snprintf(error_cause, 512, "No such feed (%"SCNu64")", feed_id);
					janus_mutex_unlock(&subscriber->room->mutex);
					goto error;
				}
				janus_refcount_increase(&publisher->ref);
				janus_refcount_increase(&publisher->session->ref);
				janus_mutex_unlock(&subscriber->room->mutex);
				gboolean paused = subscriber->paused;
				subscriber->paused = TRUE;
				/* Unsubscribe from the previous publisher */
				janus_videoroom_publisher *prev_feed = subscriber->feed;
				if(prev_feed) {
					/* ... but make sure the codecs are compliant first */
					if(publisher->acodec != prev_feed->acodec || publisher->vcodec != prev_feed->vcodec) {
						janus_refcount_decrease(&publisher->session->ref);
						janus_refcount_decrease(&publisher->ref);
						subscriber->paused = paused;
						JANUS_LOG(LOG_ERR, "The two publishers are not using the same codecs, can't switch\n");
						error_code = JANUS_VIDEOROOM_ERROR_INVALID_SDP;
						g_snprintf(error_cause, 512, "The two publishers are not using the same codecs, can't switch");
						goto error;
					}
					/* Go on */
					janus_mutex_lock(&prev_feed->subscribers_mutex);
					prev_feed->subscribers = g_slist_remove(prev_feed->subscribers, subscriber);
					janus_mutex_unlock(&prev_feed->subscribers_mutex);
					janus_refcount_decrease(&prev_feed->session->ref);
					g_clear_pointer(&subscriber->feed, janus_videoroom_publisher_dereference);
				}
				/* Subscribe to the new one */
				subscriber->audio = audio ? json_is_true(audio) : TRUE;	/* True by default */
				if(!publisher->audio)
					subscriber->audio = FALSE;	/* ... unless the publisher isn't sending any audio */
				subscriber->video = video ? json_is_true(video) : TRUE;	/* True by default */
				if(!publisher->video)
					subscriber->video = FALSE;	/* ... unless the publisher isn't sending any video */
				subscriber->data = data ? json_is_true(data) : TRUE;	/* True by default */
				if(!publisher->data)
					subscriber->data = FALSE;	/* ... unless the publisher isn't sending any data */
				if(subscriber->room && subscriber->room->do_svc) {
					/* This subscriber belongs to a room where VP9 SVC has been enabled,
					 * let's assume we're interested in all layers for the time being */
					subscriber->spatial_layer = -1;
					subscriber->target_spatial_layer = 1;		/* FIXME Chrome sends 0 and 1 */
					subscriber->temporal_layer = -1;
					subscriber->target_temporal_layer = 2;	/* FIXME Chrome sends 0, 1 and 2 */
				}
				janus_mutex_lock(&publisher->subscribers_mutex);
				publisher->subscribers = g_slist_append(publisher->subscribers, subscriber);
				janus_mutex_unlock(&publisher->subscribers_mutex);
				subscriber->feed = publisher;
				/* Send a FIR to the new publisher */
				janus_videoroom_reqfir(publisher, "Switching existing subscriber to new publisher");
				/* Done */
				subscriber->paused = paused;
				event = json_object();
				json_object_set_new(event, "videoroom", json_string("event"));
				json_object_set_new(event, "switched", json_string("ok"));
				json_object_set_new(event, "room", json_integer(subscriber->room_id));
				json_object_set_new(event, "id", json_integer(feed_id));
				if(publisher->display)
					json_object_set_new(event, "display", json_string(publisher->display));
				/* Also notify event handlers */
				if(notify_events && gateway->events_is_enabled()) {
					json_t *info = json_object();
					json_object_set_new(info, "event", json_string("switched"));
					json_object_set_new(info, "room", json_integer(publisher->room_id));
					json_object_set_new(info, "feed", json_integer(publisher->user_id));
					gateway->notify_event(&janus_videoroom_plugin, session->handle, info);
				}
			} else if(!strcasecmp(request_text, "leave")) {
				guint64 room_id = subscriber ? subscriber->room_id : 0;
				/* Tell the core to tear down the PeerConnection, hangup_media will do the rest */
				janus_videoroom_hangup_media(session->handle);
				gateway->close_pc(session->handle);
				/* Send an event back */
				event = json_object();
				json_object_set_new(event, "videoroom", json_string("event"));
				json_object_set_new(event, "room", json_integer(room_id));
				json_object_set_new(event, "left", json_string("ok"));
				session->started = FALSE;
			} else {
				JANUS_LOG(LOG_ERR, "Unknown request '%s'\n", request_text);
				error_code = JANUS_VIDEOROOM_ERROR_INVALID_REQUEST;
				g_snprintf(error_cause, 512, "Unknown request '%s'", request_text);
				goto error;
			}
		}

		/* Prepare JSON event */
		JANUS_LOG(LOG_VERB, "Preparing JSON event as a reply\n");
		/* Any SDP or update to handle? */
		const char *msg_sdp_type = json_string_value(json_object_get(msg->jsep, "type"));
		const char *msg_sdp = json_string_value(json_object_get(msg->jsep, "sdp"));
		gboolean perc = json_is_true(json_object_get(msg->jsep, "perc"));
		json_t *msg_simulcast = json_object_get(msg->jsep, "simulcast");
		if(!msg_sdp) {
			/* No SDP to send */
			int ret = gateway->push_event(msg->handle, &janus_videoroom_plugin, msg->transaction, event, NULL);
			JANUS_LOG(LOG_VERB, "  >> %d (%s)\n", ret, janus_get_api_error(ret));
			json_decref(event);
		} else {
			/* Generate offer or answer */
			JANUS_LOG(LOG_VERB, "This is involving a negotiation (%s) as well:\n%s\n", msg_sdp_type, msg_sdp);
			if(sdp_update) {
				/* Renegotiation: make sure the user provided an offer, and send answer */
				JANUS_LOG(LOG_VERB, "  -- Updating existing publisher\n");
				session->sdp_version++;		/* This needs to be increased when it changes */
			} else {
				/* New PeerConnection */
				session->sdp_version = 1;	/* This needs to be increased when it changes */
				session->sdp_sessid = janus_get_real_time();
			}
			const char *type = NULL;
			if(!strcasecmp(msg_sdp_type, "offer")) {
				/* We need to answer */
				type = "answer";
			} else if(!strcasecmp(msg_sdp_type, "answer")) {
				/* We got an answer (from a subscriber?), no need to negotiate */
				janus_videoroom_subscriber *subscriber = (janus_videoroom_subscriber *)session->participant;
				janus_videoroom *videoroom = subscriber ? subscriber->room : NULL;
				if(videoroom && videoroom->perc && !perc) {
					JANUS_LOG(LOG_ERR, "This is a PERC-only room\n");
					error_code = JANUS_VIDEOROOM_ERROR_INVALID_SDP_TYPE;
					g_snprintf(error_cause, 512, "This is a PERC-only room");
					goto error;
				}
				g_atomic_int_set(&session->hangingup, 0);
				int ret = gateway->push_event(msg->handle, &janus_videoroom_plugin, msg->transaction, event, NULL);
				JANUS_LOG(LOG_VERB, "  >> %d (%s)\n", ret, janus_get_api_error(ret));
				json_decref(event);
				janus_videoroom_message_free(msg);
				continue;
			} else {
				/* TODO We don't support anything else right now... */
				JANUS_LOG(LOG_ERR, "Unknown SDP type '%s'\n", msg_sdp_type);
				error_code = JANUS_VIDEOROOM_ERROR_INVALID_SDP_TYPE;
				g_snprintf(error_cause, 512, "Unknown SDP type '%s'", msg_sdp_type);
				goto error;
			}
			if(session->participant_type != janus_videoroom_p_type_publisher) {
				/* We shouldn't be here, we always offer ourselves */
				JANUS_LOG(LOG_ERR, "Only publishers send offers\n");
				error_code = JANUS_VIDEOROOM_ERROR_INVALID_SDP_TYPE;
				g_snprintf(error_cause, 512, "Only publishers send offers");
				goto error;
			} else {
				/* This is a new publisher: is there room? */
				participant = janus_videoroom_session_get_publisher(session);
				janus_videoroom *videoroom = participant->room;
				int count = 0;
				GHashTableIter iter;
				gpointer value;
				if(!videoroom) {
					error_code = JANUS_VIDEOROOM_ERROR_NO_SUCH_ROOM;
					goto error;
				}
				if(g_atomic_int_get(&videoroom->destroyed)) {
					error_code = JANUS_VIDEOROOM_ERROR_NO_SUCH_ROOM;
					goto error;
				}
				if(videoroom->perc && !perc) {
					JANUS_LOG(LOG_ERR, "This is a PERC-only room\n");
					error_code = JANUS_VIDEOROOM_ERROR_INVALID_SDP_TYPE;
					g_snprintf(error_cause, 512, "This is a PERC-only room");
					goto error;
				}
				janus_mutex_lock(&videoroom->mutex);
				g_hash_table_iter_init(&iter, videoroom->participants);
				while (!g_atomic_int_get(&videoroom->destroyed) && g_hash_table_iter_next(&iter, NULL, &value)) {
					janus_videoroom_publisher *p = value;
					if(p != participant && p->sdp)
						count++;
				}
				janus_mutex_unlock(&videoroom->mutex);
				if(count == videoroom->max_publishers) {
					participant->audio_active = FALSE;
					participant->video_active = FALSE;
					participant->data_active = FALSE;
					JANUS_LOG(LOG_ERR, "Maximum number of publishers (%d) already reached\n", videoroom->max_publishers);
					error_code = JANUS_VIDEOROOM_ERROR_PUBLISHERS_FULL;
					g_snprintf(error_cause, 512, "Maximum number of publishers (%d) already reached", videoroom->max_publishers);
					goto error;
				}
				/* Now prepare the SDP to give back */
				if(strstr(msg_sdp, "mozilla") || strstr(msg_sdp, "Mozilla")) {
					participant->firefox = TRUE;
				}
				/* Start by parsing the offer */
				char error_str[512];
				janus_sdp *offer = janus_sdp_parse(msg_sdp, error_str, sizeof(error_str));
				if(offer == NULL) {
					json_decref(event);
					JANUS_LOG(LOG_ERR, "Error parsing offer: %s\n", error_str);
					error_code = JANUS_VIDEOROOM_ERROR_INVALID_SDP;
					g_snprintf(error_cause, 512, "Error parsing offer: %s", error_str);
					goto error;
				}
				gboolean audio_level_extmap = FALSE, video_orient_extmap = FALSE, playout_delay_extmap = FALSE, transport_wide_cc_extmap = FALSE;
				janus_sdp_mdirection audio_level_mdir = JANUS_SDP_SENDRECV,
					video_orient_mdir = JANUS_SDP_SENDRECV,
					playout_delay_mdir = JANUS_SDP_SENDRECV;
				GList *temp = offer->m_lines;
				while(temp) {
					/* Which media are available? */
					janus_sdp_mline *m = (janus_sdp_mline *)temp->data;
					if(m->type == JANUS_SDP_AUDIO && m->port > 0 &&
							m->direction != JANUS_SDP_RECVONLY && m->direction != JANUS_SDP_INACTIVE) {
						participant->audio = TRUE;
					} else if(m->type == JANUS_SDP_VIDEO && m->port > 0 &&
							m->direction != JANUS_SDP_RECVONLY && m->direction != JANUS_SDP_INACTIVE) {
						participant->video = TRUE;
					} else if(m->type == JANUS_SDP_APPLICATION && m->port > 0) {
						participant->data = TRUE;
					}
					if(m->type == JANUS_SDP_AUDIO || m->type == JANUS_SDP_VIDEO) {
						/* Are the extmaps we care about there? */
						GList *ma = m->attributes;
						while(ma) {
							janus_sdp_attribute *a = (janus_sdp_attribute *)ma->data;
							if(a->value) {
								if(videoroom->audiolevel_ext && m->type == JANUS_SDP_AUDIO && strstr(a->value, JANUS_RTP_EXTMAP_AUDIO_LEVEL)) {
									participant->audio_level_extmap_id = atoi(a->value);
									audio_level_extmap = TRUE;
									audio_level_mdir = a->direction;
								} else if(videoroom->videoorient_ext && m->type == JANUS_SDP_VIDEO && strstr(a->value, JANUS_RTP_EXTMAP_VIDEO_ORIENTATION)) {
									participant->video_orient_extmap_id = atoi(a->value);
									video_orient_extmap = TRUE;
									video_orient_mdir = a->direction;
								} else if(videoroom->transport_wide_cc_ext && strstr(a->value, JANUS_RTP_EXTMAP_TRANSPORT_WIDE_CC)) {
									participant->transport_wide_cc_extmap_id = atoi(a->value);
									transport_wide_cc_extmap = TRUE;
								} else if(videoroom->playoutdelay_ext && m->type == JANUS_SDP_VIDEO && strstr(a->value, JANUS_RTP_EXTMAP_PLAYOUT_DELAY)) {
									participant->playout_delay_extmap_id = atoi(a->value);
									playout_delay_extmap = TRUE;
									playout_delay_mdir = a->direction;
								}

							}
							ma = ma->next;
						}
					}
					temp = temp->next;
				}
				/* Prepare an answer now: force the room codecs and recvonly on the Janus side */
				JANUS_LOG(LOG_VERB, "The publisher %s going to send an audio stream\n", participant->audio ? "is" : "is NOT");
				JANUS_LOG(LOG_VERB, "The publisher %s going to send a video stream\n", participant->video ? "is" : "is NOT");
				JANUS_LOG(LOG_VERB, "The publisher %s going to open a data channel\n", participant->data ? "is" : "is NOT");
				/* Check the codecs we can use, or the ones we should */
				if(participant->acodec == JANUS_AUDIOCODEC_NONE) {
					int i=0;
					for(i=0; i<3; i++) {
						if(videoroom->acodec[i] == JANUS_AUDIOCODEC_NONE)
							continue;
						if(janus_sdp_get_codec_pt(offer, janus_audiocodec_name(videoroom->acodec[i])) != -1) {
							participant->acodec = videoroom->acodec[i];
							break;
						}
					}
				}
				JANUS_LOG(LOG_VERB, "The publisher is going to use the %s audio codec\n", janus_audiocodec_name(participant->acodec));
				participant->audio_pt = janus_audiocodec_pt(participant->acodec);
				if(participant->vcodec == JANUS_VIDEOCODEC_NONE) {
					int i=0;
					for(i=0; i<3; i++) {
						if(videoroom->vcodec[i] == JANUS_VIDEOCODEC_NONE)
							continue;
						if(janus_sdp_get_codec_pt(offer, janus_videocodec_name(videoroom->vcodec[i])) != -1) {
							participant->vcodec = videoroom->vcodec[i];
							break;
						}
					}
				}
				JANUS_LOG(LOG_VERB, "The publisher is going to use the %s video codec\n", janus_videocodec_name(participant->vcodec));
				participant->video_pt = janus_videocodec_pt(participant->vcodec);
				janus_sdp *answer = janus_sdp_generate_answer(offer,
					JANUS_SDP_OA_AUDIO_CODEC, janus_audiocodec_name(participant->acodec),
					JANUS_SDP_OA_AUDIO_DIRECTION, JANUS_SDP_RECVONLY,
					JANUS_SDP_OA_VIDEO_CODEC, janus_videocodec_name(participant->vcodec),
					JANUS_SDP_OA_VIDEO_DIRECTION, JANUS_SDP_RECVONLY,
					JANUS_SDP_OA_DONE);
				janus_sdp_destroy(offer);
				/* Replace the session name */
				g_free(answer->s_name);
				char s_name[100];
				g_snprintf(s_name, sizeof(s_name), "VideoRoom %"SCNu64, videoroom->room_id);
				answer->s_name = g_strdup(s_name);
				/* Which media are REALLY available? (some may have been rejected) */
				participant->audio = FALSE;
				participant->video = FALSE;
				participant->data = FALSE;
				temp = answer->m_lines;
				while(temp) {
					janus_sdp_mline *m = (janus_sdp_mline *)temp->data;
					if(m->type == JANUS_SDP_AUDIO && m->port > 0 && m->direction != JANUS_SDP_INACTIVE) {
						participant->audio = TRUE;
					} else if(m->type == JANUS_SDP_VIDEO && m->port > 0 && m->direction != JANUS_SDP_INACTIVE) {
						participant->video = TRUE;
					} else if(m->type == JANUS_SDP_APPLICATION && m->port > 0) {
						participant->data = TRUE;
					}
					temp = temp->next;
				}
				JANUS_LOG(LOG_VERB, "Per the answer, the publisher %s going to send an audio stream\n", participant->audio ? "is" : "is NOT");
				JANUS_LOG(LOG_VERB, "Per the answer, the publisher %s going to send a video stream\n", participant->video ? "is" : "is NOT");
				JANUS_LOG(LOG_VERB, "Per the answer, the publisher %s going to open a data channel\n", participant->data ? "is" : "is NOT");
				/* Update the event with info on the codecs that we'll be handling */
				if(event) {
					if(participant->audio)
						json_object_set_new(event, "audio_codec", json_string(janus_audiocodec_name(participant->acodec)));
					if(participant->video)
						json_object_set_new(event, "video_codec", json_string(janus_videocodec_name(participant->vcodec)));
				}
				/* Also add a bandwidth SDP attribute if we're capping the bitrate in the room */
				janus_sdp_mline *m = janus_sdp_mline_find(answer, JANUS_SDP_VIDEO);
				if(m != NULL && videoroom->bitrate > 0 && videoroom->bitrate_cap) {
					if(participant->firefox) {
						/* Use TIAS (bps) instead of AS (kbps) for the b= attribute, as explained here:
						 * https://github.com/meetecho/janus-gateway/issues/1277#issuecomment-397677746 */
						m->b_name = g_strdup("TIAS");
						m->b_value = videoroom->bitrate;
					} else {
						m->b_name = g_strdup("AS");
						m->b_value = videoroom->bitrate/1000;
					}
				}
				/* Add the extmap attributes, if needed */
				if(audio_level_extmap) {
					/* First of all, let's check if the extmap attribute had a direction */
					const char *direction = NULL;
					switch(audio_level_mdir) {
						case JANUS_SDP_SENDONLY:
							direction = "/recvonly";
							break;
						case JANUS_SDP_RECVONLY:
						case JANUS_SDP_INACTIVE:
							direction = "/inactive";
							break;
						default:
							direction = "";
							break;
					}
					janus_sdp_attribute *a = janus_sdp_attribute_create("extmap",
						"%d%s %s\r\n", participant->audio_level_extmap_id, direction, JANUS_RTP_EXTMAP_AUDIO_LEVEL);
					janus_sdp_attribute_add_to_mline(janus_sdp_mline_find(answer, JANUS_SDP_AUDIO), a);
				}
				if(video_orient_extmap) {
					/* First of all, let's check if the extmap attribute had a direction */
					const char *direction = NULL;
					switch(video_orient_mdir) {
						case JANUS_SDP_SENDONLY:
							direction = "/recvonly";
							break;
						case JANUS_SDP_RECVONLY:
						case JANUS_SDP_INACTIVE:
							direction = "/inactive";
							break;
						default:
							direction = "";
							break;
					}
					janus_sdp_attribute *a = janus_sdp_attribute_create("extmap",
						"%d%s %s\r\n", participant->video_orient_extmap_id, direction, JANUS_RTP_EXTMAP_VIDEO_ORIENTATION);
					janus_sdp_attribute_add_to_mline(janus_sdp_mline_find(answer, JANUS_SDP_VIDEO), a);
				}
				if(playout_delay_extmap) {
					/* First of all, let's check if the extmap attribute had a direction */
					const char *direction = NULL;
					switch(playout_delay_mdir) {
						case JANUS_SDP_SENDONLY:
							direction = "/recvonly";
							break;
						case JANUS_SDP_RECVONLY:
						case JANUS_SDP_INACTIVE:
							direction = "/inactive";
							break;
						default:
							direction = "";
							break;
					}
					janus_sdp_attribute *a = janus_sdp_attribute_create("extmap",
						"%d%s %s\r\n", participant->playout_delay_extmap_id, direction, JANUS_RTP_EXTMAP_PLAYOUT_DELAY);
					janus_sdp_attribute_add_to_mline(janus_sdp_mline_find(answer, JANUS_SDP_VIDEO), a);
				}
				if (transport_wide_cc_extmap) {
					janus_sdp_attribute *a = janus_sdp_attribute_create("extmap",
						"%d %s\r\n", participant->transport_wide_cc_extmap_id, JANUS_RTP_EXTMAP_TRANSPORT_WIDE_CC);
					janus_sdp_attribute_add_to_mline(janus_sdp_mline_find(answer, JANUS_SDP_VIDEO), a);
				}
				/* Generate an SDP string we can send back to the publisher */
				char *answer_sdp = janus_sdp_write(answer);
				/* Now turn the SDP into what we'll send subscribers, using the static payload types for making switching easier */
				offer = janus_sdp_generate_offer(s_name, answer->c_addr,
					JANUS_SDP_OA_AUDIO, participant->audio,
					JANUS_SDP_OA_AUDIO_CODEC, janus_audiocodec_name(participant->acodec),
					JANUS_SDP_OA_AUDIO_PT, janus_audiocodec_pt(participant->acodec),
					JANUS_SDP_OA_AUDIO_DIRECTION, JANUS_SDP_SENDONLY,
					JANUS_SDP_OA_VIDEO, participant->video,
					JANUS_SDP_OA_VIDEO_CODEC, janus_videocodec_name(participant->vcodec),
					JANUS_SDP_OA_VIDEO_PT, janus_videocodec_pt(participant->vcodec),
					JANUS_SDP_OA_VIDEO_DIRECTION, JANUS_SDP_SENDONLY,
					JANUS_SDP_OA_DATA, participant->data,
					JANUS_SDP_OA_DONE);
				/* Add the extmap attributes, if needed */
				if(audio_level_extmap) {
					janus_sdp_mline *m = janus_sdp_mline_find(offer, JANUS_SDP_AUDIO);
					if(m != NULL) {
						janus_sdp_attribute *a = janus_sdp_attribute_create("extmap",
							"%d %s\r\n", participant->audio_level_extmap_id, JANUS_RTP_EXTMAP_AUDIO_LEVEL);
						janus_sdp_attribute_add_to_mline(m, a);
					}
				}
				if(video_orient_extmap) {
					janus_sdp_mline *m = janus_sdp_mline_find(offer, JANUS_SDP_VIDEO);
					if(m != NULL) {
						janus_sdp_attribute *a = janus_sdp_attribute_create("extmap",
							"%d %s\r\n", participant->video_orient_extmap_id, JANUS_RTP_EXTMAP_VIDEO_ORIENTATION);
						janus_sdp_attribute_add_to_mline(m, a);
					}
				}
				if(playout_delay_extmap) {
					janus_sdp_mline *m = janus_sdp_mline_find(offer, JANUS_SDP_VIDEO);
					if(m != NULL) {
						janus_sdp_attribute *a = janus_sdp_attribute_create("extmap",
							"%d %s\r\n", participant->playout_delay_extmap_id, JANUS_RTP_EXTMAP_PLAYOUT_DELAY);
						janus_sdp_attribute_add_to_mline(m, a);
					}
				}
				/* Is this room recorded, or are we recording this publisher already? */
				janus_mutex_lock(&participant->rec_mutex);
				if(videoroom->record || participant->recording_active) {
					janus_videoroom_recorder_create(participant, participant->audio, participant->video, participant->data);
				}
				janus_mutex_unlock(&participant->rec_mutex);
				/* Generate an SDP string we can offer subscribers later on */
				char *offer_sdp = janus_sdp_write(offer);
				if(!sdp_update) {
					/* Is simulcasting involved */
					if(msg_simulcast && (participant->vcodec == JANUS_VIDEOCODEC_VP8 ||
							participant->vcodec == JANUS_VIDEOCODEC_H264)) {
						JANUS_LOG(LOG_VERB, "Publisher is going to do simulcasting\n");
						participant->ssrc[0] = json_integer_value(json_object_get(msg_simulcast, "ssrc-0"));
						participant->ssrc[1] = json_integer_value(json_object_get(msg_simulcast, "ssrc-1"));
						participant->ssrc[2] = json_integer_value(json_object_get(msg_simulcast, "ssrc-2"));
					} else {
						/* No simulcasting involved */
						participant->ssrc[0] = 0;
						participant->ssrc[1] = 0;
						participant->ssrc[2] = 0;
					}
				}
				janus_sdp_destroy(offer);
				janus_sdp_destroy(answer);
				/* Send the answer back to the publisher */
				JANUS_LOG(LOG_VERB, "Handling publisher: turned this into an '%s':\n%s\n", type, answer_sdp);
				json_t *jsep = json_pack("{ssss}", "type", type, "sdp", answer_sdp);
				g_free(answer_sdp);
				/* How long will the Janus core take to push the event? */
				g_atomic_int_set(&session->hangingup, 0);
				gint64 start = janus_get_monotonic_time();
				int res = gateway->push_event(msg->handle, &janus_videoroom_plugin, msg->transaction, event, jsep);
				JANUS_LOG(LOG_VERB, "  >> Pushing event: %d (took %"SCNu64" us)\n", res, janus_get_monotonic_time()-start);
				/* Done */
				if(res != JANUS_OK) {
					/* TODO Failed to negotiate? We should remove this publisher */
					g_free(offer_sdp);
				} else {
					/* Store the participant's SDP for interested subscribers */
					g_free(participant->sdp);
					participant->sdp = offer_sdp;
					/* We'll wait for the setup_media event before actually telling subscribers */
				}
				/* Unless this is an update, in which case schedule a new offer for all viewers */
				if(sdp_update) {
					json_t *update = json_object();
					json_object_set_new(update, "request", json_string("configure"));
					json_object_set_new(update, "update", json_true());
					janus_mutex_lock(&participant->subscribers_mutex);
					GSList *s = participant->subscribers;
					while(s) {
						janus_videoroom_subscriber *subscriber = (janus_videoroom_subscriber *)s->data;
						if(subscriber && subscriber->session && subscriber->session->handle) {
							/* Enqueue the fake request: this will trigger a renegotiation */
							janus_videoroom_message *msg = g_malloc(sizeof(janus_videoroom_message));
							janus_refcount_increase(&subscriber->session->ref);
							msg->handle = subscriber->session->handle;
							msg->message = update;
							msg->transaction = NULL;
							msg->jsep = NULL;
							json_incref(update);
							g_async_queue_push(messages, msg);
						}
						s = s->next;
					}
					janus_mutex_unlock(&participant->subscribers_mutex);
					json_decref(update);
				}
				json_decref(event);
				json_decref(jsep);
			}
			if(participant != NULL)
				janus_refcount_decrease(&participant->ref);
		}
		janus_videoroom_message_free(msg);

		continue;

error:
		{
			/* Prepare JSON error event */
			json_t *event = json_object();
			json_object_set_new(event, "videoroom", json_string("event"));
			json_object_set_new(event, "error_code", json_integer(error_code));
			json_object_set_new(event, "error", json_string(error_cause));
			int ret = gateway->push_event(msg->handle, &janus_videoroom_plugin, msg->transaction, event, NULL);
			JANUS_LOG(LOG_VERB, "  >> Pushing event: %d (%s)\n", ret, janus_get_api_error(ret));
			json_decref(event);
			janus_videoroom_message_free(msg);
		}
	}
	JANUS_LOG(LOG_VERB, "Leaving VideoRoom handler thread\n");
	return NULL;
}

/* Helper to quickly relay RTP packets from publishers to subscribers */
static void janus_videoroom_relay_rtp_packet(gpointer data, gpointer user_data) {
	janus_videoroom_rtp_relay_packet *packet = (janus_videoroom_rtp_relay_packet *)user_data;
	if(!packet || !packet->data || packet->length < 1) {
		JANUS_LOG(LOG_ERR, "Invalid packet...\n");
		return;
	}
	janus_videoroom_subscriber *subscriber = (janus_videoroom_subscriber *)data;
	if(!subscriber || !subscriber->session) {
		// JANUS_LOG(LOG_ERR, "Invalid session...\n");
		return;
	}
	if(subscriber->paused || subscriber->kicked) {
		// JANUS_LOG(LOG_ERR, "This subscriber paused the stream...\n");
		return;
	}
	janus_videoroom_session *session = subscriber->session;
	if(!session || !session->handle) {
		// JANUS_LOG(LOG_ERR, "Invalid session...\n");
		return;
	}
	if(!session->started) {
		// JANUS_LOG(LOG_ERR, "Streaming not started yet for this session...\n");
		return;
	}

	/* Make sure there hasn't been a publisher switch by checking the SSRC */
	if(packet->is_video) {
		/* Check if this subscriber is subscribed to this medium */
		if(!subscriber->video) {
			/* Nope, don't relay */
			return;
		}
		/* Check if there's any SVC info to take into account */
		if(packet->svc) {
			/* There is: check if this is a layer that can be dropped for this viewer
			 * Note: Following core inspired by the excellent job done by Sergio Garcia Murillo here:
			 * https://github.com/medooze/media-server/blob/master/src/vp9/VP9LayerSelector.cpp */
			gboolean override_mark_bit = FALSE, has_marker_bit = packet->data->markerbit;
			int temporal_layer = subscriber->temporal_layer;
			if(subscriber->target_temporal_layer > subscriber->temporal_layer) {
				/* We need to upscale */
				JANUS_LOG(LOG_HUGE, "We need to upscale temporally:\n");
				if(packet->ubit && packet->bbit && packet->temporal_layer <= subscriber->target_temporal_layer) {
					JANUS_LOG(LOG_HUGE, "  -- Upscaling temporal layer: %u --> %u\n",
						packet->temporal_layer, subscriber->target_temporal_layer);
					subscriber->temporal_layer = packet->temporal_layer;
					temporal_layer = subscriber->temporal_layer;
					/* Notify the viewer */
					json_t *event = json_object();
					json_object_set_new(event, "videoroom", json_string("event"));
					json_object_set_new(event, "room", json_integer(subscriber->room_id));
					json_object_set_new(event, "temporal_layer", json_integer(subscriber->temporal_layer));
					gateway->push_event(subscriber->session->handle, &janus_videoroom_plugin, NULL, event, NULL);
					json_decref(event);
				}
			} else if(subscriber->target_temporal_layer < subscriber->temporal_layer) {
				/* We need to downscale */
				JANUS_LOG(LOG_HUGE, "We need to downscale temporally:\n");
				if(packet->ebit) {
					JANUS_LOG(LOG_HUGE, "  -- Downscaling temporal layer: %u --> %u\n",
						subscriber->temporal_layer, subscriber->target_temporal_layer);
					subscriber->temporal_layer = subscriber->target_temporal_layer;
					/* Notify the viewer */
					json_t *event = json_object();
					json_object_set_new(event, "videoroom", json_string("event"));
					json_object_set_new(event, "room", json_integer(subscriber->room_id));
					json_object_set_new(event, "temporal_layer", json_integer(subscriber->temporal_layer));
					gateway->push_event(subscriber->session->handle, &janus_videoroom_plugin, NULL, event, NULL);
					json_decref(event);
				}
			}
			if(temporal_layer < packet->temporal_layer) {
				/* Drop the packet: update the context to make sure sequence number is increased normally later */
				JANUS_LOG(LOG_HUGE, "Dropping packet (temporal layer %d < %d)\n", temporal_layer, packet->temporal_layer);
				subscriber->context.v_base_seq++;
				return;
			}
			int spatial_layer = subscriber->spatial_layer;
			if(subscriber->target_spatial_layer > subscriber->spatial_layer) {
				JANUS_LOG(LOG_HUGE, "We need to upscale spatially:\n");
				/* We need to upscale */
				if(packet->pbit == 0 && packet->bbit && packet->spatial_layer == subscriber->spatial_layer+1) {
					JANUS_LOG(LOG_HUGE, "  -- Upscaling spatial layer: %u --> %u\n",
						packet->spatial_layer, subscriber->target_spatial_layer);
					subscriber->spatial_layer = packet->spatial_layer;
					spatial_layer = subscriber->spatial_layer;
					/* Notify the viewer */
					json_t *event = json_object();
					json_object_set_new(event, "videoroom", json_string("event"));
					json_object_set_new(event, "room", json_integer(subscriber->room_id));
					json_object_set_new(event, "spatial_layer", json_integer(subscriber->spatial_layer));
					gateway->push_event(subscriber->session->handle, &janus_videoroom_plugin, NULL, event, NULL);
					json_decref(event);
				}
			} else if(subscriber->target_spatial_layer < subscriber->spatial_layer) {
				/* We need to downscale */
				JANUS_LOG(LOG_HUGE, "We need to downscale spatially:\n");
				if(packet->ebit) {
					JANUS_LOG(LOG_HUGE, "  -- Downscaling spatial layer: %u --> %u\n",
						subscriber->spatial_layer, subscriber->target_spatial_layer);
					subscriber->spatial_layer = subscriber->target_spatial_layer;
					/* Notify the viewer */
					json_t *event = json_object();
					json_object_set_new(event, "videoroom", json_string("event"));
					json_object_set_new(event, "room", json_integer(subscriber->room_id));
					json_object_set_new(event, "spatial_layer", json_integer(subscriber->spatial_layer));
					gateway->push_event(subscriber->session->handle, &janus_videoroom_plugin, NULL, event, NULL);
					json_decref(event);
				}
			}
			if(spatial_layer < packet->spatial_layer) {
				/* Drop the packet: update the context to make sure sequence number is increased normally later */
				JANUS_LOG(LOG_HUGE, "Dropping packet (spatial layer %d < %d)\n", spatial_layer, packet->spatial_layer);
				subscriber->context.v_base_seq++;
				return;
			} else if(packet->ebit && spatial_layer == packet->spatial_layer) {
				/* If we stop at layer 0, we need a marker bit now, as the one from layer 1 will not be received */
				override_mark_bit = TRUE;
			}
			/* If we got here, we can send the frame: this doesn't necessarily mean it's
			 * one of the layers the user wants, as there may be dependencies involved */
			JANUS_LOG(LOG_HUGE, "Sending packet (spatial=%d, temporal=%d)\n",
				packet->spatial_layer, packet->temporal_layer);
			/* Fix sequence number and timestamp (publisher switching may be involved) */
			janus_rtp_header_update(packet->data, &subscriber->context, TRUE, 4500);
			if(override_mark_bit && !has_marker_bit) {
				packet->data->markerbit = 1;
			}
			if(gateway != NULL)
				gateway->relay_rtp(session->handle, packet->is_video, (char *)packet->data, packet->length);
			if(override_mark_bit && !has_marker_bit) {
				packet->data->markerbit = 0;
			}
			/* Restore the timestamp and sequence number to what the publisher set them to */
			packet->data->timestamp = htonl(packet->timestamp);
			packet->data->seq_number = htons(packet->seq_number);
		} else if(packet->ssrc[0] != 0) {
			/* Handle simulcast: make sure we have a payload to work with */
			int plen = 0;
			char *payload = janus_rtp_payload((char *)packet->data, packet->length, &plen);
			if(payload == NULL)
				return;
			/* Process this packet: don't relay if it's not the SSRC/layer we wanted to handle */
			gboolean relay = janus_rtp_simulcasting_context_process_rtp(&subscriber->sim_context,
				(char *)packet->data, packet->length, packet->ssrc, subscriber->feed->vcodec, &subscriber->context);
			/* Do we need to drop this? */
			if(!relay)
				return;
			/* Any event we should notify? */
			if(subscriber->sim_context.changed_substream) {
				/* Notify the user about the substream change */
				json_t *event = json_object();
				json_object_set_new(event, "videoroom", json_string("event"));
				json_object_set_new(event, "room", json_integer(subscriber->room_id));
				json_object_set_new(event, "substream", json_integer(subscriber->sim_context.substream));
				gateway->push_event(subscriber->session->handle, &janus_videoroom_plugin, NULL, event, NULL);
				json_decref(event);
			}
			if(subscriber->sim_context.need_pli && subscriber->feed && subscriber->feed->session &&
					subscriber->feed->session->handle) {
				/* Send a PLI */
				JANUS_LOG(LOG_VERB, "We need a PLI for the simulcast context\n");
				char rtcpbuf[12];
				memset(rtcpbuf, 0, 12);
				janus_rtcp_pli((char *)&rtcpbuf, 12);
				gateway->relay_rtcp(subscriber->feed->session->handle, 1, rtcpbuf, 12);
			}
			if(subscriber->sim_context.changed_temporal) {
				/* Notify the user about the temporal layer change */
				json_t *event = json_object();
				json_object_set_new(event, "videoroom", json_string("event"));
				json_object_set_new(event, "room", json_integer(subscriber->room_id));
				json_object_set_new(event, "temporal", json_integer(subscriber->sim_context.templayer));
				gateway->push_event(subscriber->session->handle, &janus_videoroom_plugin, NULL, event, NULL);
				json_decref(event);
			}
			/* If we got here, update the RTP header and send the packet */
			janus_rtp_header_update(packet->data, &subscriber->context, TRUE, 4500);
			char vp8pd[6];
			if(subscriber->feed && subscriber->feed->vcodec == JANUS_VIDEOCODEC_VP8) {
				/* For VP8, we save the original payload descriptor, to restore it after */
				memcpy(vp8pd, payload, sizeof(vp8pd));
				janus_vp8_simulcast_descriptor_update(payload, plen, &subscriber->vp8_context,
					subscriber->sim_context.changed_substream);
			}
			/* Send the packet */
			if(gateway != NULL)
				gateway->relay_rtp(session->handle, packet->is_video, (char *)packet->data, packet->length);
			/* Restore the timestamp and sequence number to what the publisher set them to */
			packet->data->timestamp = htonl(packet->timestamp);
			packet->data->seq_number = htons(packet->seq_number);
			if(subscriber->feed && subscriber->feed->vcodec == JANUS_VIDEOCODEC_VP8) {
				/* Restore the original payload descriptor as well, as it will be needed by the next viewer */
				memcpy(payload, vp8pd, sizeof(vp8pd));
			}
		} else {
			/* Fix sequence number and timestamp (publisher switching may be involved) */
			janus_rtp_header_update(packet->data, &subscriber->context, TRUE, 4500);
			/* Send the packet */
			if(gateway != NULL)
				gateway->relay_rtp(session->handle, packet->is_video, (char *)packet->data, packet->length);
			/* Restore the timestamp and sequence number to what the publisher set them to */
			packet->data->timestamp = htonl(packet->timestamp);
			packet->data->seq_number = htons(packet->seq_number);
		}
	} else {
		/* Check if this subscriber is subscribed to this medium */
		if(!subscriber->audio) {
			/* Nope, don't relay */
			return;
		}
		/* Fix sequence number and timestamp (publisher switching may be involved) */
		janus_rtp_header_update(packet->data, &subscriber->context, FALSE, 960);
		/* Send the packet */
		if(gateway != NULL)
			gateway->relay_rtp(session->handle, packet->is_video, (char *)packet->data, packet->length);
		/* Restore the timestamp and sequence number to what the publisher set them to */
		packet->data->timestamp = htonl(packet->timestamp);
		packet->data->seq_number = htons(packet->seq_number);
	}

	return;
}

static void janus_videoroom_relay_data_packet(gpointer data, gpointer user_data) {
	char *text = (char *)user_data;
	janus_videoroom_subscriber *subscriber = (janus_videoroom_subscriber *)data;
	if(!subscriber || !subscriber->session || !subscriber->data || subscriber->paused) {
		return;
	}
	janus_videoroom_session *session = subscriber->session;
	if(!session || !session->handle) {
		return;
	}
	if(!session->started) {
		return;
	}
	if(gateway != NULL && text != NULL) {
		JANUS_LOG(LOG_VERB, "Forwarding DataChannel message (%zu bytes) to viewer: %s\n", strlen(text), text);
		gateway->relay_data(session->handle, text, strlen(text));
	}
	return;
}

/* The following methods are only relevant if RTCP is used for RTP forwarders */
static void janus_videoroom_rtp_forwarder_rtcp_receive(janus_videoroom_rtp_forwarder *forward) {
	char buffer[1500];
	struct sockaddr_storage remote_addr;
	socklen_t addrlen = sizeof(remote_addr);
	int len = recvfrom(forward->rtcp_fd, buffer, sizeof(buffer), 0, (struct sockaddr *)&remote_addr, &addrlen);
	if(len > 0) {
		JANUS_LOG(LOG_HUGE, "Got %s RTCP packet: %d bytes\n", forward->is_video ? "video" : "audio", len);
		/* We only handle incoming video PLIs or FIR at the moment */
		if(!janus_rtcp_has_fir(buffer, len) && !janus_rtcp_has_pli(buffer, len))
			return;
		janus_videoroom_reqfir((janus_videoroom_publisher *)forward->source, "RTCP from forwarder");
	}
}

static void *janus_videoroom_rtp_forwarder_rtcp_thread(void *data) {
	JANUS_LOG(LOG_VERB, "Joining RTCP thread for RTP forwarders...\n");
	/* Run the main loop */
	g_main_loop_run(rtcpfwd_loop);
	/* When the loop ends, we're done */
	JANUS_LOG(LOG_VERB, "Leaving RTCP thread for RTP forwarders...\n");
	return NULL;
}<|MERGE_RESOLUTION|>--- conflicted
+++ resolved
@@ -49,49 +49,13 @@
  * syntax:
  *
  * \verbatim
-<<<<<<< HEAD
-[<unique room ID>]
-description = This is my awesome room
-is_private = yes|no (private rooms don't appear when you do a 'list' request)
-secret = <optional password needed for manipulating (e.g. destroying) the room>
-pin = <optional password needed for joining the room>
-perc = yes|no (whether this room will be for PERC participants, meaning
-             payloads will be encrypted and so will recordings, default=no)
-require_pvtid = yes|no (whether subscriptions are required to provide a valid
-             a valid private_id to associate with a publisher, default=no)
-publishers = <max number of concurrent senders> (e.g., 6 for a video
-             conference or 1 for a webinar, default=3)
-bitrate = <max video bitrate for senders> (e.g., 128000)
-fir_freq = <send a FIR to publishers every fir_freq seconds> (0=disable)
-audiocodec = opus|g722|pcmu|pcma|isac32|isac16 (audio codec to force on publishers, default=opus
-			can be a comma separated list in order of preference, e.g., opus,pcmu)
-videocodec = vp8|vp9|h264 (video codec to force on publishers, default=vp8
-			can be a comma separated list in order of preference, e.g., vp9,vp8,h264)
-video_svc = yes|no (whether SVC support must be enabled; works only for VP9, default=no)
-audiolevel_ext = yes|no (whether the ssrc-audio-level RTP extension must be
-	negotiated/used or not for new publishers, default=yes)
-audiolevel_event = yes|no (whether to emit event to other users or not)
-audio_active_packets = 100 (number of packets with audio level, default=100, 2 seconds)
-audio_level_average = 25 (average value of audio level, 127=muted, 0='too loud', default=25)
-videoorient_ext = yes|no (whether the video-orientation RTP extension must be
-	negotiated/used or not for new publishers, default=yes)
-playoutdelay_ext = yes|no (whether the playout-delay RTP extension must be
-	negotiated/used or not for new publishers, default=yes)
-transport_wide_cc_ext = yes|no (whether the transport wide CC RTP extension must be
-	negotiated/used or not for new publishers, default=no)
-record = true|false (whether this room should be recorded, default=false)
-rec_dir = <folder where recordings should be stored, when enabled>
-notify_joining = true|false (optional, whether to notify all participants when a new
-            participant joins the room. The Videoroom plugin by design only notifies
-            new feeds (publishers), and enabling this may result extra notification
-            traffic. This flag is particularly useful when enabled with \c require_pvtid
-            for admin to manage listening only participants. default=false)
-=======
 room-<unique room ID>: {
 	description = This is my awesome room
 	is_private = yes|no (private rooms don't appear when you do a 'list' request)
 	secret = <optional password needed for manipulating (e.g. destroying) the room>
 	pin = <optional password needed for joining the room>
+	perc = yes|no (whether this room will be for PERC participants, meaning
+				 payloads will be encrypted and so will recordings, default=no)
 	require_pvtid = yes|no (whether subscriptions are required to provide a valid
 				 a valid private_id to associate with a publisher, default=no)
 	publishers = <max number of concurrent senders> (e.g., 6 for a video
@@ -122,7 +86,6 @@
 				traffic. This flag is particularly useful when enabled with \c require_pvtid
 				for admin to manage listening only participants. default=false)
 }
->>>>>>> 66796648
 \endverbatim
  *
  * Note that recording will work with all codecs except iSAC.
@@ -1951,35 +1914,11 @@
 				continue;
 			}
 			JANUS_LOG(LOG_VERB, "Adding video room '%s'\n", cat->name);
-<<<<<<< HEAD
-			janus_config_item *desc = janus_config_get_item(cat, "description");
-			janus_config_item *priv = janus_config_get_item(cat, "is_private");
-			janus_config_item *secret = janus_config_get_item(cat, "secret");
-			janus_config_item *pin = janus_config_get_item(cat, "pin");
-			janus_config_item *perc = janus_config_get_item(cat, "perc");
-			janus_config_item *req_pvtid = janus_config_get_item(cat, "require_pvtid");
-			janus_config_item *bitrate = janus_config_get_item(cat, "bitrate");
-			janus_config_item *bitrate_cap = janus_config_get_item(cat, "bitrate_cap");
-			janus_config_item *maxp = janus_config_get_item(cat, "publishers");
-			janus_config_item *firfreq = janus_config_get_item(cat, "fir_freq");
-			janus_config_item *audiocodec = janus_config_get_item(cat, "audiocodec");
-			janus_config_item *videocodec = janus_config_get_item(cat, "videocodec");
-			janus_config_item *svc = janus_config_get_item(cat, "video_svc");
-			janus_config_item *audiolevel_ext = janus_config_get_item(cat, "audiolevel_ext");
-			janus_config_item *audiolevel_event = janus_config_get_item(cat, "audiolevel_event");
-			janus_config_item *audio_active_packets = janus_config_get_item(cat, "audio_active_packets");
-			janus_config_item *audio_level_average = janus_config_get_item(cat, "audio_level_average");
-			janus_config_item *videoorient_ext = janus_config_get_item(cat, "videoorient_ext");
-			janus_config_item *playoutdelay_ext = janus_config_get_item(cat, "playoutdelay_ext");
-			janus_config_item *transport_wide_cc_ext = janus_config_get_item(cat, "transport_wide_cc_ext");
-			janus_config_item *notify_joining = janus_config_get_item(cat, "notify_joining");
-			janus_config_item *record = janus_config_get_item(cat, "record");
-			janus_config_item *rec_dir = janus_config_get_item(cat, "rec_dir");
-=======
 			janus_config_item *desc = janus_config_get(config, cat, janus_config_type_item, "description");
 			janus_config_item *priv = janus_config_get(config, cat, janus_config_type_item, "is_private");
 			janus_config_item *secret = janus_config_get(config, cat, janus_config_type_item, "secret");
 			janus_config_item *pin = janus_config_get(config, cat, janus_config_type_item, "pin");
+			janus_config_item *perc = janus_config_get(config, cat, janus_config_type_item, "perc");
 			janus_config_item *req_pvtid = janus_config_get(config, cat, janus_config_type_item, "require_pvtid");
 			janus_config_item *bitrate = janus_config_get(config, cat, janus_config_type_item, "bitrate");
 			janus_config_item *bitrate_cap = janus_config_get(config, cat, janus_config_type_item, "bitrate_cap");
@@ -1998,7 +1937,6 @@
 			janus_config_item *notify_joining = janus_config_get(config, cat, janus_config_type_item, "notify_joining");
 			janus_config_item *record = janus_config_get(config, cat, janus_config_type_item, "record");
 			janus_config_item *rec_dir = janus_config_get(config, cat, janus_config_type_item, "rec_dir");
->>>>>>> 66796648
 			/* Create the video room */
 			janus_videoroom *videoroom = g_malloc0(sizeof(janus_videoroom));
 			const char *room_num = cat->name;
@@ -2987,13 +2925,9 @@
 			if(videoroom->room_secret)
 				janus_config_add(config, c, janus_config_item_create("secret", videoroom->room_secret));
 			if(videoroom->room_pin)
-<<<<<<< HEAD
-				janus_config_add_item(config, cat, "pin", videoroom->room_pin);
+				janus_config_add(config, c, janus_config_item_create("pin", videoroom->room_pin));
 			if(videoroom->perc)
-				janus_config_add_item(config, cat, "perc", "yes");
-=======
-				janus_config_add(config, c, janus_config_item_create("pin", videoroom->room_pin));
->>>>>>> 66796648
+				janus_config_add(config, c, janus_config_item_create("perc", "yes"));
 			if(videoroom->audiolevel_ext) {
 				janus_config_add(config, c, janus_config_item_create("audiolevel_ext", "yes"));
 				if(videoroom->audiolevel_event)
@@ -3150,6 +3084,8 @@
 				janus_config_add(config, c, janus_config_item_create("secret", videoroom->room_secret));
 			if(videoroom->room_pin)
 				janus_config_add(config, c, janus_config_item_create("pin", videoroom->room_pin));
+			if(videoroom->perc)
+				janus_config_add(config, c, janus_config_item_create("perc", "yes"));
 			if(videoroom->audiolevel_ext) {
 				janus_config_add(config, c, janus_config_item_create("audiolevel_ext", "yes"));
 				if(videoroom->audiolevel_event)
