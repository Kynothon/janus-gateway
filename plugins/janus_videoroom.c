/*! \file   janus_videoroom.c
 * \author Lorenzo Miniero <lorenzo@meetecho.com>
 * \copyright GNU General Public License v3
 * \brief  Janus VideoRoom plugin
 * \details Check the \ref videoroom for more details.
 *
 * \ingroup plugins
 * \ref plugins
 *
 * \page videoroom VideoRoom plugin documentation
 * This is a plugin implementing a videoconferencing SFU
 * (Selective Forwarding Unit) for Janus, that is an audio/video router.
 * This means that the plugin implements a virtual conferencing room peers
 * can join and leave at any time. This room is based on a Publish/Subscribe
 * pattern. Each peer can publish his/her own live audio/video feeds: this
 * feed becomes an available stream in the room the other participants can
 * attach to. This means that this plugin allows the realization of several
 * different scenarios, ranging from a simple webinar (one speaker, several
 * watchers) to a fully meshed video conference (each peer sending and
 * receiving to and from all the others).
 *
 * Considering that this plugin allows for several different WebRTC PeerConnections
 * to be on at the same time for the same peer (specifically, each peer
 * potentially has 1 PeerConnection on for publishing and N on for subscriptions
 * from other peers), each peer may need to attach several times to the same
 * plugin for every stream: this means that each peer needs to have at least one
 * handle active for managing its relation with the plugin (joining a room,
 * leaving a room, muting/unmuting, publishing, receiving events), and needs
 * to open a new one each time he/she wants to subscribe to a feed from
 * another publisher participant. The handle used for a subscription,
 * however, would be logically a "slave" to the master one used for
 * managing the room: this means that it cannot be used, for instance,
 * to unmute in the room, as its only purpose would be to provide a
 * context in which creating the recvonly PeerConnection for the
 * subscription to an active publisher participant.
 *
 * \note Work is going on to implement SSRC multiplexing (Unified Plan),
 * meaning that in the future you'll be able to use the same
 * Janus handle/VideoRoom subscriber/PeerConnection to receive multiple
 * publishers at the same time.
 *
 * Rooms to make available are listed in the plugin configuration file.
 * A pre-filled configuration file is provided in \c conf/janus.plugin.videoroom.jcfg
 * and includes a demo room for testing. The same plugin is also used
 * dynamically (that is, with rooms created on the fly via API) in the
 * Screen Sharing demo as well.
 *
 * To add more rooms or modify the existing one, you can use the following
 * syntax:
 *
 * \verbatim
<<<<<<< HEAD
room-<unique room ID>: {
	description = This is my awesome room
	is_private = yes|no (private rooms don't appear when you do a 'list' request)
	secret = <optional password needed for manipulating (e.g. destroying) the room>
	pin = <optional password needed for joining the room>
	require_pvtid = yes|no (whether subscriptions are required to provide a valid
				 a valid private_id to associate with a publisher, default=no)
	publishers = <max number of concurrent senders> (e.g., 6 for a video
				 conference or 1 for a webinar, default=3)
	bitrate = <max video bitrate for senders> (e.g., 128000)
	fir_freq = <send a FIR to publishers every fir_freq seconds> (0=disable)
	audiocodec = opus|g722|pcmu|pcma|isac32|isac16 (audio codec to force on publishers, default=opus
				can be a comma separated list in order of preference, e.g., opus,pcmu)
	videocodec = vp8|vp9|h264 (video codec to force on publishers, default=vp8
				can be a comma separated list in order of preference, e.g., vp9,vp8,h264)
	video_svc = yes|no (whether SVC support must be enabled; works only for VP9, default=no)
	audiolevel_ext = yes|no (whether the ssrc-audio-level RTP extension must be
		negotiated/used or not for new publishers, default=yes)
	audiolevel_event = yes|no (whether to emit event to other users or not)
	audio_active_packets = 100 (number of packets with audio level, default=100, 2 seconds)
	audio_level_average = 25 (average value of audio level, 127=muted, 0='too loud', default=25)
	videoorient_ext = yes|no (whether the video-orientation RTP extension must be
		negotiated/used or not for new publishers, default=yes)
	playoutdelay_ext = yes|no (whether the playout-delay RTP extension must be
		negotiated/used or not for new publishers, default=yes)
	transport_wide_cc_ext = yes|no (whether the transport wide CC RTP extension must be
		negotiated/used or not for new publishers, default=no note that this currently
		doesn't work correctly when the publisher is doing simulcasting)
	record = true|false (whether this room should be recorded, default=false)
	rec_dir = <folder where recordings should be stored, when enabled>
	notify_joining = true|false (optional, whether to notify all participants when a new
				participant joins the room. The Videoroom plugin by design only notifies
				new feeds (publishers), and enabling this may result extra notification
				traffic. This flag is particularly useful when enabled with \c require_pvtid
				for admin to manage listening only participants. default=false)
}
=======
[<unique room ID>]
description = This is my awesome room
is_private = yes|no (private rooms don't appear when you do a 'list' request)
secret = <optional password needed for manipulating (e.g. destroying) the room>
pin = <optional password needed for joining the room>
require_pvtid = yes|no (whether subscriptions are required to provide a valid
             a valid private_id to associate with a publisher, default=no)
publishers = <max number of concurrent senders> (e.g., 6 for a video
             conference or 1 for a webinar, default=3)
bitrate = <max video bitrate for senders> (e.g., 128000)
fir_freq = <send a FIR to publishers every fir_freq seconds> (0=disable)
audiocodec = opus|g722|pcmu|pcma|isac32|isac16 (audio codec to force on publishers, default=opus
			can be a comma separated list in order of preference, e.g., opus,pcmu)
videocodec = vp8|vp9|h264 (video codec to force on publishers, default=vp8
			can be a comma separated list in order of preference, e.g., vp9,vp8,h264)
video_svc = yes|no (whether SVC support must be enabled; works only for VP9, default=no)
audiolevel_ext = yes|no (whether the ssrc-audio-level RTP extension must be
	negotiated/used or not for new publishers, default=yes)
audiolevel_event = yes|no (whether to emit event to other users or not)
audio_active_packets = 100 (number of packets with audio level, default=100, 2 seconds)
audio_level_average = 25 (average value of audio level, 127=muted, 0='too loud', default=25)
videoorient_ext = yes|no (whether the video-orientation RTP extension must be
	negotiated/used or not for new publishers, default=yes)
playoutdelay_ext = yes|no (whether the playout-delay RTP extension must be
	negotiated/used or not for new publishers, default=yes)
transport_wide_cc_ext = yes|no (whether the transport wide CC RTP extension must be
	negotiated/used or not for new publishers, default=no)
record = true|false (whether this room should be recorded, default=false)
rec_dir = <folder where recordings should be stored, when enabled>
notify_joining = true|false (optional, whether to notify all participants when a new
            participant joins the room. The Videoroom plugin by design only notifies
            new feeds (publishers), and enabling this may result extra notification
            traffic. This flag is particularly useful when enabled with \c require_pvtid
            for admin to manage listening only participants. default=false)
>>>>>>> 603478f5
\endverbatim
 *
 * Note that recording will work with all codecs except iSAC.
 *
 * \section sfuapi Video Room API
 *
 * The Video Room API supports several requests, some of which are
 * synchronous and some asynchronous. There are some situations, though,
 * (invalid JSON, invalid request) which will always result in a
 * synchronous error response even for asynchronous requests.
 *
 * \c create , \c destroy , \c edit , \c exists, \c list, \c allowed, \c kick and
 * and \c listparticipants are synchronous requests, which means you'll
 * get a response directly within the context of the transaction.
 * \c create allows you to create a new video room dynamically, as an
 * alternative to using the configuration file; \c edit allows you to
 * dynamically edit some room properties (e.g., the PIN); \c destroy removes a
 * video room and destroys it, kicking all the users out as part of the
 * process; \c exists allows you to check whether a specific video room
 * exists; finally, \c list lists all the available rooms, while \c
 * listparticipants lists all the active (as in currentòy publishing
 * something) participants of a specific room and their details.
 *
 * The \c join , \c joinandconfigure , \c configure , \c publish ,
 * \c unpublish , \c start , \c pause , \c switch and \c leave
 * requests instead are all asynchronous, which
 * means you'll get a notification about their success or failure in
 * an event. \c join allows you to join a specific video room, specifying
 * whether that specific PeerConnection will be used for publishing or
 * watching; \c configure can be used to modify some of the participation
 * settings (e.g., bitrate cap); \c joinandconfigure combines the previous
 * two requests in a single one (just for publishers); \c publish can be
 * used to start sending media to broadcast to the other participants,
 * while \c unpublish does the opposite; \c start allows you to start
 * receiving media from a publisher you've subscribed to previously by
 * means of a \c join , while \c pause pauses the delivery of the media;
 * the \c switch request can be used to change the source of the media
 * flowing over a specific PeerConnection (e.g., I was watching Alice,
 * I want to watch Bob now) without having to create a new handle for
 * that; \c finally, \c leave allows you to leave a video room for good
 * (or, in the case of viewers, definitely closes a subscription).
 *
 * \c create can be used to create a new video room, and has to be
 * formatted as follows:
 *
\verbatim
{
	"request" : "create",
	"room" : <unique numeric ID, optional, chosen by plugin if missing>,
	"permanent" : <true|false, whether the room should be saved in the config file, default false>,
	"description" : "<pretty name of the room, optional>",
	"secret" : "<password required to edit/destroy the room, optional>",
	"pin" : "<password required to join the room, optional>",
	"is_private" : <true|false, whether the room should appear in a list request>,
	"allowed" : [ array of string tokens users can use to join this room, optional],
	...
}
\endverbatim
 *
 * For the sake of brevity, not all of the available settings are listed
 * here. You can refer to the name of the properties in the configuration
 * file as a reference, as the ones used to programmatically create a new
 * room are exactly the same.
 *
 * A successful creation procedure will result in a \c created response:
 *
\verbatim
{
	"videoroom" : "created",
	"room" : <unique numeric ID>,
	"permanent" : <true if saved to config file, false if not>
}
\endverbatim
 *
 * If you requested a permanent room but a \c false value is returned
 * instead, good chances are that there are permission problems.
 *
 * An error instead (and the same applies to all other requests, so this
 * won't be repeated) would provide both an error code and a more verbose
 * description of the cause of the issue:
 *
\verbatim
{
	"videoroom" : "event",
	"error_code" : <numeric ID, check Macros below>,
	"error" : "<error description as a string>"
}
\endverbatim
 *
 * Notice that, in general, all users can create rooms. If you want to
 * limit this functionality, you can configure an admin \c admin_key in
 * the plugin settings. When configured, only "create" requests that
 * include the correct \c admin_key value in an "admin_key" property
 * will succeed, and will be rejected otherwise.
 *
 * Once a room has been created, you can still edit some (but not all)
 * of its properties using the \c edit request. This allows you to modify
 * the room description, secret, pin and whether it's private or not: you
 * won't be able to modify other more static properties, like the room ID,
 * the sampling rate, the extensions-related stuff and so on. If you're
 * interested in changing the ACL, instead, check the \c allowed message.
 * An \c edit request has to be formatted as follows:
 *
\verbatim
{
	"request" : "edit",
	"room" : <unique numeric ID of the room to edit>,
	"secret" : "<room secret, mandatory if configured>",
	"new_description" : "<new pretty name of the room, optional>",
	"new_secret" : "<new password required to edit/destroy the room, optional>",
	"new_pin" : "<new password required to join the room, optional>",
	"new_is_private" : <true|false, whether the room should appear in a list request>,
	"new_require_pvtid" : <true|false, whether the room should require private_id from subscribers>,
	"new_bitrate" : <new bitrate cap to force on all publishers (except those with custom overrides)>,
	"new_fir_freq" : <new period for regular PLI keyframe requests to publishers>,
	"new_publishers" : <new cap on the number of concurrent active WebRTC publishers>,
	"permanent" : <true|false, whether the room should be also removed from the config file, default false>
}
\endverbatim
 *
 * A successful edit procedure will result in an \c edited response:
 *
\verbatim
{
	"videoroom" : "edited",
	"room" : <unique numeric ID>
}
\endverbatim
 *
 * On the other hand, \c destroy can be used to destroy an existing video
 * room, whether created dynamically or statically, and has to be
 * formatted as follows:
 *
\verbatim
{
	"request" : "destroy",
	"room" : <unique numeric ID of the room to destroy>,
	"secret" : "<room secret, mandatory if configured>",
	"permanent" : <true|false, whether the room should be also removed from the config file, default false>
}
\endverbatim
 *
 * A successful destruction procedure will result in a \c destroyed response:
 *
\verbatim
{
	"videoroom" : "destroyed",
	"room" : <unique numeric ID>
}
\endverbatim
 *
 * This will also result in a \c destroyed event being sent to all the
 * participants in the video room, which will look like this:
 *
\verbatim
{
	"videoroom" : "destroyed",
	"room" : <unique numeric ID of the destroyed room>
}
\endverbatim
 *
 * You can check whether a room exists using the \c exists request,
 * which has to be formatted as follows:
 *
\verbatim
{
	"request" : "exists",
	"room" : <unique numeric ID of the room to check>
}
\endverbatim
 *
 * A successful request will result in a \c success response:
 *
\verbatim
{
	"videoroom" : "success",
	"room" : <unique numeric ID>,
	"exists" : <true|false>
}
\endverbatim
 *
 * You can configure whether to check tokens or add/remove people who can join
 * a room using the \c allowed request, which has to be formatted as follows:
 *
\verbatim
{
	"request" : "allowed",
	"secret" : "<room secret, mandatory if configured>",
	"action" : "enable|disable|add|remove",
	"room" : <unique numeric ID of the room to update>,
	"allowed" : [
		// Array of strings (tokens users might pass in "join", only for add|remove)
	]
}
\endverbatim
 *
 * A successful request will result in a \c success response:
 *
\verbatim
{
	"videoroom" : "success",
	"room" : <unique numeric ID>,
	"allowed" : [
		// Updated, complete, list of allowed tokens (only for enable|add|remove)
	]
}
\endverbatim
 *
 * If you're the administrator of a room (that is, you created it and have access
 * to the secret) you can kick participants using the \c kick request. Notice
 * that this only kicks the user out of the room, but does not prevent them from
 * re-joining: to ban them, you need to first remove them from the list of
 * authorized users (see \c allowed request) and then \c kick them. The \c kick
 * request has to be formatted as follows:
 *
\verbatim
{
	"request" : "kick",
	"secret" : "<room secret, mandatory if configured>",
	"room" : <unique numeric ID of the room>,
	"id" : <unique numeric ID of the participant to kick>
}
\endverbatim
 *
 * A successful request will result in a \c success response:
 *
\verbatim
{
	"videoroom" : "success",
}
\endverbatim
 *
 * To get a list of the available rooms (excluded those configured or
 * created as private rooms) you can make use of the \c list request,
 * which has to be formatted as follows:
 *
\verbatim
{
	"request" : "list"
}
\endverbatim
 *
 * A successful request will produce a list of rooms in a \c success response:
 *
\verbatim
{
	"videoroom" : "success",
	"rooms" : [		// Array of room objects
		{	// Room #1
			"room" : <unique numeric ID>,
			"description" : "<Name of the room>",
			"pin_required" : <true|false, whether a PIN is required to join this room>,
			"max_publishers" : <how many publishers can actually publish via WebRTC at the same time>,
			"bitrate" : <bitrate cap that should be forced (via REMB) on all publishers by default>,
			"bitrate_cap" : <true|false, whether the above cap should act as a limit to dynamic bitrate changes by publishers>,
			"fir_freq" : <how often a keyframe request is sent via PLI/FIR to active publishers>,
			"audiocodec" : "<comma separated list of allowed audio codecs>",
			"videocodec" : "<comma separated list of allowed video codecs>",
			"record" : <true|false, whether the room is being recorded>,
			"record_dir" : "<if recording, the path where the .mjr files are being saved>",
			"num_participants" : <count of the participants (publishers, active or not; not subscribers)>
		},
		// Other rooms
	]
}
\endverbatim
 *
 * To get a list of the participants in a specific room, instead, you
 * can make use of the \c listparticipants request, which has to be
 * formatted as follows:
 *
\verbatim
{
	"request" : "listparticipants",
	"room" : <unique numeric ID of the room>
}
\endverbatim
 *
 * A successful request will produce a list of participants in a
 * \c participants response:
 *
\verbatim
{
	"videoroom" : "participants",
	"room" : <unique numeric ID of the room>,
	"participants" : [		// Array of participant objects
		{	// Participant #1
			"id" : <unique numeric ID of the participant>,
			"display" : "<display name of the participant, if any; optional>",
			"talking" : <true|false, whether user is talking or not (only if audio levels are used)>,
			"internal_audio_ssrc" : <audio SSRC used internally for this active publisher>,
			"internal_video_ssrc" : <video SSRC used internally for this active publisher>
		},
		// Other participants
	]
}
\endverbatim
 *
 * This covers almost all the synchronous requests. All the asynchronous requests,
 * plus a couple of additional synchronous requests we'll cover later, refer
 * to participants instead, namely on how they can publish, subscribe, or
 * more in general manage the media streams they may be sending or receiving.
 *
 * Considering the different nature of publishers and subscribers in the room,
 * and more importantly how you establish PeerConnections in the respective
 * cases, their API requests are addressed in separate subsections.
 *
 * \subsection vroompub VideoRoom Publishers
 *
 * In a VideoRoom, publishers are those participant handles that are able
 * (although may choose not to, more on this later) publish media in the
 * room, and as such become feeds that you can subscribe to.
 *
 * To specify a handle will be associated with a publisher, you must use
 * the \c join request with \c ptype set to \c publisher (note that, as it
 * will be explained later, you can also use \c joinandconfigure for the
 * purpose). The exact syntax of the request is the following:
 *
\verbatim
{
	"request" : "join",
	"ptype" : "publisher",
	"room" : <unique ID of the room to join>,
	"id" : <unique ID to register for the publisher; optional, will be chosen by the plugin if missing>,
	"display" : "<display name for the publisher; optional>",
	"token" : "<invitation token, in case the room has an ACL; optional>"
}
\endverbatim
 *
 * This will add the user to the list of participants in the room, although
 * in a non-active role for the time being. Anyway, this participation
 * allows the user to receive notifications about several aspects of the
 * room on the related handle (including streams as they become available
 * and go away). As such, it can be used even just as a way to get
 * notifications in a room, without the need of ever actually publishing
 * any stream at all (which explains why the "publisher" role may actually
 * be a bit confusing in this context).
 *
 * A successful \c join will result in a \c joined event, which will contain
 * a list of the currently active (as in publishing via WebRTC) publishers:
 *
\verbatim
{
	"videoroom" : "joined",
	"room" : <room ID>,
	"description" : <description of the room, if available>,
	"id" : <unique ID of the participant>,
	"private_id" : <a different unique ID associated to the participant; meant to be private>,
	"publishers" : [
		{
			"id" : <unique ID of active publisher #1>,
			"display" : "<display name of active publisher #1, if any>",
			"audio_codec" : "<audio codec used by active publisher #1, if any>",
			"video_codec" : "<video codec used by active publisher #1, if any>",
			"talking" : <true|false, whether the publisher is talking or not (only if audio levels are used)>,
		},
		// Other active publishers
	]
}
\endverbatim
 *
 * Notice that the publishers list will of course be empty if no one is
 * currently active in the room. For what concerns the \c private_id
 * property, it is meant to be used by the user when they create subscriptions,
 * so that the plugin can associate subscriber handles (which are typically
 * anonymous) to a specific participant; they're usually optional, unless
 * required by the room configuration.
 *
 * As explained, with a simple \c join you're not an active publisher (there
 * is no WebRTC PeerConnection yet), which means that by default your presence
 * is not notified to other participants. In fact, the publish/subscribe nature
 * of the plugin implies that by default only active publishers are notified,
 * to allow participants to subscribe to existing feeds: notifying all joins/leaves,
 * even those related to who will just lurk, may be overly verbose and chatty,
 * especially in large rooms. Anyway, rooms can be configured to notify those
 * as well, if the \c notify_joining property is set to true: in that case,
 * regular joins will be notified too, in an event formatted like this:
 *
\verbatim
{
	"videoroom" : "event",
	"room" : <room ID>,
	"joining" : {
		"id" : <unique ID of the new participant>,
		"display" : "<display name of the new participant, if any>"
	}
}
\endverbatim
 *
 * If you're interested in publishing media within a room, you can do that
 * with a \c publish request. This request MUST be accompanied by a JSEP
 * SDP offer to negotiate a new PeerConnection. The plugin will match it
 * to the room configuration (e.g., to make sure the codecs you negotiated
 * are allowed in the room), and will reply with a JSEP SDP answer to
 * close the circle and complete the setup of the PeerConnection. As soon
 * as the PeerConnection has been establisher, the publisher will become
 * active, and a new active feed other participants can subscribe to.
 *
 * The syntax of a \c publish request is the following:
 *
\verbatim
{
	"request" : "publish",
	"audio" : <true|false, depending on whether or not audio should be relayed; true by default>,
	"video" : <true|false, depending on whether or not video should be relayed; true by default>,
	"data" : <true|false, depending on whether or not data should be relayed; true by default>,
	"audiocodec" : "<audio codec to prefer among the negotiated ones; optional>",
	"videocodec" : "<video codec to prefer among the negotiated ones; optional>",
	"bitrate" : <bitrate cap to return via REMB; optional, overrides the global room value if present>,
	"record" : <true|false, whether this publisher should be recorded or not; optional>,
	"filename" : "<if recording, the base path/file to use for the recording files; optional>",
	"display" : "<new display name to use in the room; optional>"
}
\endverbatim
 *
 * As anticipated, since this is supposed to be accompanied by a JSEP SDP
 * offer describing the publisher's media streams, the plugin will negotiate
 * and prepare a matching JSEP SDP answer. If successful, a \c configured
 * event will be sent back, formatted like this:
 *
\verbatim
{
	"videoroom" : "event",
	"configured" : "ok"
}
\endverbatim
 *
 * This event will be accompanied by the prepared JSEP SDP answer.
 *
 * Notice that you can also use \c configure as a request instead of
 * \c publish to start publishing. The two are functionally equivalent
 * for publishing, but from a semantic perspective \c publish is the
 * right message to send when publishing. The \c configure request, as
 * it will be clearer later, can also be used to update some properties
 * of the publisher session: in this case the \c publish request can NOT
 * be used, as it can only be invoked to publish, and will fail if you're
 * already publishing something.
 *
 * As an additional note, notice that you can also join and publish in
 * a single request, which is useful in case you're not interested in
 * first join as a passive attendee and only later publish something,
 * but want to publish something right away. In this case you can use
 * the \c joinandconfigure request, which as you can imagine combines
 * the properties of both \c join and \c publish in a single request:
 * the response to a \c joinandconfigure will be a \c joined event, and
 * will again be accompanied by a JSEP SDP answer as usual.
 *
 * However you decided to publish something, as soon as the PeerConnection
 * setup succeeds and the publisher becomes active, an event is sent to
 * all the participants in the room with information on the new feed.
 * The event must contain an array with a single element, and be formatted like this:
 *
\verbatim
{
	"videoroom" : "event",
	"room" : <room ID>,
	"publishers" : [
		{
			"id" : <unique ID of the new publisher>,
			"display" : "<display name of the new publisher, if any>",
			"audio_codec" : "<audio codec used the new publisher, if any>",
			"video_codec" : "<video codec used by the new publisher, if any>",
			"talking" : <true|false, whether the publisher is talking or not (only if audio levels are used)>,
		}
	]
}
\endverbatim
 *
 * To stop publishing and tear down the related PeerConnection, you can
 * use the \c unpublish request, which requires no arguments as the context
 * is implicit:
 *
\verbatim
{
	"request" : "unpublish"
}
\endverbatim
 *
 * This will have the plugin tear down the PeerConnection, and remove the
 * publisher from the list of active streams. If successful, the response
 * will look like this:
 *
\verbatim
{
	"videoroom" : "event",
	"unpublished" : "ok"
}
\endverbatim
 *
 * As soon as the PeerConnection is gone, all the other participants will
 * also be notified about the fact that the stream is no longer available:
 *
\verbatim
{
	"videoroom" : "event",
	"room" : <room ID>,
	"unpublished" : <unique ID of the publisher who unpublished>
}
\endverbatim
 *
 * Notice that the same event will also be sent whenever the publisher
 * feed disappears for reasons other than an explicit \c unpublish , e.g.,
 * because the handle was closed or the user lost their connection.
 * Besides, notice that you can publish and unpublish multiple times
 * within the context of the same publisher handle.
 *
 * As anticipated above, you can use a request called \c configure to
 * tweak some of the properties of an active publisher session. This
 * request must be formatted as follows:
 *
\verbatim
{
	"request" : "configure",
	"audio" : <true|false, depending on whether or not audio should be relayed; true by default>,
	"video" : <true|false, depending on whether or not video should be relayed; true by default>,
	"data" : <true|false, depending on whether or not data should be relayed; true by default>,
	"bitrate" : <bitrate cap to return via REMB; optional, overrides the global room value if present (unless bitrate_cap is set)>,
	"keyframe" : <true|false, whether we should send this publisher a keyframe request>,
	"record" : <true|false, whether this publisher should be recorded or not; optional>,
	"filename" : "<if recording, the base path/file to use for the recording files; optional>",
	"display" : "<new display name to use in the room; optional>"
}
\endverbatim
 *
 * As you can see, it's basically the same properties as those listed for
 * \c publish . This is why both requests can be used to start publishing,
 * as even in that case you configure some of the settings. If successful,
 * a \c configured event will be sent back as before, formatted like this:
 *
\verbatim
{
	"videoroom" : "event",
	"configured" : "ok"
}
\endverbatim
 *
 * An interesting feature VideoRoom publisher can take advantage of is
 * RTP forwarding. In fact, while the main purpose of this plugin is
 * getting media from WebRTC sources (publishers) and relaying it to
 * WebRTC destinations (subscribers), there are actually several use
 * cases and scenarios for making this media available to external,
 * notnecessarily WebRTC-compliant, components. These components may
 * benefit from having access to the RTP media sent by a publisher, e.g.,
 * for media processing, external recording, transcoding to other
 * technologies via other applications, scalability purposes or
 * whatever else makes sense in this context. This is made possible by
 * a request called \c rtp_forward which, as the name suggests, simply
 * forwards in real-time the media sent by a publisher via RTP (plain
 * or encrypted) to a remote backend.
 *
 * You can add a new RTP forwarder for an existing publisher using the
 * \c rtp_forward request, which has to be formatted as follows:
 *
\verbatim
{
	"request" : "rtp_forward",
	"room" : <unique numeric ID of the room the publisher is in>,
	"publisher_id" : <unique numeric ID of the publisher to relay externally>,
	"host" : "<host address to forward the RTP and data packets to>",
	"audio_port" : <port to forward the audio RTP packets to>,
	"audio_ssrc" : <audio SSRC to use to use when streaming; optional>,
	"audio_ptype" : <audio payload type to use when streaming; optional>,
	"video_port" : <port to forward the video RTP packets to>,
	"video_ssrc" : <video SSRC to use to use when streaming; optional>,
	"video_ptype" : <video payload type to use when streaming; optional>,
	"video_port_2" : <if simulcasting or doing VP9-SVC, port to forward the video RTP packets from the second substream/layer to>,
	"video_ssrc_2" : <if simulcasting or doing VP9-SVC, video SSRC to use to use the second substream/layer; optional>,
	"video_ptype_2" : <if simulcasting or doing VP9-SVC, video payload type to use the second substream/layer; optional>,
	"video_port_3" : <if simulcasting or doing VP9-SVC, port to forward the video RTP packets from the third substream/layer to>,
	"video_ssrc_3" : <if simulcasting or doing VP9-SVC, video SSRC to use to use the third substream/layer; optional>,
	"video_ptype_3" : <if simulcasting or doing VP9-SVC, video payload type to use the third substream/layer; optional>,
	"data_port" : <port to forward the datachannel messages to>,
	"srtp_suite" : <length of authentication tag (32 or 80); optional>,
	"srtp_crypto" : "<key to use as crypto (base64 encoded key as in SDES); optional>"
}
\endverbatim
 *
 * A successful request will result in an \c rtp_forward response, containing
 * the relevant info associated to the new forwarder(s):
 *
\verbatim
{
	"videoroom" : "rtp_forward",
	"room" : <unique numeric ID, same as request>,
	"publisher_id" : <unique numeric ID, same as request>,
	"rtp_stream" : {
		"host" : "<host this forwarder is streaming to, same as request>",
		"audio" : <audio port, same as request if configured>,
		"audio_stream_id" : <unique numeric ID assigned to the audio RTP forwarder, if any>,
		"video" : <video port, same as request if configured>,
		"video_stream_id" : <unique numeric ID assigned to the main video RTP forwarder, if any>,
		"video_2" : <second video port, same as request if configured>,
		"video_stream_id_2" : <unique numeric ID assigned to the second video RTP forwarder, if any>,
		"video_3" : <third video port, same as request if configured>,
		"video_stream_id_3" : <unique numeric ID assigned to the third video RTP forwarder, if any>,
		"data" : <data port, same as request if configured>,
		"data_stream_id" : <unique numeric ID assigned to datachannel messages forwarder, if any>
	}
}
\endverbatim
 *
 * To stop a previously created RTP forwarder and stop it, you can use
 * the \c stop_rtp_forward request, which has to be formatted as follows:
 *
\verbatim
{
	"request" : "stop_rtp_forward",
	"room" : <unique numeric ID of the room the publisher is in>,
	"publisher_id" : <unique numeric ID of the publisher to update>,
	"stream_id" : <unique numeric ID of the RTP forwarder>
}
\endverbatim
 *
 * A successful request will result in a \c stop_rtp_forward response:
 *
\verbatim
{
	"videoroom" : "stop_rtp_forward",
	"room" : <unique numeric ID, same as request>,
	"publisher_id" : <unique numeric ID, same as request>,
	"stream_id" : <unique numeric ID, same as request>
}
\endverbatim
 *
 * To get a list of all the forwarders in a specific room, instead, you
 * can make use of the \c listforwarders request, which has to be
 * formatted as follows:
 *
\verbatim
{
	"request" : "listforwarders",
	"room" : <unique numeric ID of the room>,
	"secret" : "<room secret; mandatory if configured>"
}
\endverbatim
 *
 * A successful request will produce a list of RTP forwarders in a
 * \c forwarders response:
 *
\verbatim
{
	"videoroom" : "forwarders",
	"room" : <unique numeric ID of the room>,
	"rtp_forwarders" : [		// Array of publishers with RTP forwarders
		{	// Publisher #1
			"publisher_id" : <unique numeric ID of publisher #1>,
			"rtp_forwarders" : [		// Array of RTP forwarders
				{	// RTP forwarder #1
					"audio_stream_id" : <unique numeric ID assigned to this audio RTP forwarder, if any>,
					"video_stream_id" : <unique numeric ID assigned to this video RTP forwarder, if any>,
					"data_stream_id" : <unique numeric ID assigned to this datachannel messages forwarder, if any>
					"ip" : "<IP this forwarder is streaming to>",
					"port" : <port this forwarder is streaming to>,
					"ssrc" : <SSRC this forwarder is using, if any>,
					"pt" : <payload type this forwarder is using, if any>,
					"substream" : <video substream this video forwarder is relaying, if any>,
					"srtp" : <true|false, whether the RTP stream is encrypted>
				},
				// Other forwarders for this publisher
			],
		},
		// Other publishers
	]
}
\endverbatim *
 *
 * To conclude, you can leave a room you previously joined as publisher
 * using the \c leave request. This will also implicitly unpublish you
 * if you were an active publisher in the room. The \c leave request
 * looks like follows:
 *
\verbatim
{
	"request" : "leave"
}
\endverbatim
 *
 * If successful, the response will look like this:
 *
\verbatim
{
	"videoroom" : "event",
	"leaving" : "ok"
}
\endverbatim
 *
 * Other participants will receive a different event depending on whether
 * you were currently an active publisher ("unpublished") or simply
 * lurking ("leaving"):
 *
\verbatim
{
	"videoroom" : "event",
	"room" : <room ID>,
	"leaving|unpublished" : <unique ID of the publisher who left>
}
\endverbatim
 *
 * \subsection vroomsub VideoRoom Subscribers
 *
 * In a VideoRoom, subscribers are NOT participants, but simply handles
 * that will be used exclusively to receive media from a specific publisher
 * in the room. Since they're not participants per se, they're basically
 * streams that can be (and typically are) associated to publisher handles
 * as the ones we introduced in the previous section, whether active or not.
 * In fact, the typical use case is publishers being notified about new
 * participants becoming active in the room, and as a result new subscriber
 * sessions being created to receive their media streams; as soon as the
 * publisher goes away, the subscriber handle is removed as well. As such,
 * these subscriber sessions are dependent on feedback obtained by
 * publishers, and can't exist on their own, unless you feed them the
 * right info out of band.
 *
 * To specify a handle will be associated with a subscriber, you must use
 * the \c join request with \c ptype set to \c subscriber and specify which
 * feed to subscribe to. The exact syntax of the request is the following:
 *
\verbatim
{
	"request" : "join",
	"ptype" : "subscriber",
	"room" : <unique ID of the room to subscribe in>,
	"feed" : <unique ID of the publisher to subscribe to; mandatory>,
	"private_id" : <unique ID of the publisher that originated this request; optional, unless mandated by the room configuration>,
	"close_pc" : <true|false, depending on whether or not the PeerConnection should be automatically closed when the publisher leaves; true by default>,
	"audio" : <true|false, depending on whether or not audio should be relayed; true by default>,
	"video" : <true|false, depending on whether or not video should be relayed; true by default>,
	"data" : <true|false, depending on whether or not data should be relayed; true by default>,
	"offer_audio" : <true|false; whether or not audio should be negotiated; true by default if the publisher has audio>,
	"offer_video" : <true|false; whether or not video should be negotiated; true by default if the publisher has video>,
	"offer_data" : <true|false; whether or not datachannels should be negotiated; true by default if the publisher has datachannels>
}
\endverbatim
 *
 * As you can see, it's just a matter of specifying the ID of the publisher to
 * subscribe to and, if needed, your own \c private_id (if mandated by the room).
 * The \c offer_audio , \c offer_video and \c offer_data are
 * also particularly interesting, though, as they allow you to only subscribe
 * to a subset of the mountpoint media. By default, in fact, this \c join
 * request will result in the plugin preparing a new SDP offer trying to
 * negotiate all the media streams made available by the publisher; in case
 * the subscriber knows they don't support one of the mountpoint codecs, though
 * (e.g., the video in the mountpoint is VP8, but they only support H.264),
 * or are not interested in getting all the media (e.g., they're ok with
 * just audio and not video, or don't have enough bandwidth for both),
 * they can use those properties to shape the SDP offer to their needs.
 *
 * As anticipated, if successful this request will generate a new JSEP SDP
 * offer, which will accompany an \c attached event:
 *
\verbatim
{
	"videoroom" : "attached",
	"room" : <room ID>,
	"feed" : <publisher ID>,
	"display" : "<the display name of the publisher, if any>"
}
\endverbatim
 *
 * At this stage, to complete the setup of the PeerConnection the subscriber is
 * supposed to send a JSEP SDP answer back to the plugin. This is done
 * by means of a \c start request, which in this case MUST be associated
 * with a JSEP SDP answer but otherwise requires no arguments:
 *
\verbatim
{
	"request" : "start"
}
\endverbatim
 *
 * If successful this request returns a \c started event:
 *
\verbatim
{
	"videoroom" : "event",
	"started" : "ok"
}
\endverbatim
 *
 * Once this is done, all that's needed is waiting for the WebRTC PeerConnection
 * establishment to succeed. As soon as that happens, the Streaming plugin
 * can start relaying media from the mountpoint the viewer subscribed to
 * to the viewer themselves.
 *
 * Notice that the same exact steps we just went through (\c watch request,
 * followed by JSEP offer by the plugin, followed by \c start request with
 * JSEP answer by the viewer) is what you also use when renegotiations are
 * needed, e.g., for the purpose of ICE restarts.
 *
 * As a subscriber, you can temporarily pause and resume the whole media delivery
 * with a \c pause and, again, \c start request (in this case without any JSEP
 * SDP answer attached). Neither expect other arguments, as the context
 * is implicitly derived from the handle they're sent on:
 *
\verbatim
{
	"request" : "pause"
}
\endverbatim
 *
\verbatim
{
	"request" : "start"
}
\endverbatim
 *
 * Unsurprisingly, they just result in, respectively, \c paused and
 * \c started events:
 *
\verbatim
{
	"videoroom" : "event",
	"paused" : "ok"
}
\endverbatim
 *
\verbatim
{
	"videoroom" : "event",
	"started" : "ok"
}
\endverbatim
 *
 * For more drill-down manipulations of a subscription, a \c configure
 * request can be used instead. This request allows subscribers to dynamically
 * change some properties associated to their media subscription, e.g.,
 * in terms of what should and should not be sent at a specific time. A
 * \c configure request must be formatted as follows:
 *
\verbatim
{
	"request" : "configure",
	"audio" : <true|false, depending on whether audio should be relayed or not; optional>,
	"video" : <true|false, depending on whether video should be relayed or not; optional>,
	"data" : <true|false, depending on whether datachannel messages should be relayed or not; optional>,
	"substream" : <substream to receive (0-2), in case simulcasting is enabled; optional>,
	"temporal" : <temporal layers to receive (0-2), in case simulcasting is enabled; optional>,
	"spatial_layer" : <spatial layer to receive (0-1), in case VP9-SVC is enabled; optional>,
	"temporal_layer" : <temporal layers to receive (0-2), in case VP9-SVC is enabled; optional>
}
\endverbatim
 *
 * As you can see, the \c audio , \c video and \c data properties can be
 * used as a media-level pause/resume functionality, whereas \c pause
 * and \c start simply pause and resume all streams at the same time.
 * The \c substream and \c temporal properties, instead, only make sense
 * when the mountpoint is configured with video simulcasting support, and
 * as such the viewer is interested in receiving a specific substream
 * or temporal layer, rather than any other of the available ones.
 * The \c spatial_layer and \c temporal_layer have exactly the same meaning,
 * but within the context of VP9-SVC publishers, and will have no effect
 * on subscriptions associated to regular publishers.
 *
 * Another interesting feature that subscribers can take advantage of is the
 * so-called publisher "switching". Basically, when subscribed to a specific
 * publisher and receiving media from them, you can at any time "switch"
 * to a different publisher, and as such start receiving media from that
 * other mountpoint instead. Think of it as changing channel on a TV: you
 * keep on using the same PeerConnection, the plugin simply changes the
 * source of the media transparently. Of course, while powerful and effective
 * this request has some limitations. First of all, it switches both audio
 * and video, meaning you can't just switch video and keep the audio from
 * the previous publisher, for instance; besides, the two publishers
 * must have the same media configuration, that is, use the same codecs,
 * the same payload types, etc. In fact, since the same PeerConnection is
 * used for this feature, switching to a publisher with a different
 * configuration might result in media incompatible with the PeerConnection
 * setup being relayed to the subscriber, and as such in no audio/video being
 * played. That said, a \c switch request must be formatted like this:
 *
\verbatim
{
	"request" : "switch",
	"feed" : <unique ID of the new publisher to switch to; mandatory>,
	"audio" : <true|false, depending on whether audio should be relayed or not; optional>,
	"video" : <true|false, depending on whether video should be relayed or not; optional>,
	"data" : <true|false, depending on whether datachannel messages should be relayed or not; optional>
}
\endverbatim
 *
 * If successful, you'll be unsubscribed from the previous publisher,
 * and subscribed to the new publisher instead. The event to confirm
 * the switch was successful will look like this:
 *
\verbatim
{
	"videoroom" : "event",
	"switched" : "ok",
	"room" : <room ID>,
	"id" : <unique ID of the new publisher>
}
\endverbatim
 *
 * Finally, to stop the subscription to the mountpoint and tear down the
 * related PeerConnection, you can use the \c leave request. Since context
 * is implicit, no other argument is required:
 *
\verbatim
{
	"request" : "leave"
}
\endverbatim
 *
 * If successful, the plugin will attempt to tear down the PeerConnection,
 * and will send back a \c left event:
 *
\verbatim
{
	"videoroom" : "event",
	"left" : "ok",
}
\endverbatim
 */

#include "plugin.h"

#include <jansson.h>

#include "../debug.h"
#include "../apierror.h"
#include "../config.h"
#include "../mutex.h"
#include "../rtp.h"
#include "../rtpsrtp.h"
#include "../rtcp.h"
#include "../record.h"
#include "../sdp-utils.h"
#include "../utils.h"
#include <sys/types.h>
#include <sys/socket.h>


/* Plugin information */
#define JANUS_VIDEOROOM_VERSION			9
#define JANUS_VIDEOROOM_VERSION_STRING	"0.0.9"
#define JANUS_VIDEOROOM_DESCRIPTION		"This is a plugin implementing a videoconferencing SFU (Selective Forwarding Unit) for Janus, that is an audio/video router."
#define JANUS_VIDEOROOM_NAME			"JANUS VideoRoom plugin"
#define JANUS_VIDEOROOM_AUTHOR			"Meetecho s.r.l."
#define JANUS_VIDEOROOM_PACKAGE			"janus.plugin.videoroom"

/* Plugin methods */
janus_plugin *create(void);
int janus_videoroom_init(janus_callbacks *callback, const char *config_path);
void janus_videoroom_destroy(void);
int janus_videoroom_get_api_compatibility(void);
int janus_videoroom_get_version(void);
const char *janus_videoroom_get_version_string(void);
const char *janus_videoroom_get_description(void);
const char *janus_videoroom_get_name(void);
const char *janus_videoroom_get_author(void);
const char *janus_videoroom_get_package(void);
void janus_videoroom_create_session(janus_plugin_session *handle, int *error);
struct janus_plugin_result *janus_videoroom_handle_message(janus_plugin_session *handle, char *transaction, json_t *message, json_t *jsep);
void janus_videoroom_setup_media(janus_plugin_session *handle);
void janus_videoroom_incoming_rtp(janus_plugin_session *handle, int video, char *buf, int len);
void janus_videoroom_incoming_rtcp(janus_plugin_session *handle, int video, char *buf, int len);
void janus_videoroom_incoming_data(janus_plugin_session *handle, char *buf, int len);
void janus_videoroom_slow_link(janus_plugin_session *handle, int uplink, int video);
void janus_videoroom_hangup_media(janus_plugin_session *handle);
void janus_videoroom_destroy_session(janus_plugin_session *handle, int *error);
json_t *janus_videoroom_query_session(janus_plugin_session *handle);

/* Plugin setup */
static janus_plugin janus_videoroom_plugin =
	JANUS_PLUGIN_INIT (
		.init = janus_videoroom_init,
		.destroy = janus_videoroom_destroy,

		.get_api_compatibility = janus_videoroom_get_api_compatibility,
		.get_version = janus_videoroom_get_version,
		.get_version_string = janus_videoroom_get_version_string,
		.get_description = janus_videoroom_get_description,
		.get_name = janus_videoroom_get_name,
		.get_author = janus_videoroom_get_author,
		.get_package = janus_videoroom_get_package,

		.create_session = janus_videoroom_create_session,
		.handle_message = janus_videoroom_handle_message,
		.setup_media = janus_videoroom_setup_media,
		.incoming_rtp = janus_videoroom_incoming_rtp,
		.incoming_rtcp = janus_videoroom_incoming_rtcp,
		.incoming_data = janus_videoroom_incoming_data,
		.slow_link = janus_videoroom_slow_link,
		.hangup_media = janus_videoroom_hangup_media,
		.destroy_session = janus_videoroom_destroy_session,
		.query_session = janus_videoroom_query_session,
	);

/* Plugin creator */
janus_plugin *create(void) {
	JANUS_LOG(LOG_VERB, "%s created!\n", JANUS_VIDEOROOM_NAME);
	return &janus_videoroom_plugin;
}

/* Parameter validation */
static struct janus_json_parameter request_parameters[] = {
	{"request", JSON_STRING, JANUS_JSON_PARAM_REQUIRED}
};
static struct janus_json_parameter adminkey_parameters[] = {
	{"admin_key", JSON_STRING, JANUS_JSON_PARAM_REQUIRED}
};
static struct janus_json_parameter create_parameters[] = {
	{"room", JSON_INTEGER, JANUS_JSON_PARAM_POSITIVE},
	{"description", JSON_STRING, 0},
	{"is_private", JANUS_JSON_BOOL, 0},
	{"allowed", JSON_ARRAY, 0},
	{"secret", JSON_STRING, 0},
	{"pin", JSON_STRING, 0},
	{"require_pvtid", JANUS_JSON_BOOL, 0},
	{"bitrate", JSON_INTEGER, JANUS_JSON_PARAM_POSITIVE},
	{"bitrate_cap", JANUS_JSON_BOOL, 0},
	{"fir_freq", JSON_INTEGER, JANUS_JSON_PARAM_POSITIVE},
	{"publishers", JSON_INTEGER, JANUS_JSON_PARAM_POSITIVE},
	{"audiocodec", JSON_STRING, 0},
	{"videocodec", JSON_STRING, 0},
	{"video_svc", JANUS_JSON_BOOL, 0},
	{"audiolevel_ext", JANUS_JSON_BOOL, 0},
	{"audiolevel_event", JANUS_JSON_BOOL, 0},
	{"audio_active_packets", JSON_INTEGER, JANUS_JSON_PARAM_POSITIVE},
	{"audio_level_average", JSON_INTEGER, JANUS_JSON_PARAM_POSITIVE},
	{"videoorient_ext", JANUS_JSON_BOOL, 0},
	{"playoutdelay_ext", JANUS_JSON_BOOL, 0},
	{"transport_wide_cc_ext", JANUS_JSON_BOOL, 0},
	{"record", JANUS_JSON_BOOL, 0},
	{"rec_dir", JSON_STRING, 0},
	{"permanent", JANUS_JSON_BOOL, 0},
	{"notify_joining", JANUS_JSON_BOOL, 0},
};
static struct janus_json_parameter edit_parameters[] = {
	{"room", JSON_INTEGER, JANUS_JSON_PARAM_REQUIRED | JANUS_JSON_PARAM_POSITIVE},
	{"secret", JSON_STRING, 0},
	{"new_description", JSON_STRING, 0},
	{"new_is_private", JANUS_JSON_BOOL, 0},
	{"new_secret", JSON_STRING, 0},
	{"new_pin", JSON_STRING, 0},
	{"new_require_pvtid", JANUS_JSON_BOOL, 0},
	{"new_bitrate", JSON_INTEGER, JANUS_JSON_PARAM_POSITIVE},
	{"new_fir_freq", JSON_INTEGER, JANUS_JSON_PARAM_POSITIVE},
	{"new_publishers", JSON_INTEGER, JANUS_JSON_PARAM_POSITIVE},
	{"permanent", JANUS_JSON_BOOL, 0}
};
static struct janus_json_parameter room_parameters[] = {
	{"room", JSON_INTEGER, JANUS_JSON_PARAM_REQUIRED | JANUS_JSON_PARAM_POSITIVE}
};
static struct janus_json_parameter destroy_parameters[] = {
	{"room", JSON_INTEGER, JANUS_JSON_PARAM_REQUIRED | JANUS_JSON_PARAM_POSITIVE},
	{"permanent", JANUS_JSON_BOOL, 0}
};
static struct janus_json_parameter allowed_parameters[] = {
	{"room", JSON_INTEGER, JANUS_JSON_PARAM_REQUIRED | JANUS_JSON_PARAM_POSITIVE},
	{"secret", JSON_STRING, 0},
	{"action", JSON_STRING, JANUS_JSON_PARAM_REQUIRED},
	{"allowed", JSON_ARRAY, 0}
};
static struct janus_json_parameter kick_parameters[] = {
	{"room", JSON_INTEGER, JANUS_JSON_PARAM_REQUIRED | JANUS_JSON_PARAM_POSITIVE},
	{"secret", JSON_STRING, 0},
	{"id", JSON_INTEGER, JANUS_JSON_PARAM_REQUIRED | JANUS_JSON_PARAM_POSITIVE}
};
static struct janus_json_parameter join_parameters[] = {
	{"room", JSON_INTEGER, JANUS_JSON_PARAM_REQUIRED | JANUS_JSON_PARAM_POSITIVE},
	{"ptype", JSON_STRING, JANUS_JSON_PARAM_REQUIRED},
	{"audio", JANUS_JSON_BOOL, 0},
	{"video", JANUS_JSON_BOOL, 0},
	{"data", JANUS_JSON_BOOL, 0},
	{"bitrate", JSON_INTEGER, JANUS_JSON_PARAM_POSITIVE},
	{"record", JANUS_JSON_BOOL, 0},
	{"filename", JSON_STRING, 0},
	{"token", JSON_STRING, 0}
};
static struct janus_json_parameter publish_parameters[] = {
	{"audio", JANUS_JSON_BOOL, 0},
	{"audiocodec", JSON_STRING, 0},
	{"video", JANUS_JSON_BOOL, 0},
	{"videocodec", JSON_STRING, 0},
	{"data", JANUS_JSON_BOOL, 0},
	{"bitrate", JSON_INTEGER, JANUS_JSON_PARAM_POSITIVE},
	{"keyframe", JANUS_JSON_BOOL, 0},
	{"record", JANUS_JSON_BOOL, 0},
	{"filename", JSON_STRING, 0},
	{"display", JSON_STRING, 0},
	/* The following are just to force a renegotiation and/or an ICE restart */
	{"update", JANUS_JSON_BOOL, 0},
	{"restart", JANUS_JSON_BOOL, 0}
};
static struct janus_json_parameter rtp_forward_parameters[] = {
	{"room", JSON_INTEGER, JANUS_JSON_PARAM_REQUIRED | JANUS_JSON_PARAM_POSITIVE},
	{"publisher_id", JSON_INTEGER, JANUS_JSON_PARAM_REQUIRED | JANUS_JSON_PARAM_POSITIVE},
	{"video_port", JSON_INTEGER, JANUS_JSON_PARAM_POSITIVE},
	{"video_ssrc", JSON_INTEGER, JANUS_JSON_PARAM_POSITIVE},
	{"video_pt", JSON_INTEGER, JANUS_JSON_PARAM_POSITIVE},
	{"video_port_2", JSON_INTEGER, JANUS_JSON_PARAM_POSITIVE},
	{"video_ssrc_2", JSON_INTEGER, JANUS_JSON_PARAM_POSITIVE},
	{"video_pt_2", JSON_INTEGER, JANUS_JSON_PARAM_POSITIVE},
	{"video_port_3", JSON_INTEGER, JANUS_JSON_PARAM_POSITIVE},
	{"video_ssrc_3", JSON_INTEGER, JANUS_JSON_PARAM_POSITIVE},
	{"video_pt_3", JSON_INTEGER, JANUS_JSON_PARAM_POSITIVE},
	{"audio_port", JSON_INTEGER, JANUS_JSON_PARAM_POSITIVE},
	{"audio_ssrc", JSON_INTEGER, JANUS_JSON_PARAM_POSITIVE},
	{"audio_pt", JSON_INTEGER, JANUS_JSON_PARAM_POSITIVE},
	{"data_port", JSON_INTEGER, JANUS_JSON_PARAM_POSITIVE},
	{"host", JSON_STRING, JANUS_JSON_PARAM_REQUIRED},
	{"srtp_suite", JSON_INTEGER, JANUS_JSON_PARAM_POSITIVE},
	{"srtp_crypto", JSON_STRING, 0}
};
static struct janus_json_parameter stop_rtp_forward_parameters[] = {
	{"room", JSON_INTEGER, JANUS_JSON_PARAM_REQUIRED | JANUS_JSON_PARAM_POSITIVE},
	{"publisher_id", JSON_INTEGER, JANUS_JSON_PARAM_REQUIRED | JANUS_JSON_PARAM_POSITIVE},
	{"stream_id", JSON_INTEGER, JANUS_JSON_PARAM_REQUIRED | JANUS_JSON_PARAM_POSITIVE}
};
static struct janus_json_parameter publisher_parameters[] = {
	{"id", JSON_INTEGER, JANUS_JSON_PARAM_POSITIVE},
	{"display", JSON_STRING, 0}
};
static struct janus_json_parameter configure_parameters[] = {
	{"audio", JANUS_JSON_BOOL, 0},
	{"video", JANUS_JSON_BOOL, 0},
	{"data", JANUS_JSON_BOOL, 0},
	/* For VP8 simulcast */
	{"substream", JSON_INTEGER, JANUS_JSON_PARAM_POSITIVE},
	{"temporal", JSON_INTEGER, JANUS_JSON_PARAM_POSITIVE},
	/* For VP9 SVC */
	{"spatial_layer", JSON_INTEGER, JANUS_JSON_PARAM_POSITIVE},
	{"temporal_layer", JSON_INTEGER, JANUS_JSON_PARAM_POSITIVE},
	/* The following is to handle a renegotiation */
	{"update", JANUS_JSON_BOOL, 0},
};
static struct janus_json_parameter subscriber_parameters[] = {
	{"feed", JSON_INTEGER, JANUS_JSON_PARAM_REQUIRED | JANUS_JSON_PARAM_POSITIVE},
	{"private_id", JSON_INTEGER, JANUS_JSON_PARAM_POSITIVE},
	{"close_pc", JANUS_JSON_BOOL, 0},
	{"audio", JANUS_JSON_BOOL, 0},
	{"video", JANUS_JSON_BOOL, 0},
	{"data", JANUS_JSON_BOOL, 0},
	{"offer_audio", JANUS_JSON_BOOL, 0},
	{"offer_video", JANUS_JSON_BOOL, 0},
	{"offer_data", JANUS_JSON_BOOL, 0}
};

/* Static configuration instance */
static janus_config *config = NULL;
static const char *config_folder = NULL;
static janus_mutex config_mutex = JANUS_MUTEX_INITIALIZER;

/* Useful stuff */
static volatile gint initialized = 0, stopping = 0;
static gboolean notify_events = TRUE;
static janus_callbacks *gateway = NULL;
static GThread *handler_thread;
static void *janus_videoroom_handler(void *data);
static void janus_videoroom_relay_rtp_packet(gpointer data, gpointer user_data);
static void janus_videoroom_relay_data_packet(gpointer data, gpointer user_data);
static void janus_videoroom_hangup_media_internal(janus_plugin_session *handle);

typedef enum janus_videoroom_p_type {
	janus_videoroom_p_type_none = 0,
	janus_videoroom_p_type_subscriber,			/* Generic subscriber */
	janus_videoroom_p_type_publisher,			/* Participant (for receiving events) and optionally publisher */
} janus_videoroom_p_type;

typedef struct janus_videoroom_message {
	janus_plugin_session *handle;
	char *transaction;
	json_t *message;
	json_t *jsep;
} janus_videoroom_message;
static GAsyncQueue *messages = NULL;
static janus_videoroom_message exit_message;


typedef struct janus_videoroom {
	guint64 room_id;			/* Unique room ID */
	gchar *room_name;			/* Room description */
	gchar *room_secret;			/* Secret needed to manipulate (e.g., destroy) this room */
	gchar *room_pin;			/* Password needed to join this room, if any */
	gboolean is_private;		/* Whether this room is 'private' (as in hidden) or not */
	gboolean require_pvtid;		/* Whether subscriptions in this room require a private_id */
	int max_publishers;			/* Maximum number of concurrent publishers */
	uint32_t bitrate;			/* Global bitrate limit */
	gboolean bitrate_cap;		/* Whether the above limit is insormountable */
	uint16_t fir_freq;			/* Regular FIR frequency (0=disabled) */
	janus_audiocodec acodec[3];	/* Audio codec(s) to force on publishers */
	janus_videocodec vcodec[3];	/* Video codec(s) to force on publishers */
	gboolean do_svc;			/* Whether SVC must be done for video (note: only available for VP9 right now) */
	gboolean audiolevel_ext;	/* Whether the ssrc-audio-level extension must be negotiated or not for new publishers */
	gboolean audiolevel_event;	/* Whether to emit event to other users about audiolevel */
	int audio_active_packets;	/* Amount of packets with audio level for checkup */
	int audio_level_average;	/* Average audio level */
	gboolean videoorient_ext;	/* Whether the video-orientation extension must be negotiated or not for new publishers */
	gboolean playoutdelay_ext;	/* Whether the playout-delay extension must be negotiated or not for new publishers */
	gboolean transport_wide_cc_ext;	/* Whether the transport wide cc extension must be negotiated or not for new publishers */
	gboolean record;			/* Whether the feeds from publishers in this room should be recorded */
	char *rec_dir;				/* Where to save the recordings of this room, if enabled */
	GHashTable *participants;	/* Map of potential publishers (we get subscribers from them) */
	GHashTable *private_ids;	/* Map of existing private IDs */
	volatile gint destroyed;	/* Whether this room has been destroyed */
	gboolean check_allowed;		/* Whether to check tokens when participants join (see below) */
	GHashTable *allowed;		/* Map of participants (as tokens) allowed to join */
	gboolean notify_joining;	/* Whether an event is sent to notify all participants if a new participant joins the room */
	janus_mutex mutex;			/* Mutex to lock this room instance */
	janus_refcount ref;			/* Reference counter for this room */
} janus_videoroom;
static GHashTable *rooms;
static janus_mutex rooms_mutex = JANUS_MUTEX_INITIALIZER;
static char *admin_key = NULL;

typedef struct janus_videoroom_session {
	janus_plugin_session *handle;
	gint64 sdp_sessid;
	gint64 sdp_version;
	janus_videoroom_p_type participant_type;
	gpointer participant;
	gboolean started;
	gboolean stopping;
	volatile gint hangingup;
	volatile gint destroyed;
	janus_mutex mutex;
	janus_refcount ref;
} janus_videoroom_session;
static GHashTable *sessions;
static janus_mutex sessions_mutex = JANUS_MUTEX_INITIALIZER;

/* A host whose ports gets streamed RTP packets of the corresponding type */
typedef struct janus_videoroom_srtp_context janus_videoroom_srtp_context;
typedef struct janus_videoroom_rtp_forwarder {
	gboolean is_video;
	gboolean is_data;
	uint32_t ssrc;
	int payload_type;
	int substream;
	struct sockaddr_in serv_addr;
	/* Only needed for SRTP forwarders */
	gboolean is_srtp;
	janus_videoroom_srtp_context *srtp_ctx;
} janus_videoroom_rtp_forwarder;
/* SRTP encryption may be needed, and potentially shared */
struct janus_videoroom_srtp_context {
	GHashTable *contexts;
	char *id;
	srtp_t ctx;
	srtp_policy_t policy;
	char sbuf[1500];
	int slen;
	/* Keep track of how many forwarders are using this context */
	uint8_t count;
};

typedef struct janus_videoroom_publisher {
	janus_videoroom_session *session;
	janus_videoroom *room;	/* Room */
	guint64 room_id;	/* Unique room ID */
	guint64 user_id;	/* Unique ID in the room */
	guint32 pvt_id;		/* This is sent to the publisher for mapping purposes, but shouldn't be shared with others */
	gchar *display;		/* Display name (just for fun) */
	gchar *sdp;			/* The SDP this publisher negotiated, if any */
	gboolean audio, video, data;		/* Whether audio, video and/or data is going to be sent by this publisher */
	janus_audiocodec acodec;	/* Audio codec this publisher is using */
	janus_videocodec vcodec;	/* Video codec this publisher is using */
	guint32 audio_pt;		/* Audio payload type (Opus) */
	guint32 video_pt;		/* Video payload type (depends on room configuration) */
	guint32 audio_ssrc;		/* Audio SSRC of this publisher */
	guint32 video_ssrc;		/* Video SSRC of this publisher */
	uint32_t ssrc[3];		/* Only needed in case VP8 simulcasting is involved */
	int rtpmapid_extmap_id;	/* Only needed in case Firefox's RID-based simulcasting is involved */
	char *rid[3];			/* Only needed in case Firefox's RID-based simulcasting is involved */
	guint8 audio_level_extmap_id;		/* Audio level extmap ID */
	guint8 video_orient_extmap_id;		/* Video orientation extmap ID */
	guint8 playout_delay_extmap_id;		/* Playout delay extmap ID */
	guint8 transport_wide_cc_extmap_id; /* Transport wide cc extmap ID */
	gboolean audio_active;
	gboolean video_active;
	int audio_dBov_level;		/* Value in dBov of the audio level (last value from extension) */
	int audio_active_packets;	/* Participant's number of audio packets to accumulate */
	int audio_dBov_sum;			/* Participant's accumulated dBov value for audio level*/
	gboolean talking;			/* Whether this participant is currently talking (uses audio levels extension) */
	gboolean data_active;
	gboolean firefox;	/* We send Firefox users a different kind of FIR */
	uint32_t bitrate;
	gint64 remb_startup;/* Incremental changes on REMB to reach the target at startup */
	gint64 remb_latest;	/* Time of latest sent REMB (to avoid flooding) */
	gint64 fir_latest;	/* Time of latest sent FIR (to avoid flooding) */
	gint fir_seq;		/* FIR sequence number */
	gboolean recording_active;	/* Whether this publisher has to be recorded or not */
	gchar *recording_base;	/* Base name for the recording (e.g., /path/to/filename, will generate /path/to/filename-audio.mjr and/or /path/to/filename-video.mjr */
	janus_recorder *arc;	/* The Janus recorder instance for this publisher's audio, if enabled */
	janus_recorder *vrc;	/* The Janus recorder instance for this user's video, if enabled */
	janus_recorder *drc;	/* The Janus recorder instance for this publisher's data, if enabled */
	janus_mutex rec_mutex;	/* Mutex to protect the recorders from race conditions */
	GSList *subscribers;	/* Subscriptions to this publisher (who's watching this publisher)  */
	GSList *subscriptions;	/* Subscriptions this publisher has created (who this publisher is watching) */
	janus_mutex subscribers_mutex;
	GHashTable *rtp_forwarders;
	GHashTable *srtp_contexts;
	janus_mutex rtp_forwarders_mutex;
	int udp_sock; /* The udp socket on which to forward rtp packets */
	gboolean kicked;	/* Whether this participant has been kicked */
	volatile gint destroyed;
	janus_refcount ref;
} janus_videoroom_publisher;
static void janus_videoroom_rtp_forwarder_free_helper(gpointer data);
static void janus_videoroom_srtp_context_free_helper(gpointer data);
static guint32 janus_videoroom_rtp_forwarder_add_helper(janus_videoroom_publisher *p,
	const gchar* host, int port, int pt, uint32_t ssrc,
	int srtp_suite, const char *srtp_crypto,
	int substream, gboolean is_video, gboolean is_data);

typedef struct janus_videoroom_subscriber {
	janus_videoroom_session *session;
	janus_videoroom *room;	/* Room */
	guint64 room_id;		/* Unique room ID */
	janus_videoroom_publisher *feed;	/* Participant this subscriber is subscribed to */
	gboolean close_pc;		/* Whether we should automatically close the PeerConnection when the publisher goes away */
	guint32 pvt_id;			/* Private ID of the participant that is subscribing (if available/provided) */
	janus_sdp *sdp;			/* Offer we sent this listener (may be updated within renegotiations) */
	janus_rtp_switching_context context;	/* Needed in case there are publisher switches on this subscriber */
	int substream;			/* Which VP8 simulcast substream we should forward, in case the publisher is simulcasting */
	int substream_target;	/* As above, but to handle transitions (e.g., wait for keyframe) */
	int templayer;			/* Which VP8 simulcast temporal layer we should forward, in case the publisher is simulcasting */
	int templayer_target;	/* As above, but to handle transitions (e.g., wait for keyframe) */
	gint64 last_relayed;	/* When we relayed the last packet (used to detect when substreams become unavailable) */
	janus_vp8_simulcast_context simulcast_context;
	gboolean audio, video, data;		/* Whether audio, video and/or data must be sent to this subscriber */
	/* As above, but can't change dynamically (says whether something was negotiated at all in SDP) */
	gboolean audio_offered, video_offered, data_offered;
	gboolean paused;
	gboolean kicked;	/* Whether this subscription belongs to a participant that has been kicked */
	/* The following are only relevant if we're doing VP9 SVC, and are not to be confused with VP8
	 * simulcast, which has similar info (substream/templayer) but in a completely different context */
	int spatial_layer, target_spatial_layer;
	int temporal_layer, target_temporal_layer;
	volatile gint destroyed;
	janus_refcount ref;
} janus_videoroom_subscriber;

typedef struct janus_videoroom_rtp_relay_packet {
	janus_rtp_header *data;
	gint length;
	gboolean is_video;
	uint32_t ssrc[3];
	uint32_t timestamp;
	uint16_t seq_number;
	/* The following are only relevant if we're doing VP9 SVC*/
	gboolean svc;
	int spatial_layer;
	int temporal_layer;
	uint8_t pbit, dbit, ubit, bbit, ebit;
} janus_videoroom_rtp_relay_packet;


/* Freeing stuff */
static void janus_videoroom_subscriber_destroy(janus_videoroom_subscriber *s) {
	if(s && g_atomic_int_compare_and_exchange(&s->destroyed, 0, 1))
		janus_refcount_decrease(&s->ref);
}

static void janus_videoroom_subscriber_free(const janus_refcount *s_ref) {
	janus_videoroom_subscriber *s = janus_refcount_containerof(s_ref, janus_videoroom_subscriber, ref);
	/* This subscriber can be destroyed, free all the resources */
	janus_sdp_destroy(s->sdp);
	g_free(s);
}

static void janus_videoroom_publisher_dereference(janus_videoroom_publisher *p) {
	/* This is used by g_pointer_clear and g_hash_table_new_full so that NULL is only possible if that was inserted into the hash table. */
	janus_refcount_decrease(&p->ref);
}

static void janus_videoroom_publisher_dereference_nodebug(janus_videoroom_publisher *p) {
	janus_refcount_decrease_nodebug(&p->ref);
}

static void janus_videoroom_publisher_destroy(janus_videoroom_publisher *p) {
	if(p && g_atomic_int_compare_and_exchange(&p->destroyed, 0, 1))
		janus_refcount_decrease(&p->ref);
}

static void janus_videoroom_publisher_free(const janus_refcount *p_ref) {
	janus_videoroom_publisher *p = janus_refcount_containerof(p_ref, janus_videoroom_publisher, ref);
	g_free(p->display);
	p->display = NULL;
	g_free(p->sdp);
	p->sdp = NULL;
	g_free(p->recording_base);
	p->recording_base = NULL;
	janus_recorder_destroy(p->arc);
	janus_recorder_destroy(p->vrc);
	janus_recorder_destroy(p->drc);

	if(p->udp_sock > 0)
		close(p->udp_sock);
	g_hash_table_destroy(p->rtp_forwarders);
	p->rtp_forwarders = NULL;
	g_hash_table_destroy(p->srtp_contexts);
	p->srtp_contexts = NULL;
	g_slist_free(p->subscribers);

	janus_mutex_destroy(&p->subscribers_mutex);
	janus_mutex_destroy(&p->rtp_forwarders_mutex);
	g_free(p);
}

static void janus_videoroom_session_destroy(janus_videoroom_session *session) {
	if(session && g_atomic_int_compare_and_exchange(&session->destroyed, 0, 1))
		janus_refcount_decrease(&session->ref);
}

static void janus_videoroom_session_free(const janus_refcount *session_ref) {
	janus_videoroom_session *session = janus_refcount_containerof(session_ref, janus_videoroom_session, ref);
	/* Remove the reference to the core plugin session */
	janus_refcount_decrease(&session->handle->ref);
	/* This session can be destroyed, free all the resources */
	janus_mutex_destroy(&session->mutex);
	g_free(session);
}

static void janus_videoroom_room_dereference(janus_videoroom *room) {
	janus_refcount_decrease(&room->ref);
}

static void janus_videoroom_room_destroy(janus_videoroom *room) {
	if(room && g_atomic_int_compare_and_exchange(&room->destroyed, 0, 1))
		janus_refcount_decrease(&room->ref);
}

static void janus_videoroom_room_free(const janus_refcount *room_ref) {
	janus_videoroom *room = janus_refcount_containerof(room_ref, janus_videoroom, ref);
	/* This room can be destroyed, free all the resources */
	g_free(room->room_name);
	g_free(room->room_secret);
	g_free(room->room_pin);
	g_free(room->rec_dir);
	g_hash_table_destroy(room->participants);
	g_hash_table_destroy(room->private_ids);
	g_hash_table_destroy(room->allowed);
	g_free(room);
}

static void janus_videoroom_message_free(janus_videoroom_message *msg) {
	if(!msg || msg == &exit_message)
		return;

	if(msg->handle && msg->handle->plugin_handle) {
		janus_videoroom_session *session = (janus_videoroom_session *)msg->handle->plugin_handle;
		janus_refcount_decrease(&session->ref);
	}
	msg->handle = NULL;

	g_free(msg->transaction);
	msg->transaction = NULL;
	if(msg->message)
		json_decref(msg->message);
	msg->message = NULL;
	if(msg->jsep)
		json_decref(msg->jsep);
	msg->jsep = NULL;

	g_free(msg);
}

static void janus_videoroom_codecstr(janus_videoroom *videoroom, char *audio_codecs, char *video_codecs, int str_len, const char *split) {
	if (audio_codecs) {
		audio_codecs[0] = 0;
		g_snprintf(audio_codecs, str_len, "%s", janus_audiocodec_name(videoroom->acodec[0]));
		if (videoroom->acodec[1] != JANUS_AUDIOCODEC_NONE) {
			g_strlcat(audio_codecs, split, str_len);
			g_strlcat(audio_codecs, janus_audiocodec_name(videoroom->acodec[1]), str_len);
		}
		if (videoroom->acodec[2] != JANUS_AUDIOCODEC_NONE) {
			g_strlcat(audio_codecs, split, str_len);
			g_strlcat(audio_codecs, janus_audiocodec_name(videoroom->acodec[2]), str_len);
		}
	}
	if (video_codecs) {
		video_codecs[0] = 0;
		g_snprintf(video_codecs, str_len, "%s", janus_videocodec_name(videoroom->vcodec[0]));
		if (videoroom->vcodec[1] != JANUS_VIDEOCODEC_NONE) {
			g_strlcat(video_codecs, split, str_len);
			g_strlcat(video_codecs, janus_videocodec_name(videoroom->vcodec[1]), str_len);
		}
		if (videoroom->vcodec[2] != JANUS_VIDEOCODEC_NONE) {
			g_strlcat(video_codecs, split, str_len);
			g_strlcat(video_codecs, janus_videocodec_name(videoroom->vcodec[2]), str_len);
		}
	}
}

static void janus_videoroom_reqfir(janus_videoroom_publisher *publisher, const char *reason) {
	/* Send a FIR */
	char buf[20];
	janus_rtcp_fir((char *)&buf, 20, &publisher->fir_seq);
	JANUS_LOG(LOG_VERB, "%s sending FIR to %"SCNu64" (%s)\n", reason, publisher->user_id, publisher->display ? publisher->display : "??");
	gateway->relay_rtcp(publisher->session->handle, 1, buf, 20);
	/* Send a PLI too, just in case... */
	janus_rtcp_pli((char *)&buf, 12);
	JANUS_LOG(LOG_VERB, "%s sending PLI to %"SCNu64" (%s)\n", reason, publisher->user_id, publisher->display ? publisher->display : "??");
	gateway->relay_rtcp(publisher->session->handle, 1, buf, 12);
	/* Update the time of when we last sent a keyframe request */
	publisher->fir_latest = janus_get_monotonic_time();
}

/* Error codes */
#define JANUS_VIDEOROOM_ERROR_UNKNOWN_ERROR		499
#define JANUS_VIDEOROOM_ERROR_NO_MESSAGE		421
#define JANUS_VIDEOROOM_ERROR_INVALID_JSON		422
#define JANUS_VIDEOROOM_ERROR_INVALID_REQUEST	423
#define JANUS_VIDEOROOM_ERROR_JOIN_FIRST		424
#define JANUS_VIDEOROOM_ERROR_ALREADY_JOINED	425
#define JANUS_VIDEOROOM_ERROR_NO_SUCH_ROOM		426
#define JANUS_VIDEOROOM_ERROR_ROOM_EXISTS		427
#define JANUS_VIDEOROOM_ERROR_NO_SUCH_FEED		428
#define JANUS_VIDEOROOM_ERROR_MISSING_ELEMENT	429
#define JANUS_VIDEOROOM_ERROR_INVALID_ELEMENT	430
#define JANUS_VIDEOROOM_ERROR_INVALID_SDP_TYPE	431
#define JANUS_VIDEOROOM_ERROR_PUBLISHERS_FULL	432
#define JANUS_VIDEOROOM_ERROR_UNAUTHORIZED		433
#define JANUS_VIDEOROOM_ERROR_ALREADY_PUBLISHED	434
#define JANUS_VIDEOROOM_ERROR_NOT_PUBLISHED		435
#define JANUS_VIDEOROOM_ERROR_ID_EXISTS			436
#define JANUS_VIDEOROOM_ERROR_INVALID_SDP		437


static guint32 janus_videoroom_rtp_forwarder_add_helper(janus_videoroom_publisher *p,
		const gchar *host, int port, int pt, uint32_t ssrc,
		int srtp_suite, const char *srtp_crypto,
		int substream, gboolean is_video, gboolean is_data) {
	if(!p || !host) {
		return 0;
	}
	janus_mutex_lock(&p->rtp_forwarders_mutex);
	janus_videoroom_rtp_forwarder *forward = g_malloc0(sizeof(janus_videoroom_rtp_forwarder));
	/* First of all, let's check if we need to setup an SRTP forwarder */
	if(!is_data && srtp_suite > 0 && srtp_crypto != NULL) {
		/* First of all, let's check if there's already an RTP forwarder with
		 * the same SRTP context: make sure SSRC and pt are the same too */
		char media[10] = {0};
		if(!is_video) {
			g_sprintf(media, "audio");
		} else if(is_video) {
			g_sprintf(media, "video%d", substream);
		}
		char srtp_id[256] = {0};
		g_snprintf(srtp_id, 255, "%s-%s-%"SCNu32"-%d", srtp_crypto, media, ssrc, pt);
		JANUS_LOG(LOG_VERB, "SRTP context ID: %s\n", srtp_id);
		janus_videoroom_srtp_context *srtp_ctx = g_hash_table_lookup(p->srtp_contexts, srtp_id);
		if(srtp_ctx != NULL) {
			JANUS_LOG(LOG_VERB, "  -- Reusing existing SRTP context\n");
			srtp_ctx->count++;
			forward->srtp_ctx = srtp_ctx;
		} else {
			/* Nope, base64 decode the crypto string and set it as a new SRTP context */
			JANUS_LOG(LOG_VERB, "  -- Creating new SRTP context\n");
			srtp_ctx = g_malloc0(sizeof(janus_videoroom_srtp_context));
			gsize len = 0;
			guchar *decoded = g_base64_decode(srtp_crypto, &len);
			if(len < SRTP_MASTER_LENGTH) {
				janus_mutex_unlock(&p->rtp_forwarders_mutex);
				JANUS_LOG(LOG_ERR, "Invalid SRTP crypto (%s)\n", srtp_crypto);
				g_free(decoded);
				g_free(srtp_ctx);
				g_free(forward);
				return 0;
			}
			/* Set SRTP policy */
			srtp_policy_t *policy = &srtp_ctx->policy;
			srtp_crypto_policy_set_rtp_default(&(policy->rtp));
			if(srtp_suite == 32) {
				srtp_crypto_policy_set_aes_cm_128_hmac_sha1_32(&(policy->rtp));
			} else if(srtp_suite == 80) {
				srtp_crypto_policy_set_aes_cm_128_hmac_sha1_80(&(policy->rtp));
			}
			policy->ssrc.type = ssrc_any_inbound;
			policy->key = decoded;
			policy->next = NULL;
			/* Create SRTP context */
			srtp_err_status_t res = srtp_create(&srtp_ctx->ctx, policy);
			if(res != srtp_err_status_ok) {
				/* Something went wrong... */
				janus_mutex_unlock(&p->rtp_forwarders_mutex);
				JANUS_LOG(LOG_ERR, "Error creating forwarder SRTP session: %d (%s)\n", res, janus_srtp_error_str(res));
				g_free(decoded);
				policy->key = NULL;
				g_free(srtp_ctx);
				g_free(forward);
				return 0;
			}
			srtp_ctx->contexts = p->srtp_contexts;
			srtp_ctx->id = g_strdup(srtp_id);
			srtp_ctx->count = 1;
			g_hash_table_insert(p->srtp_contexts, srtp_ctx->id, srtp_ctx);
			forward->srtp_ctx = srtp_ctx;
		}
		forward->is_srtp = TRUE;
	}
	forward->is_video = is_video;
	forward->payload_type = pt;
	forward->ssrc = ssrc;
	forward->substream = substream;
	forward->is_data = is_data;
	forward->serv_addr.sin_family = AF_INET;
	inet_pton(AF_INET, host, &(forward->serv_addr.sin_addr));
	forward->serv_addr.sin_port = htons(port);
	guint32 stream_id = janus_random_uint32();
	while(g_hash_table_lookup(p->rtp_forwarders, GUINT_TO_POINTER(stream_id)) != NULL) {
		stream_id = janus_random_uint32();
	}
	g_hash_table_insert(p->rtp_forwarders, GUINT_TO_POINTER(stream_id), forward);
	janus_mutex_unlock(&p->rtp_forwarders_mutex);
	JANUS_LOG(LOG_VERB, "Added %s/%d rtp_forward to participant %"SCNu64" host: %s:%d stream_id: %"SCNu32"\n",
		is_data ? "data" : (is_video ? "video" : "audio"), substream, p->user_id, host, port, stream_id);
	return stream_id;
}

static void janus_videoroom_rtp_forwarder_free_helper(gpointer data) {
	if(data) {
		janus_videoroom_rtp_forwarder *forward = (janus_videoroom_rtp_forwarder *)data;
		if(forward) {
			if(forward->is_srtp && forward->srtp_ctx) {
				forward->srtp_ctx->count--;
				if(forward->srtp_ctx->count == 0 && forward->srtp_ctx->contexts != NULL)
					g_hash_table_remove(forward->srtp_ctx->contexts, forward->srtp_ctx->id);
			}
			g_free(forward);
			forward = NULL;
		}
	}
}

static void janus_videoroom_srtp_context_free_helper(gpointer data) {
	if(data) {
		janus_videoroom_srtp_context *srtp_ctx = (janus_videoroom_srtp_context *)data;
		if(srtp_ctx) {
			g_free(srtp_ctx->id);
			srtp_dealloc(srtp_ctx->ctx);
			g_free(srtp_ctx->policy.key);
			g_free(srtp_ctx);
			srtp_ctx = NULL;
		}
	}
}


/* Plugin implementation */
int janus_videoroom_init(janus_callbacks *callback, const char *config_path) {
	if(g_atomic_int_get(&stopping)) {
		/* Still stopping from before */
		return -1;
	}
	if(callback == NULL || config_path == NULL) {
		/* Invalid arguments */
		return -1;
	}

	/* Read configuration */
	char filename[255];
	g_snprintf(filename, 255, "%s/%s.jcfg", config_path, JANUS_VIDEOROOM_PACKAGE);
	JANUS_LOG(LOG_VERB, "Configuration file: %s\n", filename);
	config = janus_config_parse(filename);
	if(config == NULL) {
		JANUS_LOG(LOG_WARN, "Couldn't find .jcfg configuration file (%s), trying .cfg\n", JANUS_VIDEOROOM_PACKAGE);
		g_snprintf(filename, 255, "%s/%s.cfg", config_path, JANUS_VIDEOROOM_PACKAGE);
		JANUS_LOG(LOG_VERB, "Configuration file: %s\n", filename);
		config = janus_config_parse(filename);
	}
	config_folder = config_path;
	if(config != NULL)
		janus_config_print(config);

	rooms = g_hash_table_new_full(g_int64_hash, g_int64_equal,
		(GDestroyNotify)g_free, (GDestroyNotify) janus_videoroom_room_destroy);
	sessions = g_hash_table_new_full(NULL, NULL, NULL, (GDestroyNotify)janus_videoroom_session_destroy);

	messages = g_async_queue_new_full((GDestroyNotify) janus_videoroom_message_free);

	/* This is the callback we'll need to invoke to contact the gateway */
	gateway = callback;

	/* Parse configuration to populate the rooms list */
	if(config != NULL) {
		janus_config_category *config_general = janus_config_get_create(config, NULL, janus_config_type_category, "general");
		/* Any admin key to limit who can "create"? */
		janus_config_item *key = janus_config_get(config, config_general, janus_config_type_item, "admin_key");
		if(key != NULL && key->value != NULL)
			admin_key = g_strdup(key->value);
		janus_config_item *events = janus_config_get(config, config_general, janus_config_type_item, "events");
		if(events != NULL && events->value != NULL)
			notify_events = janus_is_true(events->value);
		if(!notify_events && callback->events_is_enabled()) {
			JANUS_LOG(LOG_WARN, "Notification of events to handlers disabled for %s\n", JANUS_VIDEOROOM_NAME);
		}
		/* Iterate on all rooms */
		GList *clist = janus_config_get_categories(config, NULL), *cl = clist;
		while(cl != NULL) {
			janus_config_category *cat = (janus_config_category *)cl->data;
			if(cat->name == NULL || !strcasecmp(cat->name, "general")) {
				cl = cl->next;
				continue;
			}
			JANUS_LOG(LOG_VERB, "Adding video room '%s'\n", cat->name);
			janus_config_item *desc = janus_config_get(config, cat, janus_config_type_item, "description");
			janus_config_item *priv = janus_config_get(config, cat, janus_config_type_item, "is_private");
			janus_config_item *secret = janus_config_get(config, cat, janus_config_type_item, "secret");
			janus_config_item *pin = janus_config_get(config, cat, janus_config_type_item, "pin");
			janus_config_item *req_pvtid = janus_config_get(config, cat, janus_config_type_item, "require_pvtid");
			janus_config_item *bitrate = janus_config_get(config, cat, janus_config_type_item, "bitrate");
			janus_config_item *bitrate_cap = janus_config_get(config, cat, janus_config_type_item, "bitrate_cap");
			janus_config_item *maxp = janus_config_get(config, cat, janus_config_type_item, "publishers");
			janus_config_item *firfreq = janus_config_get(config, cat, janus_config_type_item, "fir_freq");
			janus_config_item *audiocodec = janus_config_get(config, cat, janus_config_type_item, "audiocodec");
			janus_config_item *videocodec = janus_config_get(config, cat, janus_config_type_item, "videocodec");
			janus_config_item *svc = janus_config_get(config, cat, janus_config_type_item, "video_svc");
			janus_config_item *audiolevel_ext = janus_config_get(config, cat, janus_config_type_item, "audiolevel_ext");
			janus_config_item *audiolevel_event = janus_config_get(config, cat, janus_config_type_item, "audiolevel_event");
			janus_config_item *audio_active_packets = janus_config_get(config, cat, janus_config_type_item, "audio_active_packets");
			janus_config_item *audio_level_average = janus_config_get(config, cat, janus_config_type_item, "audio_level_average");
			janus_config_item *videoorient_ext = janus_config_get(config, cat, janus_config_type_item, "videoorient_ext");
			janus_config_item *playoutdelay_ext = janus_config_get(config, cat, janus_config_type_item, "playoutdelay_ext");
			janus_config_item *transport_wide_cc_ext = janus_config_get(config, cat, janus_config_type_item, "transport_wide_cc_ext");
			janus_config_item *notify_joining = janus_config_get(config, cat, janus_config_type_item, "notify_joining");
			janus_config_item *record = janus_config_get(config, cat, janus_config_type_item, "record");
			janus_config_item *rec_dir = janus_config_get(config, cat, janus_config_type_item, "rec_dir");
			/* Create the video room */
			janus_videoroom *videoroom = g_malloc0(sizeof(janus_videoroom));
			const char *room_num = cat->name;
			if(strstr(room_num, "room-") == room_num)
				room_num += 5;
			videoroom->room_id = g_ascii_strtoull(room_num, NULL, 0);
			char *description = NULL;
			if(desc != NULL && desc->value != NULL && strlen(desc->value) > 0)
				description = g_strdup(desc->value);
			else
				description = g_strdup(cat->name);
			videoroom->room_name = description;
			if(secret != NULL && secret->value != NULL) {
				videoroom->room_secret = g_strdup(secret->value);
			}
			if(pin != NULL && pin->value != NULL) {
				videoroom->room_pin = g_strdup(pin->value);
			}
			videoroom->is_private = priv && priv->value && janus_is_true(priv->value);
			videoroom->require_pvtid = req_pvtid && req_pvtid->value && janus_is_true(req_pvtid->value);
			videoroom->max_publishers = 3;	/* FIXME How should we choose a default? */
			if(maxp != NULL && maxp->value != NULL)
				videoroom->max_publishers = atol(maxp->value);
			if(videoroom->max_publishers < 0)
				videoroom->max_publishers = 3;	/* FIXME How should we choose a default? */
			videoroom->bitrate = 0;
			if(bitrate != NULL && bitrate->value != NULL)
				videoroom->bitrate = atol(bitrate->value);
			if(videoroom->bitrate > 0 && videoroom->bitrate < 64000)
				videoroom->bitrate = 64000;	/* Don't go below 64k */
			videoroom->bitrate_cap = bitrate_cap && bitrate_cap->value && janus_is_true(bitrate_cap->value);
			videoroom->fir_freq = 0;
			if(firfreq != NULL && firfreq->value != NULL)
				videoroom->fir_freq = atol(firfreq->value);
			/* By default, we force Opus as the only audio codec */
			videoroom->acodec[0] = JANUS_AUDIOCODEC_OPUS;
			videoroom->acodec[1] = JANUS_AUDIOCODEC_NONE;
			videoroom->acodec[2] = JANUS_AUDIOCODEC_NONE;
			/* Check if we're forcing a different single codec, or allowing more than one */
			if(audiocodec && audiocodec->value) {
				gchar **list = g_strsplit(audiocodec->value, ",", 4);
				gchar *codec = list[0];
				if(codec != NULL) {
					int i=0;
					while(codec != NULL) {
						if(i == 3) {
							JANUS_LOG(LOG_WARN, "Ignoring extra audio codecs: %s\n", codec);
							break;
						}
						if(strlen(codec) > 0)
							videoroom->acodec[i] = janus_audiocodec_from_name(codec);
						i++;
						codec = list[i];
					}
				}
				g_clear_pointer(&list, g_strfreev);
			}
			/* By default, we force VP8 as the only video codec */
			videoroom->vcodec[0] = JANUS_VIDEOCODEC_VP8;
			videoroom->vcodec[1] = JANUS_VIDEOCODEC_NONE;
			videoroom->vcodec[2] = JANUS_VIDEOCODEC_NONE;
			/* Check if we're forcing a different single codec, or allowing more than one */
			if(videocodec && videocodec->value) {
				gchar **list = g_strsplit(videocodec->value, ",", 4);
				gchar *codec = list[0];
				if(codec != NULL) {
					int i=0;
					while(codec != NULL) {
						if(i == 3) {
							JANUS_LOG(LOG_WARN, "Ignoring extra video codecs: %s\n", codec);
							break;
						}
						if(strlen(codec) > 0)
							videoroom->vcodec[i] = janus_videocodec_from_name(codec);
						i++;
						codec = list[i];
					}
				}
				g_clear_pointer(&list, g_strfreev);
			}
			if(svc && svc->value && janus_is_true(svc->value)) {
				if(videoroom->vcodec[0] == JANUS_VIDEOCODEC_VP9 &&
						videoroom->vcodec[1] == JANUS_VIDEOCODEC_NONE &&
						videoroom->vcodec[2] == JANUS_VIDEOCODEC_NONE) {
					videoroom->do_svc = TRUE;
				} else {
					JANUS_LOG(LOG_WARN, "SVC is only supported, in an experimental way, for VP9 only rooms: disabling it...\n");
				}
			}
			videoroom->audiolevel_ext = TRUE;
			if(audiolevel_ext != NULL && audiolevel_ext->value != NULL)
				videoroom->audiolevel_ext = janus_is_true(audiolevel_ext->value);
			videoroom->audiolevel_event = FALSE;
			if(audiolevel_event != NULL && audiolevel_event->value != NULL)
				videoroom->audiolevel_event = janus_is_true(audiolevel_event->value);
			if(videoroom->audiolevel_event) {
				videoroom->audio_active_packets = 100;
				if(audio_active_packets != NULL && audio_active_packets->value != NULL){
					if(atoi(audio_active_packets->value) > 0) {
						videoroom->audio_active_packets = atoi(audio_active_packets->value);
					} else {
						JANUS_LOG(LOG_WARN, "Invalid audio_active_packets value, using default: %d\n", videoroom->audio_active_packets);
					}
				}
				videoroom->audio_level_average = 25;
				if(audio_level_average != NULL && audio_level_average->value != NULL) {
					if(atoi(audio_level_average->value) > 0) {
						videoroom->audio_level_average = atoi(audio_level_average->value);
					} else {
						JANUS_LOG(LOG_WARN, "Invalid audio_level_average value provided, using default: %d\n", videoroom->audio_level_average);
					}
				}
			}
			videoroom->videoorient_ext = TRUE;
			if(videoorient_ext != NULL && videoorient_ext->value != NULL)
				videoroom->videoorient_ext = janus_is_true(videoorient_ext->value);
			videoroom->playoutdelay_ext = TRUE;
			if(playoutdelay_ext != NULL && playoutdelay_ext->value != NULL)
				videoroom->playoutdelay_ext = janus_is_true(playoutdelay_ext->value);
			videoroom->transport_wide_cc_ext = FALSE;
			if(transport_wide_cc_ext != NULL && transport_wide_cc_ext->value != NULL)
				videoroom->transport_wide_cc_ext = janus_is_true(transport_wide_cc_ext->value);
			if(record && record->value) {
				videoroom->record = janus_is_true(record->value);
			}
			if(rec_dir && rec_dir->value) {
				videoroom->rec_dir = g_strdup(rec_dir->value);
			}
			/* By default, the videoroom plugin does not notify about participants simply joining the room.
			   It only notifies when the participant actually starts publishing media. */
			videoroom->notify_joining = FALSE;
			if(notify_joining != NULL && notify_joining->value != NULL)
				videoroom->notify_joining = janus_is_true(notify_joining->value);
			g_atomic_int_set(&videoroom->destroyed, 0);
			janus_mutex_init(&videoroom->mutex);
			janus_refcount_init(&videoroom->ref, janus_videoroom_room_free);
			videoroom->participants = g_hash_table_new_full(g_int64_hash, g_int64_equal, (GDestroyNotify)g_free, (GDestroyNotify)janus_videoroom_publisher_dereference);
			videoroom->private_ids = g_hash_table_new(NULL, NULL);
			videoroom->check_allowed = FALSE;	/* Static rooms can't have an "allowed" list yet, no hooks to the configuration file */
			videoroom->allowed = g_hash_table_new_full(g_str_hash, g_str_equal, (GDestroyNotify)g_free, NULL);
			janus_mutex_lock(&rooms_mutex);
			g_hash_table_insert(rooms, janus_uint64_dup(videoroom->room_id), videoroom);
			janus_mutex_unlock(&rooms_mutex);
			/* Compute a list of the supported codecs for the summary */
			char audio_codecs[100], video_codecs[100];
			janus_videoroom_codecstr(videoroom, audio_codecs, video_codecs, sizeof(audio_codecs), "|");
			JANUS_LOG(LOG_VERB, "Created videoroom: %"SCNu64" (%s, %s, %s/%s codecs, secret: %s, pin: %s, pvtid: %s)\n",
				videoroom->room_id, videoroom->room_name,
				videoroom->is_private ? "private" : "public",
				audio_codecs, video_codecs,
				videoroom->room_secret ? videoroom->room_secret : "no secret",
				videoroom->room_pin ? videoroom->room_pin : "no pin",
				videoroom->require_pvtid ? "required" : "optional");
			if(videoroom->record) {
				JANUS_LOG(LOG_VERB, "  -- Room is going to be recorded in %s\n", videoroom->rec_dir ? videoroom->rec_dir : "the current folder");
			}
			cl = cl->next;
		}
		/* Done: we keep the configuration file open in case we get a "create" or "destroy" with permanent=true */
	}

	/* Show available rooms */
	janus_mutex_lock(&rooms_mutex);
	GHashTableIter iter;
	gpointer value;
	g_hash_table_iter_init(&iter, rooms);
	while (g_hash_table_iter_next(&iter, NULL, &value)) {
		janus_videoroom *vr = value;
		/* Compute a list of the supported codecs for the summary */
		char audio_codecs[100], video_codecs[100];
		janus_videoroom_codecstr(vr, audio_codecs, video_codecs, sizeof(audio_codecs), "|");
		JANUS_LOG(LOG_VERB, "  ::: [%"SCNu64"][%s] %"SCNu32", max %d publishers, FIR frequency of %d seconds, %s audio codec(s), %s video codec(s)\n",
			vr->room_id, vr->room_name, vr->bitrate, vr->max_publishers, vr->fir_freq,
			audio_codecs, video_codecs);
	}
	janus_mutex_unlock(&rooms_mutex);

	g_atomic_int_set(&initialized, 1);

	/* Launch the thread that will handle incoming messages */
	GError *error = NULL;
	handler_thread = g_thread_try_new("videoroom handler", janus_videoroom_handler, NULL, &error);
	if(error != NULL) {
		g_atomic_int_set(&initialized, 0);
		JANUS_LOG(LOG_ERR, "Got error %d (%s) trying to launch the VideoRoom handler thread...\n", error->code, error->message ? error->message : "??");
		janus_config_destroy(config);
		return -1;
	}
	JANUS_LOG(LOG_INFO, "%s initialized!\n", JANUS_VIDEOROOM_NAME);
	return 0;
}

void janus_videoroom_destroy(void) {
	if(!g_atomic_int_get(&initialized))
		return;
	g_atomic_int_set(&stopping, 1);

	g_async_queue_push(messages, &exit_message);
	if(handler_thread != NULL) {
		g_thread_join(handler_thread);
		handler_thread = NULL;
	}

	/* FIXME We should destroy the sessions cleanly */
	janus_mutex_lock(&sessions_mutex);
	g_hash_table_destroy(sessions);
	janus_mutex_unlock(&sessions_mutex);

	janus_mutex_lock(&rooms_mutex);
	g_hash_table_destroy(rooms);
	janus_mutex_unlock(&rooms_mutex);

	g_async_queue_unref(messages);
	messages = NULL;

	janus_config_destroy(config);
	g_free(admin_key);

	g_atomic_int_set(&initialized, 0);
	g_atomic_int_set(&stopping, 0);
	JANUS_LOG(LOG_INFO, "%s destroyed!\n", JANUS_VIDEOROOM_NAME);
}

int janus_videoroom_get_api_compatibility(void) {
	/* Important! This is what your plugin MUST always return: don't lie here or bad things will happen */
	return JANUS_PLUGIN_API_VERSION;
}

int janus_videoroom_get_version(void) {
	return JANUS_VIDEOROOM_VERSION;
}

const char *janus_videoroom_get_version_string(void) {
	return JANUS_VIDEOROOM_VERSION_STRING;
}

const char *janus_videoroom_get_description(void) {
	return JANUS_VIDEOROOM_DESCRIPTION;
}

const char *janus_videoroom_get_name(void) {
	return JANUS_VIDEOROOM_NAME;
}

const char *janus_videoroom_get_author(void) {
	return JANUS_VIDEOROOM_AUTHOR;
}

const char *janus_videoroom_get_package(void) {
	return JANUS_VIDEOROOM_PACKAGE;
}

static janus_videoroom_session *janus_videoroom_lookup_session(janus_plugin_session *handle) {
	janus_videoroom_session *session = NULL;
	if (g_hash_table_contains(sessions, handle)) {
		session = (janus_videoroom_session *)handle->plugin_handle;
	}
	return session;
}

void janus_videoroom_create_session(janus_plugin_session *handle, int *error) {
	if(g_atomic_int_get(&stopping) || !g_atomic_int_get(&initialized)) {
		*error = -1;
		return;
	}
	janus_videoroom_session *session = g_malloc0(sizeof(janus_videoroom_session));
	session->handle = handle;
	session->participant_type = janus_videoroom_p_type_none;
	session->participant = NULL;
	g_atomic_int_set(&session->hangingup, 0);
	g_atomic_int_set(&session->destroyed, 0);
	handle->plugin_handle = session;
	janus_mutex_init(&session->mutex);
	janus_refcount_init(&session->ref, janus_videoroom_session_free);

	janus_mutex_lock(&sessions_mutex);
	g_hash_table_insert(sessions, handle, session);
	janus_mutex_unlock(&sessions_mutex);

	return;
}

static janus_videoroom_publisher *janus_videoroom_session_get_publisher(janus_videoroom_session *session) {
	janus_mutex_lock(&session->mutex);
	janus_videoroom_publisher *publisher = (janus_videoroom_publisher *)session->participant;
	if(publisher)
		janus_refcount_increase(&publisher->ref);
	janus_mutex_unlock(&session->mutex);
	return publisher;
}

static janus_videoroom_publisher *janus_videoroom_session_get_publisher_nodebug(janus_videoroom_session *session) {
	janus_mutex_lock(&session->mutex);
	janus_videoroom_publisher *publisher = (janus_videoroom_publisher *)session->participant;
	if(publisher)
		janus_refcount_increase_nodebug(&publisher->ref);
	janus_mutex_unlock(&session->mutex);
	return publisher;
}

static void janus_videoroom_notify_participants(janus_videoroom_publisher *participant, json_t *msg) {
	/* participant->room->mutex has to be locked. */
	if(participant->room == NULL)
		return;
	GHashTableIter iter;
	gpointer value;
	g_hash_table_iter_init(&iter, participant->room->participants);
	while (participant->room && !g_atomic_int_get(&participant->room->destroyed) && g_hash_table_iter_next(&iter, NULL, &value)) {
		janus_videoroom_publisher *p = value;
		if(p && p->session && p != participant) {
			JANUS_LOG(LOG_VERB, "Notifying participant %"SCNu64" (%s)\n", p->user_id, p->display ? p->display : "??");
			int ret = gateway->push_event(p->session->handle, &janus_videoroom_plugin, NULL, msg, NULL);
			JANUS_LOG(LOG_VERB, "  >> %d (%s)\n", ret, janus_get_api_error(ret));
		}
	}
}

static void janus_videoroom_participant_joining(janus_videoroom_publisher *p) {
	/* we need to check if the room still exists, may have been destroyed already */
	if(p->room == NULL)
		return;
	if(!g_atomic_int_get(&p->room->destroyed) && p->room->notify_joining) {
		json_t *event = json_object();
		json_t *user = json_object();
		json_object_set_new(user, "id", json_integer(p->user_id));
		if (p->display) {
			json_object_set_new(user, "display", json_string(p->display));
		}
		json_object_set_new(event, "videoroom", json_string("event"));
		json_object_set_new(event, "room", json_integer(p->room_id));
		json_object_set_new(event, "joining", user);
		janus_videoroom_notify_participants(p, event);
		/* user gets deref-ed by the owner event */
		json_decref(event);
	}
}

static void janus_videoroom_leave_or_unpublish(janus_videoroom_publisher *participant, gboolean is_leaving, gboolean kicked) {
	/* we need to check if the room still exists, may have been destroyed already */
	if(participant->room == NULL)
		return;
	janus_mutex_lock(&rooms_mutex);
	if (!g_hash_table_lookup(rooms, &participant->room_id)) {
		JANUS_LOG(LOG_ERR, "No such room (%"SCNu64")\n", participant->room_id);
		janus_mutex_unlock(&rooms_mutex);
		return;
	}
	janus_mutex_unlock(&rooms_mutex);
	if(!participant->room || g_atomic_int_get(&participant->room->destroyed))
		return;
	json_t *event = json_object();
	json_object_set_new(event, "videoroom", json_string("event"));
	json_object_set_new(event, "room", json_integer(participant->room_id));
	json_object_set_new(event, is_leaving ? (kicked ? "kicked" : "leaving") : "unpublished",
		json_integer(participant->user_id));
	janus_mutex_lock(&participant->room->mutex);
	janus_videoroom_notify_participants(participant, event);
	if(is_leaving) {
		g_hash_table_remove(participant->room->participants, &participant->user_id);
		g_hash_table_remove(participant->room->private_ids, GUINT_TO_POINTER(participant->pvt_id));
	}
	janus_mutex_unlock(&participant->room->mutex);
	json_decref(event);
}

void janus_videoroom_destroy_session(janus_plugin_session *handle, int *error) {
	if(g_atomic_int_get(&stopping) || !g_atomic_int_get(&initialized)) {
		*error = -1;
		return;
	}
	janus_mutex_lock(&sessions_mutex);
	janus_videoroom_session *session = janus_videoroom_lookup_session(handle);
	if(!session) {
		janus_mutex_unlock(&sessions_mutex);
		JANUS_LOG(LOG_ERR, "No VideoRoom session associated with this handle...\n");
		*error = -2;
		return;
	}
	if(g_atomic_int_get(&session->destroyed)) {
		janus_mutex_unlock(&sessions_mutex);
		JANUS_LOG(LOG_WARN, "VideoRoom session already marked as destroyed...\n");
		return;
	}
	/* Cleaning up and removing the session is done in a lazy way */
	if(!g_atomic_int_get(&session->destroyed)) {
		/* Any related WebRTC PeerConnection is not available anymore either */
		janus_videoroom_hangup_media_internal(handle);
		if(session->participant_type == janus_videoroom_p_type_publisher) {
			/* Get rid of publisher */
			janus_mutex_lock(&session->mutex);
			janus_videoroom_publisher *p = (janus_videoroom_publisher *)session->participant;
			if(p)
				janus_refcount_increase(&p->ref);
			session->participant = NULL;
			janus_mutex_unlock(&session->mutex);
			if(p && p->room) {
				janus_videoroom_leave_or_unpublish(p, TRUE, FALSE);
				/* Don't clear p->room.  Another thread calls janus_videoroom_leave_or_unpublish,
					 too, and there is no mutex to protect this change. */
				g_clear_pointer(&p->room, janus_videoroom_room_dereference);
			}
			janus_videoroom_publisher_destroy(p);
			if(p)
				janus_refcount_decrease(&p->ref);
		} else if(session->participant_type == janus_videoroom_p_type_subscriber) {
			janus_videoroom_subscriber *s = (janus_videoroom_subscriber *)session->participant;
			session->participant = NULL;
			if(s->room) {
				janus_refcount_decrease(&s->room->ref);
			}
			janus_videoroom_subscriber_destroy(s);
		}
		g_hash_table_remove(sessions, handle);
	}
	janus_mutex_unlock(&sessions_mutex);
	return;
}

json_t *janus_videoroom_query_session(janus_plugin_session *handle) {
	if(g_atomic_int_get(&stopping) || !g_atomic_int_get(&initialized)) {
		return NULL;
	}
	janus_mutex_lock(&sessions_mutex);
	janus_videoroom_session *session = janus_videoroom_lookup_session(handle);
	if(!session) {
		janus_mutex_unlock(&sessions_mutex);
		JANUS_LOG(LOG_ERR, "No session associated with this handle...\n");
		return NULL;
	}
	janus_refcount_increase(&session->ref);
	janus_mutex_unlock(&sessions_mutex);
	/* Show the participant/room info, if any */
	json_t *info = json_object();
	if(session->participant) {
		if(session->participant_type == janus_videoroom_p_type_none) {
			json_object_set_new(info, "type", json_string("none"));
		} else if(session->participant_type == janus_videoroom_p_type_publisher) {
			json_object_set_new(info, "type", json_string("publisher"));
			janus_videoroom_publisher *participant = janus_videoroom_session_get_publisher(session);
			if(participant && participant->room) {
				janus_videoroom *room = participant->room;
				json_object_set_new(info, "room", room ? json_integer(room->room_id) : NULL);
				json_object_set_new(info, "id", json_integer(participant->user_id));
				json_object_set_new(info, "private_id", json_integer(participant->pvt_id));
				if(participant->display)
					json_object_set_new(info, "display", json_string(participant->display));
				if(participant->subscribers)
					json_object_set_new(info, "viewers", json_integer(g_slist_length(participant->subscribers)));
				json_t *media = json_object();
				json_object_set_new(media, "audio", participant->audio ? json_true() : json_false());
				if(participant->audio)
					json_object_set_new(media, "audio_codec", json_string(janus_audiocodec_name(participant->acodec)));
				json_object_set_new(media, "video", participant->video ? json_true() : json_false());
				if(participant->video)
					json_object_set_new(media, "video_codec", json_string(janus_videocodec_name(participant->vcodec)));
				json_object_set_new(media, "data", participant->data ? json_true() : json_false());
				json_object_set_new(info, "media", media);
				json_object_set_new(info, "bitrate", json_integer(participant->bitrate));
				if(participant->ssrc[0] != 0)
					json_object_set_new(info, "simulcast", json_true());
				if(participant->arc || participant->vrc || participant->drc) {
					json_t *recording = json_object();
					if(participant->arc && participant->arc->filename)
						json_object_set_new(recording, "audio", json_string(participant->arc->filename));
					if(participant->vrc && participant->vrc->filename)
						json_object_set_new(recording, "video", json_string(participant->vrc->filename));
					if(participant->drc && participant->drc->filename)
						json_object_set_new(recording, "data", json_string(participant->drc->filename));
					json_object_set_new(info, "recording", recording);
				}
				if(participant->audio_level_extmap_id > 0) {
					json_object_set_new(info, "audio-level-dBov", json_integer(participant->audio_dBov_level));
					json_object_set_new(info, "talking", participant->talking ? json_true() : json_false());
				}
				janus_refcount_decrease(&participant->ref);
			}
		} else if(session->participant_type == janus_videoroom_p_type_subscriber) {
			json_object_set_new(info, "type", json_string("subscriber"));
			janus_videoroom_subscriber *participant = (janus_videoroom_subscriber *)session->participant;
			if(participant && participant->room) {
				janus_videoroom_publisher *feed = (janus_videoroom_publisher *)participant->feed;
				if(feed && feed->room) {
					janus_videoroom *room = feed->room;
					json_object_set_new(info, "room", room ? json_integer(room->room_id) : NULL);
					json_object_set_new(info, "private_id", json_integer(participant->pvt_id));
					json_object_set_new(info, "feed_id", json_integer(feed->user_id));
					if(feed->display)
						json_object_set_new(info, "feed_display", json_string(feed->display));
				}
				json_t *media = json_object();
				json_object_set_new(media, "audio", participant->audio ? json_true() : json_false());
				json_object_set_new(media, "audio-offered", participant->audio_offered ? json_true() : json_false());
				json_object_set_new(media, "video", participant->video ? json_true() : json_false());
				json_object_set_new(media, "video-offered", participant->video_offered ? json_true() : json_false());
				json_object_set_new(media, "data", participant->data ? json_true() : json_false());
				json_object_set_new(media, "data-offered", participant->data_offered ? json_true() : json_false());
				if(feed && feed->ssrc[0] != 0) {
					json_object_set_new(info, "simulcast", json_true());
					json_object_set_new(info, "substream", json_integer(participant->substream));
					json_object_set_new(info, "substream-target", json_integer(participant->substream_target));
					json_object_set_new(info, "temporal-layer", json_integer(participant->templayer));
					json_object_set_new(info, "temporal-layer-target", json_integer(participant->templayer_target));
				}
				json_object_set_new(info, "media", media);
				if(participant->room && participant->room->do_svc) {
					json_t *svc = json_object();
					json_object_set_new(svc, "spatial-layer", json_integer(participant->spatial_layer));
					json_object_set_new(svc, "target-spatial-layer", json_integer(participant->target_spatial_layer));
					json_object_set_new(svc, "temporal-layer", json_integer(participant->temporal_layer));
					json_object_set_new(svc, "target-temporal-layer", json_integer(participant->target_temporal_layer));
					json_object_set_new(info, "svc", svc);
				}
			}
		}
	}
	json_object_set_new(info, "hangingup", json_integer(g_atomic_int_get(&session->hangingup)));
	json_object_set_new(info, "destroyed", json_integer(g_atomic_int_get(&session->destroyed)));
	janus_refcount_decrease(&session->ref);
	return info;
}

static int janus_videoroom_access_room(json_t *root, gboolean check_modify, gboolean check_join, janus_videoroom **videoroom, char *error_cause, int error_cause_size) {
	/* rooms_mutex has to be locked */
	int error_code = 0;
	json_t *room = json_object_get(root, "room");
	guint64 room_id = json_integer_value(room);
	*videoroom = g_hash_table_lookup(rooms, &room_id);
	if(*videoroom == NULL) {
		JANUS_LOG(LOG_ERR, "No such room (%"SCNu64")\n", room_id);
		error_code = JANUS_VIDEOROOM_ERROR_NO_SUCH_ROOM;
		if(error_cause)
			g_snprintf(error_cause, error_cause_size, "No such room (%"SCNu64")", room_id);
		return error_code;
	}
	if((*videoroom)->destroyed) {
		JANUS_LOG(LOG_ERR, "No such room (%"SCNu64")\n", room_id);
		error_code = JANUS_VIDEOROOM_ERROR_NO_SUCH_ROOM;
		if(error_cause)
			g_snprintf(error_cause, error_cause_size, "No such room (%"SCNu64")", room_id);
		return error_code;
	}
	if(check_modify) {
		char error_cause2[100];
		JANUS_CHECK_SECRET((*videoroom)->room_secret, root, "secret", error_code, error_cause2,
			JANUS_VIDEOROOM_ERROR_MISSING_ELEMENT, JANUS_VIDEOROOM_ERROR_INVALID_ELEMENT, JANUS_VIDEOROOM_ERROR_UNAUTHORIZED);
		if(error_code != 0) {
			g_strlcpy(error_cause, error_cause2, error_cause_size);
			return error_code;
		}
	}
	if(check_join) {
		char error_cause2[100];
		/* signed tokens bypass pin validation */
		json_t *token = json_object_get(root, "token");
		if(token) {
			char room_descriptor[26];
			g_snprintf(room_descriptor, sizeof(room_descriptor), "room=%"SCNu64, room_id);
			if(gateway->auth_signature_contains(&janus_videoroom_plugin, json_string_value(token), room_descriptor))
				return 0;
		}
		JANUS_CHECK_SECRET((*videoroom)->room_pin, root, "pin", error_code, error_cause2,
			JANUS_VIDEOROOM_ERROR_MISSING_ELEMENT, JANUS_VIDEOROOM_ERROR_INVALID_ELEMENT, JANUS_VIDEOROOM_ERROR_UNAUTHORIZED);
		if(error_code != 0) {
			g_strlcpy(error_cause, error_cause2, error_cause_size);
			return error_code;
		}
	}
	return 0;
}

struct janus_plugin_result *janus_videoroom_handle_message(janus_plugin_session *handle, char *transaction, json_t *message, json_t *jsep) {
	if(g_atomic_int_get(&stopping) || !g_atomic_int_get(&initialized))
		return janus_plugin_result_new(JANUS_PLUGIN_ERROR, g_atomic_int_get(&stopping) ? "Shutting down" : "Plugin not initialized", NULL);

	/* Pre-parse the message */
	int error_code = 0;
	char error_cause[512];
	json_t *root = message;
	json_t *response = NULL;

	janus_mutex_lock(&sessions_mutex);
	janus_videoroom_session *session = janus_videoroom_lookup_session(handle);
	if(!session) {
		JANUS_LOG(LOG_ERR, "No session associated with this handle...\n");
		error_code = JANUS_VIDEOROOM_ERROR_UNKNOWN_ERROR;
		g_snprintf(error_cause, 512, "%s", "session associated with this handle...");
		goto plugin_response;
	}
	/* Increase the reference counter for this session: we'll decrease it after we handle the message */
	janus_refcount_increase(&session->ref);
	janus_mutex_unlock(&sessions_mutex);
	if(g_atomic_int_get(&session->destroyed)) {
		JANUS_LOG(LOG_ERR, "Session has already been marked as destroyed...\n");
		error_code = JANUS_VIDEOROOM_ERROR_UNKNOWN_ERROR;
		g_snprintf(error_cause, 512, "%s", "Session has already been marked as destroyed...");
		goto plugin_response;
	}

	if(message == NULL) {
		JANUS_LOG(LOG_ERR, "No message??\n");
		error_code = JANUS_VIDEOROOM_ERROR_NO_MESSAGE;
		g_snprintf(error_cause, 512, "%s", "No message??");
		goto plugin_response;
	}
	if(!json_is_object(root)) {
		JANUS_LOG(LOG_ERR, "JSON error: not an object\n");
		error_code = JANUS_VIDEOROOM_ERROR_INVALID_JSON;
		g_snprintf(error_cause, 512, "JSON error: not an object");
		goto plugin_response;
	}
	/* Get the request first */
	JANUS_VALIDATE_JSON_OBJECT(root, request_parameters,
		error_code, error_cause, TRUE,
		JANUS_VIDEOROOM_ERROR_MISSING_ELEMENT, JANUS_VIDEOROOM_ERROR_INVALID_ELEMENT);
	if(error_code != 0)
		goto plugin_response;
	json_t *request = json_object_get(root, "request");
	/* Some requests ('create', 'destroy', 'exists', 'list') can be handled synchronously */
	const char *request_text = json_string_value(request);
	if(!strcasecmp(request_text, "create")) {
		/* Create a new videoroom */
		JANUS_LOG(LOG_VERB, "Creating a new videoroom\n");
		JANUS_VALIDATE_JSON_OBJECT(root, create_parameters,
			error_code, error_cause, TRUE,
			JANUS_VIDEOROOM_ERROR_MISSING_ELEMENT, JANUS_VIDEOROOM_ERROR_INVALID_ELEMENT);
		if(error_code != 0)
			goto plugin_response;
		if(admin_key != NULL) {
			/* An admin key was specified: make sure it was provided, and that it's valid */
			JANUS_VALIDATE_JSON_OBJECT(root, adminkey_parameters,
				error_code, error_cause, TRUE,
				JANUS_VIDEOROOM_ERROR_MISSING_ELEMENT, JANUS_VIDEOROOM_ERROR_INVALID_ELEMENT);
			if(error_code != 0)
				goto plugin_response;
			JANUS_CHECK_SECRET(admin_key, root, "admin_key", error_code, error_cause,
				JANUS_VIDEOROOM_ERROR_MISSING_ELEMENT, JANUS_VIDEOROOM_ERROR_INVALID_ELEMENT, JANUS_VIDEOROOM_ERROR_UNAUTHORIZED);
			if(error_code != 0)
				goto plugin_response;
		}
		json_t *desc = json_object_get(root, "description");
		json_t *is_private = json_object_get(root, "is_private");
		json_t *req_pvtid = json_object_get(root, "require_pvtid");
		json_t *secret = json_object_get(root, "secret");
		json_t *pin = json_object_get(root, "pin");
		json_t *bitrate = json_object_get(root, "bitrate");
		json_t *bitrate_cap = json_object_get(root, "bitrate_cap");
		json_t *fir_freq = json_object_get(root, "fir_freq");
		json_t *publishers = json_object_get(root, "publishers");
		json_t *allowed = json_object_get(root, "allowed");
		json_t *audiocodec = json_object_get(root, "audiocodec");
		if(audiocodec) {
			const char *audiocodec_value = json_string_value(audiocodec);
			gchar **list = g_strsplit(audiocodec_value, ",", 4);
			gchar *codec = list[0];
			if(codec != NULL) {
				int i=0;
				while(codec != NULL) {
					if(i == 3) {
						break;
					}
					if(strlen(codec) == 0 || JANUS_AUDIOCODEC_NONE == janus_audiocodec_from_name(codec)) {
						JANUS_LOG(LOG_ERR, "Invalid element (audiocodec can only be or contain opus, isac32, isac16, pcmu, pcma or g722)\n");
						error_code = JANUS_VIDEOROOM_ERROR_INVALID_ELEMENT;
						g_snprintf(error_cause, 512, "Invalid element (audiocodec can only be or contain opus, isac32, isac16, pcmu, pcma or g722)");
						goto plugin_response;
					}
					i++;
					codec = list[i];
				}
			}
			g_clear_pointer(&list, g_strfreev);
		}
		json_t *videocodec = json_object_get(root, "videocodec");
		if(videocodec) {
			const char *videocodec_value = json_string_value(videocodec);
			gchar **list = g_strsplit(videocodec_value, ",", 4);
			gchar *codec = list[0];
			if(codec != NULL) {
				int i=0;
				while(codec != NULL) {
					if(i == 3) {
						break;
					}
					if(strlen(codec) == 0 || JANUS_VIDEOCODEC_NONE == janus_videocodec_from_name(codec)) {
						JANUS_LOG(LOG_ERR, "Invalid element (videocodec can only be or contain vp8, vp9 or h264)\n");
						error_code = JANUS_VIDEOROOM_ERROR_INVALID_ELEMENT;
						g_snprintf(error_cause, 512, "Invalid element (videocodec can only be or contain vp8, vp9 or h264)");
						goto plugin_response;
					}
					i++;
					codec = list[i];
				}
			}
			g_clear_pointer(&list, g_strfreev);
		}
		json_t *svc = json_object_get(root, "video_svc");
		json_t *audiolevel_ext = json_object_get(root, "audiolevel_ext");
		json_t *audiolevel_event = json_object_get(root, "audiolevel_event");
		json_t *audio_active_packets = json_object_get(root, "audio_active_packets");
		json_t *audio_level_average = json_object_get(root, "audio_level_average");
		json_t *videoorient_ext = json_object_get(root, "videoorient_ext");
		json_t *playoutdelay_ext = json_object_get(root, "playoutdelay_ext");
		json_t *transport_wide_cc_ext = json_object_get(root, "transport_wide_cc_ext");
		json_t *notify_joining = json_object_get(root, "notify_joining");
		json_t *record = json_object_get(root, "record");
		json_t *rec_dir = json_object_get(root, "rec_dir");
		json_t *permanent = json_object_get(root, "permanent");
		if(allowed) {
			/* Make sure the "allowed" array only contains strings */
			gboolean ok = TRUE;
			if(json_array_size(allowed) > 0) {
				size_t i = 0;
				for(i=0; i<json_array_size(allowed); i++) {
					json_t *a = json_array_get(allowed, i);
					if(!a || !json_is_string(a)) {
						ok = FALSE;
						break;
					}
				}
			}
			if(!ok) {
				JANUS_LOG(LOG_ERR, "Invalid element in the allowed array (not a string)\n");
				error_code = JANUS_VIDEOROOM_ERROR_INVALID_ELEMENT;
				g_snprintf(error_cause, 512, "Invalid element in the allowed array (not a string)");
				goto plugin_response;
			}
		}
		gboolean save = permanent ? json_is_true(permanent) : FALSE;
		if(save && config == NULL) {
			JANUS_LOG(LOG_ERR, "No configuration file, can't create permanent room\n");
			error_code = JANUS_VIDEOROOM_ERROR_UNKNOWN_ERROR;
			g_snprintf(error_cause, 512, "No configuration file, can't create permanent room");
			goto plugin_response;
		}
		guint64 room_id = 0;
		json_t *room = json_object_get(root, "room");
		if(room) {
			room_id = json_integer_value(room);
			if(room_id == 0) {
				JANUS_LOG(LOG_WARN, "Desired room ID is 0, which is not allowed... picking random ID instead\n");
			}
		}
		janus_mutex_lock(&rooms_mutex);
		if(room_id > 0) {
			/* Let's make sure the room doesn't exist already */
			if(g_hash_table_lookup(rooms, &room_id) != NULL) {
				/* It does... */
				janus_mutex_unlock(&rooms_mutex);
				JANUS_LOG(LOG_ERR, "Room %"SCNu64" already exists!\n", room_id);
				error_code = JANUS_VIDEOROOM_ERROR_ROOM_EXISTS;
				g_snprintf(error_cause, 512, "Room %"SCNu64" already exists", room_id);
				goto plugin_response;
			}
		}
		/* Create the room */
		janus_videoroom *videoroom = g_malloc0(sizeof(janus_videoroom));
		/* Generate a random ID */
		if(room_id == 0) {
			while(room_id == 0) {
				room_id = janus_random_uint64();
				if(g_hash_table_lookup(rooms, &room_id) != NULL) {
					/* Room ID already taken, try another one */
					room_id = 0;
				}
			}
		}
		videoroom->room_id = room_id;
		char *description = NULL;
		if(desc != NULL && strlen(json_string_value(desc)) > 0) {
			description = g_strdup(json_string_value(desc));
		} else {
			char roomname[255];
			g_snprintf(roomname, 255, "Room %"SCNu64"", videoroom->room_id);
			description = g_strdup(roomname);
		}
		videoroom->room_name = description;
		videoroom->is_private = is_private ? json_is_true(is_private) : FALSE;
		videoroom->require_pvtid = req_pvtid ? json_is_true(req_pvtid) : FALSE;
		if(secret)
			videoroom->room_secret = g_strdup(json_string_value(secret));
		if(pin)
			videoroom->room_pin = g_strdup(json_string_value(pin));
		videoroom->max_publishers = 3;	/* FIXME How should we choose a default? */
		if(publishers)
			videoroom->max_publishers = json_integer_value(publishers);
		if(videoroom->max_publishers < 0)
			videoroom->max_publishers = 3;	/* FIXME How should we choose a default? */
		videoroom->bitrate = 0;
		if(bitrate)
			videoroom->bitrate = json_integer_value(bitrate);
		if(videoroom->bitrate > 0 && videoroom->bitrate < 64000)
			videoroom->bitrate = 64000;	/* Don't go below 64k */
		videoroom->bitrate_cap = bitrate_cap ? json_is_true(bitrate_cap) : FALSE;
		videoroom->fir_freq = 0;
		if(fir_freq)
			videoroom->fir_freq = json_integer_value(fir_freq);
		/* By default, we force Opus as the only audio codec */
		videoroom->acodec[0] = JANUS_AUDIOCODEC_OPUS;
		videoroom->acodec[1] = JANUS_AUDIOCODEC_NONE;
		videoroom->acodec[2] = JANUS_AUDIOCODEC_NONE;
		/* Check if we're forcing a different single codec, or allowing more than one */
		if(audiocodec) {
			const char *audiocodec_value = json_string_value(audiocodec);
			gchar **list = g_strsplit(audiocodec_value, ",", 4);
			gchar *codec = list[0];
			if(codec != NULL) {
				int i=0;
				while(codec != NULL) {
					if(i == 3) {
						JANUS_LOG(LOG_WARN, "Ignoring extra audio codecs: %s\n", codec);
						break;
					}
					if(strlen(codec) > 0)
						videoroom->acodec[i] = janus_audiocodec_from_name(codec);
					i++;
					codec = list[i];
				}
			}
			g_clear_pointer(&list, g_strfreev);
		}
		/* By default, we force VP8 as the only video codec */
		videoroom->vcodec[0] = JANUS_VIDEOCODEC_VP8;
		videoroom->vcodec[1] = JANUS_VIDEOCODEC_NONE;
		videoroom->vcodec[2] = JANUS_VIDEOCODEC_NONE;
		/* Check if we're forcing a different single codec, or allowing more than one */
		if(videocodec) {
			const char *videocodec_value = json_string_value(videocodec);
			gchar **list = g_strsplit(videocodec_value, ",", 4);
			gchar *codec = list[0];
			if(codec != NULL) {
				int i=0;
				while(codec != NULL) {
					if(i == 3) {
						JANUS_LOG(LOG_WARN, "Ignoring extra video codecs: %s\n", codec);
						break;
					}
					if(strlen(codec) > 0)
						videoroom->vcodec[i] = janus_videocodec_from_name(codec);
					i++;
					codec = list[i];
				}
			}
			g_clear_pointer(&list, g_strfreev);
		}
		if(svc && json_is_true(svc)) {
			if(videoroom->vcodec[0] == JANUS_VIDEOCODEC_VP9 &&
					videoroom->vcodec[1] == JANUS_VIDEOCODEC_NONE &&
					videoroom->vcodec[2] == JANUS_VIDEOCODEC_NONE) {
				videoroom->do_svc = TRUE;
			} else {
				JANUS_LOG(LOG_WARN, "SVC is only supported, in an experimental way, for VP9 only rooms: disabling it...\n");
			}
		}
		videoroom->audiolevel_ext = audiolevel_ext ? json_is_true(audiolevel_ext) : TRUE;
		videoroom->audiolevel_event = audiolevel_event ? json_is_true(audiolevel_event) : FALSE;
		if(videoroom->audiolevel_event) {
			videoroom->audio_active_packets = 100;
			if(json_integer_value(audio_active_packets) > 0) {
				videoroom->audio_active_packets = json_integer_value(audio_active_packets);
			} else {
				JANUS_LOG(LOG_WARN, "Invalid audio_active_packets value provided, using default: %d\n", videoroom->audio_active_packets);
			}
			videoroom->audio_level_average = 25;
			if(json_integer_value(audio_level_average) > 0) {
				videoroom->audio_level_average = json_integer_value(audio_level_average);
			} else {
				JANUS_LOG(LOG_WARN, "Invalid audio_level_average value provided, using default: %d\n", videoroom->audio_level_average);
			}
		}
		videoroom->videoorient_ext = videoorient_ext ? json_is_true(videoorient_ext) : TRUE;
		videoroom->playoutdelay_ext = playoutdelay_ext ? json_is_true(playoutdelay_ext) : TRUE;
		videoroom->transport_wide_cc_ext = transport_wide_cc_ext ? json_is_true(transport_wide_cc_ext) : FALSE;
		/* By default, the videoroom plugin does not notify about participants simply joining the room.
		   It only notifies when the participant actually starts publishing media. */
		videoroom->notify_joining = notify_joining ? json_is_true(notify_joining) : FALSE;
		if(record) {
			videoroom->record = json_is_true(record);
		}
		if(rec_dir) {
			videoroom->rec_dir = g_strdup(json_string_value(rec_dir));
		}
		g_atomic_int_set(&videoroom->destroyed, 0);
		janus_mutex_init(&videoroom->mutex);
		janus_refcount_init(&videoroom->ref, janus_videoroom_room_free);
		videoroom->participants = g_hash_table_new_full(g_int64_hash, g_int64_equal, (GDestroyNotify)g_free, NULL);
		videoroom->private_ids = g_hash_table_new(NULL, NULL);
		videoroom->allowed = g_hash_table_new_full(g_str_hash, g_str_equal, (GDestroyNotify)g_free, NULL);
		if(allowed != NULL) {
			/* Populate the "allowed" list as an ACL for people trying to join */
			if(json_array_size(allowed) > 0) {
				size_t i = 0;
				for(i=0; i<json_array_size(allowed); i++) {
					const char *token = json_string_value(json_array_get(allowed, i));
					if(!g_hash_table_lookup(videoroom->allowed, token))
						g_hash_table_insert(videoroom->allowed, g_strdup(token), GINT_TO_POINTER(TRUE));
				}
			}
			videoroom->check_allowed = TRUE;
		}
		/* Compute a list of the supported codecs for the summary */
		char audio_codecs[100], video_codecs[100];
		janus_videoroom_codecstr(videoroom, audio_codecs, video_codecs, sizeof(audio_codecs), "|");
		JANUS_LOG(LOG_VERB, "Created videoroom: %"SCNu64" (%s, %s, %s/%s codecs, secret: %s, pin: %s, pvtid: %s)\n",
			videoroom->room_id, videoroom->room_name,
			videoroom->is_private ? "private" : "public",
			audio_codecs, video_codecs,
			videoroom->room_secret ? videoroom->room_secret : "no secret",
			videoroom->room_pin ? videoroom->room_pin : "no pin",
			videoroom->require_pvtid ? "required" : "optional");
		if(videoroom->record) {
			JANUS_LOG(LOG_VERB, "  -- Room is going to be recorded in %s\n", videoroom->rec_dir ? videoroom->rec_dir : "the current folder");
		}
		if(save) {
			/* This room is permanent: save to the configuration file too
			 * FIXME: We should check if anything fails... */
			JANUS_LOG(LOG_VERB, "Saving room %"SCNu64" permanently in config file\n", videoroom->room_id);
			janus_mutex_lock(&config_mutex);
			char cat[BUFSIZ], value[BUFSIZ];
			/* The room ID is the category (prefixed by "room-") */
			g_snprintf(cat, BUFSIZ, "room-%"SCNu64, videoroom->room_id);
			janus_config_category *c = janus_config_get_create(config, NULL, janus_config_type_category, cat);
			/* Now for the values */
			janus_config_add(config, c, janus_config_item_create("description", videoroom->room_name));
			if(videoroom->is_private)
				janus_config_add(config, c, janus_config_item_create("is_private", "yes"));
			if(videoroom->require_pvtid)
				janus_config_add(config, c, janus_config_item_create("require_pvtid", "yes"));
			g_snprintf(value, BUFSIZ, "%"SCNu32, videoroom->bitrate);
			janus_config_add(config, c, janus_config_item_create("bitrate", value));
			if(videoroom->bitrate_cap)
				janus_config_add(config, c, janus_config_item_create("bitrate_cap", "yes"));
			g_snprintf(value, BUFSIZ, "%d", videoroom->max_publishers);
			janus_config_add(config, c, janus_config_item_create("publishers", value));
			if(videoroom->fir_freq) {
				g_snprintf(value, BUFSIZ, "%"SCNu16, videoroom->fir_freq);
				janus_config_add(config, c, janus_config_item_create("fir_freq", value));
			}
			char video_codecs[100];
			char audio_codecs[100];
			janus_videoroom_codecstr(videoroom, audio_codecs, video_codecs, sizeof(audio_codecs), ",");
			janus_config_add(config, c, janus_config_item_create("audiocodec", audio_codecs));
			janus_config_add(config, c, janus_config_item_create("videocodec", video_codecs));
			if(videoroom->do_svc)
				janus_config_add(config, c, janus_config_item_create("video_svc", "yes"));
			if(videoroom->room_secret)
				janus_config_add(config, c, janus_config_item_create("secret", videoroom->room_secret));
			if(videoroom->room_pin)
				janus_config_add(config, c, janus_config_item_create("pin", videoroom->room_pin));
			if(videoroom->audiolevel_ext) {
				janus_config_add(config, c, janus_config_item_create("audiolevel_ext", "yes"));
				if(videoroom->audiolevel_event)
					janus_config_add(config, c, janus_config_item_create("audiolevel_event", "yes"));
				if(videoroom->audio_active_packets > 0) {
					g_snprintf(value, BUFSIZ, "%d", videoroom->audio_active_packets);
					janus_config_add(config, c, janus_config_item_create("audio_active_packets", value));
				}
				if(videoroom->audio_level_average > 0) {
					g_snprintf(value, BUFSIZ, "%d", videoroom->audio_level_average);
					janus_config_add(config, c, janus_config_item_create("audio_level_average", value));
				}
			}
			if(videoroom->videoorient_ext)
				janus_config_add(config, c, janus_config_item_create("videoorient_ext", "yes"));
			if(videoroom->playoutdelay_ext)
				janus_config_add(config, c, janus_config_item_create("playoutdelay_ext", "yes"));
			if(videoroom->transport_wide_cc_ext)
				janus_config_add(config, c, janus_config_item_create("transport_wide_cc_ext", "yes"));
			if(videoroom->notify_joining)
				janus_config_add(config, c, janus_config_item_create("notify_joining", "yes"));
			if(videoroom->record)
				janus_config_add(config, c, janus_config_item_create("record", "yes"));
			if(videoroom->rec_dir)
				janus_config_add(config, c, janus_config_item_create("rec_dir", videoroom->rec_dir));
			/* Save modified configuration */
			if(janus_config_save(config, config_folder, JANUS_VIDEOROOM_PACKAGE) < 0)
				save = FALSE;	/* This will notify the user the room is not permanent */
			janus_mutex_unlock(&config_mutex);
		}

		g_hash_table_insert(rooms, janus_uint64_dup(videoroom->room_id), videoroom);
		/* Show updated rooms list */
		GHashTableIter iter;
		gpointer value;
		g_hash_table_iter_init(&iter, rooms);
		while (g_hash_table_iter_next(&iter, NULL, &value)) {
			janus_videoroom *vr = value;
			JANUS_LOG(LOG_VERB, "  ::: [%"SCNu64"][%s] %"SCNu32", max %d publishers, FIR frequency of %d seconds\n", vr->room_id, vr->room_name, vr->bitrate, vr->max_publishers, vr->fir_freq);
		}
		janus_mutex_unlock(&rooms_mutex);
		/* Send info back */
		response = json_object();
		json_object_set_new(response, "videoroom", json_string("created"));
		json_object_set_new(response, "room", json_integer(videoroom->room_id));
		json_object_set_new(response, "permanent", save ? json_true() : json_false());
		/* Also notify event handlers */
		if(notify_events && gateway->events_is_enabled()) {
			json_t *info = json_object();
			json_object_set_new(info, "event", json_string("created"));
			json_object_set_new(info, "room", json_integer(videoroom->room_id));
			gateway->notify_event(&janus_videoroom_plugin, session->handle, info);
		}
		goto plugin_response;
	} else if(!strcasecmp(request_text, "edit")) {
		/* Edit the properties for an existing videoroom */
		JANUS_LOG(LOG_VERB, "Attempt to edit the properties of an existing videoroom room\n");
		JANUS_VALIDATE_JSON_OBJECT(root, edit_parameters,
			error_code, error_cause, TRUE,
			JANUS_VIDEOROOM_ERROR_MISSING_ELEMENT, JANUS_VIDEOROOM_ERROR_INVALID_ELEMENT);
		if(error_code != 0)
			goto plugin_response;
		/* We only allow for a limited set of properties to be edited */
		json_t *desc = json_object_get(root, "new_description");
		json_t *is_private = json_object_get(root, "new_is_private");
		json_t *req_pvtid = json_object_get(root, "new_require_pvtid");
		json_t *secret = json_object_get(root, "new_secret");
		json_t *pin = json_object_get(root, "new_pin");
		json_t *bitrate = json_object_get(root, "new_bitrate");
		json_t *fir_freq = json_object_get(root, "new_fir_freq");
		json_t *publishers = json_object_get(root, "new_publishers");
		json_t *permanent = json_object_get(root, "permanent");
		gboolean save = permanent ? json_is_true(permanent) : FALSE;
		if(save && config == NULL) {
			JANUS_LOG(LOG_ERR, "No configuration file, can't edit room permanently\n");
			error_code = JANUS_VIDEOROOM_ERROR_UNKNOWN_ERROR;
			g_snprintf(error_cause, 512, "No configuration file, can't edit room permanently");
			goto plugin_response;
		}
		janus_mutex_lock(&rooms_mutex);
		janus_videoroom *videoroom = NULL;
		error_code = janus_videoroom_access_room(root, TRUE, FALSE, &videoroom, error_cause, sizeof(error_cause));
		if(error_code != 0) {
			janus_mutex_unlock(&rooms_mutex);
			goto plugin_response;
		}
		/* Edit the room properties that were provided */
		if(desc != NULL && strlen(json_string_value(desc)) > 0) {
			char *old_description = videoroom->room_name;
			char *new_description = g_strdup(json_string_value(desc));
			videoroom->room_name = new_description;
			g_free(old_description);
		}
		if(is_private)
			videoroom->is_private = json_is_true(is_private);
		if(req_pvtid)
			videoroom->require_pvtid = json_is_true(req_pvtid);
		if(publishers)
			videoroom->max_publishers = json_integer_value(publishers);
		if(bitrate) {
			videoroom->bitrate = json_integer_value(bitrate);
			if(videoroom->bitrate > 0 && videoroom->bitrate < 64000)
				videoroom->bitrate = 64000;	/* Don't go below 64k */
		}
		if(fir_freq)
			videoroom->fir_freq = json_integer_value(fir_freq);
		if(secret && strlen(json_string_value(secret)) > 0) {
			char *old_secret = videoroom->room_secret;
			char *new_secret = g_strdup(json_string_value(secret));
			videoroom->room_secret = new_secret;
			g_free(old_secret);
		}
		if(pin && strlen(json_string_value(pin)) > 0) {
			char *old_pin = videoroom->room_pin;
			char *new_pin = g_strdup(json_string_value(pin));
			videoroom->room_pin = new_pin;
			g_free(old_pin);
		}
		if(save) {
			/* This room is permanent: save to the configuration file too
			 * FIXME: We should check if anything fails... */
			JANUS_LOG(LOG_VERB, "Modifying room %"SCNu64" permanently in config file\n", videoroom->room_id);
			janus_mutex_lock(&config_mutex);
			char cat[BUFSIZ], value[BUFSIZ];
			/* The room ID is the category (prefixed by "room-") */
			g_snprintf(cat, BUFSIZ, "room-%"SCNu64, videoroom->room_id);
			/* Remove the old category first */
			janus_config_remove(config, NULL, cat);
			/* Now write the room details again */
			janus_config_category *c = janus_config_get_create(config, NULL, janus_config_type_category, cat);
			janus_config_add(config, c, janus_config_item_create("description", videoroom->room_name));
			if(videoroom->is_private)
				janus_config_add(config, c, janus_config_item_create("is_private", "yes"));
			if(videoroom->require_pvtid)
				janus_config_add(config, c, janus_config_item_create("require_pvtid", "yes"));
			g_snprintf(value, BUFSIZ, "%"SCNu32, videoroom->bitrate);
			janus_config_add(config, c, janus_config_item_create("bitrate", value));
			if(videoroom->bitrate_cap)
				janus_config_add(config, c, janus_config_item_create("bitrate_cap", "yes"));
			g_snprintf(value, BUFSIZ, "%d", videoroom->max_publishers);
			janus_config_add(config, c, janus_config_item_create("publishers", value));
			if(videoroom->fir_freq) {
				g_snprintf(value, BUFSIZ, "%"SCNu16, videoroom->fir_freq);
				janus_config_add(config, c, janus_config_item_create("fir_freq", value));
			}
			char audio_codecs[100];
			char video_codecs[100];
			janus_videoroom_codecstr(videoroom, audio_codecs, video_codecs, sizeof(audio_codecs), ",");
			janus_config_add(config, c, janus_config_item_create("audiocodec", audio_codecs));
			janus_config_add(config, c, janus_config_item_create("videocodec", video_codecs));
			if(videoroom->do_svc)
				janus_config_add(config, c, janus_config_item_create("video_svc", "yes"));
			if(videoroom->room_secret)
				janus_config_add(config, c, janus_config_item_create("secret", videoroom->room_secret));
			if(videoroom->room_pin)
				janus_config_add(config, c, janus_config_item_create("pin", videoroom->room_pin));
			if(videoroom->audiolevel_ext) {
				janus_config_add(config, c, janus_config_item_create("audiolevel_ext", "yes"));
				if(videoroom->audiolevel_event)
					janus_config_add(config, c, janus_config_item_create("audiolevel_event", "yes"));
				if(videoroom->audio_active_packets > 0) {
					g_snprintf(value, BUFSIZ, "%d", videoroom->audio_active_packets);
					janus_config_add(config, c, janus_config_item_create("audio_active_packets", value));
				}
				if(videoroom->audio_level_average > 0) {
					g_snprintf(value, BUFSIZ, "%d", videoroom->audio_level_average);
					janus_config_add(config, c, janus_config_item_create("audio_level_average", value));
				}
			}
			if(videoroom->videoorient_ext)
				janus_config_add(config, c, janus_config_item_create("videoorient_ext", "yes"));
			if(videoroom->playoutdelay_ext)
				janus_config_add(config, c, janus_config_item_create("playoutdelay_ext", "yes"));
			if(videoroom->transport_wide_cc_ext)
				janus_config_add(config, c, janus_config_item_create("transport_wide_cc_ext", "yes"));
			if(videoroom->notify_joining)
				janus_config_add(config, c, janus_config_item_create("notify_joining", "yes"));
			if(videoroom->record)
				janus_config_add(config, c, janus_config_item_create("record", "yes"));
			if(videoroom->rec_dir)
				janus_config_add(config, c, janus_config_item_create("rec_dir", videoroom->rec_dir));
			/* Save modified configuration */
			if(janus_config_save(config, config_folder, JANUS_VIDEOROOM_PACKAGE) < 0)
				save = FALSE;	/* This will notify the user the room changes are not permanent */
			janus_mutex_unlock(&config_mutex);
		}
		janus_mutex_unlock(&rooms_mutex);
		/* Send info back */
		response = json_object();
		json_object_set_new(response, "videoroom", json_string("edited"));
		json_object_set_new(response, "room", json_integer(videoroom->room_id));
		json_object_set_new(response, "permanent", save ? json_true() : json_false());
		/* Also notify event handlers */
		if(notify_events && gateway->events_is_enabled()) {
			json_t *info = json_object();
			json_object_set_new(info, "event", json_string("edited"));
			json_object_set_new(info, "room", json_integer(videoroom->room_id));
			gateway->notify_event(&janus_videoroom_plugin, session->handle, info);
		}
		goto plugin_response;
	} else if(!strcasecmp(request_text, "destroy")) {
		JANUS_LOG(LOG_VERB, "Attempt to destroy an existing videoroom room\n");
		JANUS_VALIDATE_JSON_OBJECT(root, destroy_parameters,
			error_code, error_cause, TRUE,
			JANUS_VIDEOROOM_ERROR_MISSING_ELEMENT, JANUS_VIDEOROOM_ERROR_INVALID_ELEMENT);
		if(error_code != 0)
			goto plugin_response;
		json_t *room = json_object_get(root, "room");
		json_t *permanent = json_object_get(root, "permanent");
		gboolean save = permanent ? json_is_true(permanent) : FALSE;
		if(save && config == NULL) {
			JANUS_LOG(LOG_ERR, "No configuration file, can't destroy room permanently\n");
			error_code = JANUS_VIDEOROOM_ERROR_UNKNOWN_ERROR;
			g_snprintf(error_cause, 512, "No configuration file, can't destroy room permanently");
			goto plugin_response;
		}
		guint64 room_id = json_integer_value(room);
		janus_mutex_lock(&rooms_mutex);
		janus_videoroom *videoroom = NULL;
		error_code = janus_videoroom_access_room(root, TRUE, FALSE, &videoroom, error_cause, sizeof(error_cause));
		if(error_code != 0) {
			janus_mutex_unlock(&rooms_mutex);
			goto plugin_response;
		}
		/* Remove room, but add a reference until we're done */
		janus_refcount_increase(&videoroom->ref);
		g_hash_table_remove(rooms, &room_id);
		/* Notify all participants that the fun is over, and that they'll be kicked */
		JANUS_LOG(LOG_VERB, "Notifying all participants\n");
		json_t *destroyed = json_object();
		json_object_set_new(destroyed, "videoroom", json_string("destroyed"));
		json_object_set_new(destroyed, "room", json_integer(room_id));
		GHashTableIter iter;
		gpointer value;
		janus_mutex_lock(&videoroom->mutex);
		g_hash_table_iter_init(&iter, videoroom->participants);
		while (g_hash_table_iter_next(&iter, NULL, &value)) {
			janus_videoroom_publisher *p = value;
			if(p && p->session) {
				g_clear_pointer(&p->room, janus_videoroom_room_dereference);
				/* Notify the user we're going to destroy the room... */
				int ret = gateway->push_event(p->session->handle, &janus_videoroom_plugin, NULL, destroyed, NULL);
				JANUS_LOG(LOG_VERB, "  >> %d (%s)\n", ret, janus_get_api_error(ret));
				/* ... and then ask the core to close the PeerConnection */
				gateway->close_pc(p->session->handle);
			}
		}
		json_decref(destroyed);
		janus_mutex_unlock(&videoroom->mutex);
		/* Also notify event handlers */
		if(notify_events && gateway->events_is_enabled()) {
			json_t *info = json_object();
			json_object_set_new(info, "event", json_string("destroyed"));
			json_object_set_new(info, "room", json_integer(room_id));
			gateway->notify_event(&janus_videoroom_plugin, session->handle, info);
		}
		janus_mutex_unlock(&rooms_mutex);
		if(save) {
			/* This change is permanent: save to the configuration file too
			 * FIXME: We should check if anything fails... */
			JANUS_LOG(LOG_VERB, "Destroying room %"SCNu64" permanently in config file\n", room_id);
			janus_mutex_lock(&config_mutex);
			char cat[BUFSIZ];
			/* The room ID is the category (prefixed by "room-") */
			g_snprintf(cat, BUFSIZ, "room-%"SCNu64, room_id);
			janus_config_remove(config, NULL, cat);
			/* Save modified configuration */
			if(janus_config_save(config, config_folder, JANUS_VIDEOROOM_PACKAGE) < 0)
				save = FALSE;	/* This will notify the user the room destruction is not permanent */
			janus_mutex_unlock(&config_mutex);
		}
		janus_refcount_decrease(&videoroom->ref);
		/* Done */
		response = json_object();
		json_object_set_new(response, "videoroom", json_string("destroyed"));
		json_object_set_new(response, "room", json_integer(room_id));
		json_object_set_new(response, "permanent", save ? json_true() : json_false());
		goto plugin_response;
	} else if(!strcasecmp(request_text, "list")) {
		/* List all rooms (but private ones) and their details (except for the secret, of course...) */
		json_t *list = json_array();
		JANUS_LOG(LOG_VERB, "Getting the list of video rooms\n");
		janus_mutex_lock(&rooms_mutex);
		GHashTableIter iter;
		gpointer value;
		g_hash_table_iter_init(&iter, rooms);
		while(g_hash_table_iter_next(&iter, NULL, &value)) {
			janus_videoroom *room = value;
			if(!room)
				continue;
			janus_refcount_increase(&room->ref);
			if(room->is_private) {
				/* Skip private room */
				JANUS_LOG(LOG_VERB, "Skipping private room '%s'\n", room->room_name);
				janus_refcount_decrease(&room->ref);
				continue;
			}
			if(!g_atomic_int_get(&room->destroyed)) {
				json_t *rl = json_object();
				json_object_set_new(rl, "room", json_integer(room->room_id));
				json_object_set_new(rl, "description", json_string(room->room_name));
				json_object_set_new(rl, "pin_required", room->room_pin ? json_true() : json_false());
				json_object_set_new(rl, "max_publishers", json_integer(room->max_publishers));
				json_object_set_new(rl, "bitrate", json_integer(room->bitrate));
				if(room->bitrate_cap)
					json_object_set_new(rl, "bitrate_cap", json_true());
				json_object_set_new(rl, "fir_freq", json_integer(room->fir_freq));
				json_object_set_new(rl, "require_pvtid", room->require_pvtid ? json_true() : json_false());
				json_object_set_new(rl, "notify_joining", room->notify_joining ? json_true() : json_false());
				char audio_codecs[100];
				char video_codecs[100];
				janus_videoroom_codecstr(room, audio_codecs, video_codecs, sizeof(audio_codecs), ",");
				json_object_set_new(rl, "audiocodec", json_string(audio_codecs));
				json_object_set_new(rl, "videocodec", json_string(video_codecs));
				if(room->do_svc)
					json_object_set_new(rl, "video_svc", json_true());
				json_object_set_new(rl, "record", room->record ? json_true() : json_false());
				json_object_set_new(rl, "rec_dir", json_string(room->rec_dir));
				/* TODO: Should we list participants as well? or should there be a separate API call on a specific room for this? */
				json_object_set_new(rl, "num_participants", json_integer(g_hash_table_size(room->participants)));
				json_array_append_new(list, rl);
			}
			janus_refcount_decrease(&room->ref);
		}
		janus_mutex_unlock(&rooms_mutex);
		response = json_object();
		json_object_set_new(response, "videoroom", json_string("success"));
		json_object_set_new(response, "list", list);
		goto plugin_response;
	} else if(!strcasecmp(request_text, "rtp_forward")) {
		JANUS_VALIDATE_JSON_OBJECT(root, rtp_forward_parameters,
			error_code, error_cause, TRUE,
			JANUS_VIDEOROOM_ERROR_MISSING_ELEMENT, JANUS_VIDEOROOM_ERROR_INVALID_ELEMENT);
		if(error_code != 0)
			goto plugin_response;
		json_t *room = json_object_get(root, "room");
		json_t *pub_id = json_object_get(root, "publisher_id");
		int video_port[3] = {-1, -1, -1}, video_pt[3] = {0, 0, 0};
		uint32_t video_ssrc[3] = {0, 0, 0};
		int audio_port = -1, audio_pt = 0;
		uint32_t audio_ssrc = 0;
		int data_port = -1;
		int srtp_suite = 0;
		const char *srtp_crypto = NULL;
		/* There may be multiple target video ports (e.g., publisher simulcasting) */
		json_t *vid_port = json_object_get(root, "video_port");
		if(vid_port) {
			video_port[0] = json_integer_value(vid_port);
			json_t *pt = json_object_get(root, "video_pt");
			if(pt)
				video_pt[0] = json_integer_value(pt);
			json_t *ssrc = json_object_get(root, "video_ssrc");
			if(ssrc)
				video_ssrc[0] = json_integer_value(ssrc);
		}
		vid_port = json_object_get(root, "video_port_2");
		if(vid_port) {
			video_port[1] = json_integer_value(vid_port);
			json_t *pt = json_object_get(root, "video_pt_2");
			if(pt)
				video_pt[1] = json_integer_value(pt);
			json_t *ssrc = json_object_get(root, "video_ssrc_2");
			if(ssrc)
				video_ssrc[1] = json_integer_value(ssrc);
		}
		vid_port = json_object_get(root, "video_port_3");
		if(vid_port) {
			video_port[2] = json_integer_value(vid_port);
			json_t *pt = json_object_get(root, "video_pt_3");
			if(pt)
				video_pt[2] = json_integer_value(pt);
			json_t *ssrc = json_object_get(root, "video_ssrc_3");
			if(ssrc)
				video_ssrc[2] = json_integer_value(ssrc);
		}
		/* Audio target */
		json_t *au_port = json_object_get(root, "audio_port");
		if(au_port) {
			audio_port = json_integer_value(au_port);
			json_t *pt = json_object_get(root, "audio_pt");
			if(pt)
				audio_pt = json_integer_value(pt);
			json_t *ssrc = json_object_get(root, "audio_ssrc");
			if(ssrc)
				audio_ssrc = json_integer_value(ssrc);
		}
		/* Data target */
		json_t *d_port = json_object_get(root, "data_port");
		if(d_port) {
			data_port = json_integer_value(d_port);
		}
		json_t *json_host = json_object_get(root, "host");
		/* Besides, we may need to SRTP-encrypt this stream */
		json_t *s_suite = json_object_get(root, "srtp_suite");
		json_t *s_crypto = json_object_get(root, "srtp_crypto");
		if(s_suite && s_crypto) {
			srtp_suite = json_integer_value(s_suite);
			if(srtp_suite != 32 && srtp_suite != 80) {
				JANUS_LOG(LOG_ERR, "Invalid SRTP suite (%d)\n", srtp_suite);
				error_code = JANUS_VIDEOROOM_ERROR_INVALID_ELEMENT;
				g_snprintf(error_cause, 512, "Invalid SRTP suite (%d)", srtp_suite);
				goto plugin_response;
			}
			srtp_crypto = json_string_value(s_crypto);
		}
		guint64 room_id = json_integer_value(room);
		guint64 publisher_id = json_integer_value(pub_id);
		const char *host = json_string_value(json_host);
		janus_mutex_lock(&rooms_mutex);
		janus_videoroom *videoroom = NULL;
		error_code = janus_videoroom_access_room(root, TRUE, FALSE, &videoroom, error_cause, sizeof(error_cause));
		janus_mutex_unlock(&rooms_mutex);
		if(error_code != 0)
			goto plugin_response;
		janus_refcount_increase(&videoroom->ref);
		janus_mutex_lock(&videoroom->mutex);
		janus_videoroom_publisher *publisher = g_hash_table_lookup(videoroom->participants, &publisher_id);
		if(publisher == NULL) {
			janus_mutex_unlock(&videoroom->mutex);
			janus_refcount_decrease(&videoroom->ref);
			JANUS_LOG(LOG_ERR, "No such publisher (%"SCNu64")\n", publisher_id);
			error_code = JANUS_VIDEOROOM_ERROR_NO_SUCH_FEED;
			g_snprintf(error_cause, 512, "No such feed (%"SCNu64")", publisher_id);
			goto plugin_response;
		}
		janus_refcount_increase(&publisher->ref);	/* This is just to handle the request for now */
		if(publisher->udp_sock <= 0) {
			publisher->udp_sock = socket(AF_INET, SOCK_DGRAM, IPPROTO_UDP);
			if(publisher->udp_sock <= 0) {
				janus_refcount_decrease(&publisher->ref);
				janus_mutex_unlock(&videoroom->mutex);
				janus_refcount_decrease(&videoroom->ref);
				JANUS_LOG(LOG_ERR, "Could not open UDP socket for rtp stream for publisher (%"SCNu64")\n", publisher_id);
				error_code = JANUS_VIDEOROOM_ERROR_UNKNOWN_ERROR;
				g_snprintf(error_cause, 512, "Could not open UDP socket for rtp stream");
				goto plugin_response;
			}
		}
		guint32 audio_handle = 0;
		guint32 video_handle[3] = {0, 0, 0};
		guint32 data_handle = 0;
		if(audio_port > 0) {
			audio_handle = janus_videoroom_rtp_forwarder_add_helper(publisher, host, audio_port, audio_pt, audio_ssrc,
				srtp_suite, srtp_crypto, 0, FALSE, FALSE);
		}
		if(video_port[0] > 0) {
			video_handle[0] = janus_videoroom_rtp_forwarder_add_helper(publisher, host, video_port[0], video_pt[0], video_ssrc[0],
				srtp_suite, srtp_crypto, 0, TRUE, FALSE);
		}
		if(video_port[1] > 0) {
			video_handle[1] = janus_videoroom_rtp_forwarder_add_helper(publisher, host, video_port[1], video_pt[1], video_ssrc[1],
				srtp_suite, srtp_crypto, 1, TRUE, FALSE);
		}
		if(video_port[2] > 0) {
			video_handle[2] = janus_videoroom_rtp_forwarder_add_helper(publisher, host, video_port[2], video_pt[2], video_ssrc[2],
				srtp_suite, srtp_crypto, 2, TRUE, FALSE);
		}
		if(data_port > 0) {
			data_handle = janus_videoroom_rtp_forwarder_add_helper(publisher, host, data_port, 0, 0, 0, NULL, 0, FALSE, TRUE);
		}
		janus_mutex_unlock(&videoroom->mutex);
		response = json_object();
		json_t *rtp_stream = json_object();
		if(audio_handle > 0) {
			json_object_set_new(rtp_stream, "audio_stream_id", json_integer(audio_handle));
			json_object_set_new(rtp_stream, "audio", json_integer(audio_port));
		}
		if(video_handle[0] > 0 || video_handle[1] > 0 || video_handle[2] > 0) {
			janus_videoroom_reqfir(publisher, "New RTP forward publisher");
			/* Done */
			if(video_handle[0] > 0) {
				json_object_set_new(rtp_stream, "video_stream_id", json_integer(video_handle[0]));
				json_object_set_new(rtp_stream, "video", json_integer(video_port[0]));
			}
			if(video_handle[1] > 0) {
				json_object_set_new(rtp_stream, "video_stream_id_2", json_integer(video_handle[1]));
				json_object_set_new(rtp_stream, "video_2", json_integer(video_port[1]));
			}
			if(video_handle[2] > 0) {
				json_object_set_new(rtp_stream, "video_stream_id_3", json_integer(video_handle[2]));
				json_object_set_new(rtp_stream, "video_3", json_integer(video_port[2]));
			}
		}
		if(data_handle > 0) {
			json_object_set_new(rtp_stream, "data_stream_id", json_integer(data_handle));
			json_object_set_new(rtp_stream, "data", json_integer(data_port));
		}
		/* These two unrefs are related to the message handling */
		janus_refcount_decrease(&publisher->ref);
		janus_refcount_decrease(&videoroom->ref);
		json_object_set_new(rtp_stream, "host", json_string(host));
		json_object_set_new(response, "publisher_id", json_integer(publisher_id));
		json_object_set_new(response, "rtp_stream", rtp_stream);
		json_object_set_new(response, "room", json_integer(room_id));
		json_object_set_new(response, "videoroom", json_string("rtp_forward"));
		goto plugin_response;
	} else if(!strcasecmp(request_text, "stop_rtp_forward")) {
		JANUS_VALIDATE_JSON_OBJECT(root, stop_rtp_forward_parameters,
			error_code, error_cause, TRUE,
			JANUS_VIDEOROOM_ERROR_MISSING_ELEMENT, JANUS_VIDEOROOM_ERROR_INVALID_ELEMENT);
		if(error_code != 0)
			goto plugin_response;
		json_t *room = json_object_get(root, "room");
		json_t *pub_id = json_object_get(root, "publisher_id");
		json_t *id = json_object_get(root, "stream_id");

		guint64 room_id = json_integer_value(room);
		guint64 publisher_id = json_integer_value(pub_id);
		guint32 stream_id = json_integer_value(id);
		janus_mutex_lock(&rooms_mutex);
		janus_videoroom *videoroom = NULL;
		error_code = janus_videoroom_access_room(root, TRUE, FALSE, &videoroom, error_cause, sizeof(error_cause));
		janus_mutex_unlock(&rooms_mutex);
		if(error_code != 0)
			goto plugin_response;
		janus_mutex_lock(&videoroom->mutex);
		janus_refcount_increase(&videoroom->ref);
		janus_videoroom_publisher *publisher = g_hash_table_lookup(videoroom->participants, &publisher_id);
		if(publisher == NULL) {
			janus_mutex_unlock(&videoroom->mutex);
			janus_refcount_decrease(&videoroom->ref);
			JANUS_LOG(LOG_ERR, "No such publisher (%"SCNu64")\n", publisher_id);
			error_code = JANUS_VIDEOROOM_ERROR_NO_SUCH_FEED;
			g_snprintf(error_cause, 512, "No such feed (%"SCNu64")", publisher_id);
			goto plugin_response;
		}
		janus_refcount_increase(&publisher->ref);	/* Just to handle the message now */
		janus_mutex_lock(&publisher->rtp_forwarders_mutex);
		if(!g_hash_table_remove(publisher->rtp_forwarders, GUINT_TO_POINTER(stream_id))) {
			janus_mutex_unlock(&publisher->rtp_forwarders_mutex);
			janus_refcount_decrease(&publisher->ref);
			janus_mutex_unlock(&videoroom->mutex);
			janus_refcount_decrease(&videoroom->ref);
			JANUS_LOG(LOG_ERR, "No such stream (%"SCNu32")\n", stream_id);
			error_code = JANUS_VIDEOROOM_ERROR_NO_SUCH_FEED;
			g_snprintf(error_cause, 512, "No such stream (%"SCNu32")", stream_id);
			goto plugin_response;
		}
		janus_mutex_unlock(&publisher->rtp_forwarders_mutex);
		janus_refcount_decrease(&publisher->ref);
		janus_mutex_unlock(&videoroom->mutex);
		janus_refcount_decrease(&videoroom->ref);
		response = json_object();
		json_object_set_new(response, "videoroom", json_string("stop_rtp_forward"));
		json_object_set_new(response, "room", json_integer(room_id));
		json_object_set_new(response, "publisher_id", json_integer(publisher_id));
		json_object_set_new(response, "stream_id", json_integer(stream_id));
		goto plugin_response;
	} else if(!strcasecmp(request_text, "exists")) {
		/* Check whether a given room exists or not, returns true/false */
		JANUS_VALIDATE_JSON_OBJECT(root, room_parameters,
			error_code, error_cause, TRUE,
			JANUS_VIDEOROOM_ERROR_MISSING_ELEMENT, JANUS_VIDEOROOM_ERROR_INVALID_ELEMENT);
		if(error_code != 0)
			goto plugin_response;
		json_t *room = json_object_get(root, "room");
		guint64 room_id = json_integer_value(room);
		janus_mutex_lock(&rooms_mutex);
		gboolean room_exists = g_hash_table_contains(rooms, &room_id);
		janus_mutex_unlock(&rooms_mutex);
		response = json_object();
		json_object_set_new(response, "videoroom", json_string("success"));
		json_object_set_new(response, "room", json_integer(room_id));
		json_object_set_new(response, "exists", room_exists ? json_true() : json_false());
		goto plugin_response;
	} else if(!strcasecmp(request_text, "allowed")) {
		JANUS_LOG(LOG_VERB, "Attempt to edit the list of allowed participants in an existing videoroom room\n");
		JANUS_VALIDATE_JSON_OBJECT(root, allowed_parameters,
			error_code, error_cause, TRUE,
			JANUS_VIDEOROOM_ERROR_MISSING_ELEMENT, JANUS_VIDEOROOM_ERROR_INVALID_ELEMENT);
		if(error_code != 0)
			goto plugin_response;
		json_t *action = json_object_get(root, "action");
		json_t *room = json_object_get(root, "room");
		json_t *allowed = json_object_get(root, "allowed");
		const char *action_text = json_string_value(action);
		if(strcasecmp(action_text, "enable") && strcasecmp(action_text, "disable") &&
				strcasecmp(action_text, "add") && strcasecmp(action_text, "remove")) {
			JANUS_LOG(LOG_ERR, "Unsupported action '%s' (allowed)\n", action_text);
			error_code = JANUS_VIDEOROOM_ERROR_INVALID_ELEMENT;
			g_snprintf(error_cause, 512, "Unsupported action '%s' (allowed)", action_text);
			goto plugin_response;
		}
		guint64 room_id = json_integer_value(room);
		janus_mutex_lock(&rooms_mutex);
		janus_videoroom *videoroom = NULL;
		error_code = janus_videoroom_access_room(root, TRUE, FALSE, &videoroom, error_cause, sizeof(error_cause));
		if(error_code != 0) {
			janus_mutex_unlock(&rooms_mutex);
			goto plugin_response;
		}
		janus_refcount_increase(&videoroom->ref);
		janus_mutex_unlock(&rooms_mutex);
		/* A secret may be required for this action */
		JANUS_CHECK_SECRET(videoroom->room_secret, root, "secret", error_code, error_cause,
			JANUS_VIDEOROOM_ERROR_MISSING_ELEMENT, JANUS_VIDEOROOM_ERROR_INVALID_ELEMENT, JANUS_VIDEOROOM_ERROR_UNAUTHORIZED);
		if(error_code != 0) {
			janus_refcount_decrease(&videoroom->ref);
			goto plugin_response;
		}
		if(!strcasecmp(action_text, "enable")) {
			JANUS_LOG(LOG_VERB, "Enabling the check on allowed authorization tokens for room %"SCNu64"\n", room_id);
			videoroom->check_allowed = TRUE;
		} else if(!strcasecmp(action_text, "disable")) {
			JANUS_LOG(LOG_VERB, "Disabling the check on allowed authorization tokens for room %"SCNu64" (free entry)\n", room_id);
			videoroom->check_allowed = FALSE;
		} else {
			gboolean add = !strcasecmp(action_text, "add");
			if(allowed) {
				/* Make sure the "allowed" array only contains strings */
				gboolean ok = TRUE;
				if(json_array_size(allowed) > 0) {
					size_t i = 0;
					for(i=0; i<json_array_size(allowed); i++) {
						json_t *a = json_array_get(allowed, i);
						if(!a || !json_is_string(a)) {
							ok = FALSE;
							break;
						}
					}
				}
				if(!ok) {
					JANUS_LOG(LOG_ERR, "Invalid element in the allowed array (not a string)\n");
					error_code = JANUS_VIDEOROOM_ERROR_INVALID_ELEMENT;
					g_snprintf(error_cause, 512, "Invalid element in the allowed array (not a string)");
					janus_refcount_decrease(&videoroom->ref);
					goto plugin_response;
				}
				size_t i = 0;
				for(i=0; i<json_array_size(allowed); i++) {
					const char *token = json_string_value(json_array_get(allowed, i));
					if(add) {
						if(!g_hash_table_lookup(videoroom->allowed, token))
							g_hash_table_insert(videoroom->allowed, g_strdup(token), GINT_TO_POINTER(TRUE));
					} else {
						g_hash_table_remove(videoroom->allowed, token);
					}
				}
			}
		}
		/* Prepare response */
		response = json_object();
		json_object_set_new(response, "videoroom", json_string("success"));
		json_object_set_new(response, "room", json_integer(videoroom->room_id));
		json_t *list = json_array();
		if(strcasecmp(action_text, "disable")) {
			if(g_hash_table_size(videoroom->allowed) > 0) {
				GHashTableIter iter;
				gpointer key;
				g_hash_table_iter_init(&iter, videoroom->allowed);
				while(g_hash_table_iter_next(&iter, &key, NULL)) {
					char *token = key;
					json_array_append_new(list, json_string(token));
				}
			}
			json_object_set_new(response, "allowed", list);
		}
		/* Done */
		janus_refcount_decrease(&videoroom->ref);
		JANUS_LOG(LOG_VERB, "VideoRoom room allowed list updated\n");
		goto plugin_response;
	} else if(!strcasecmp(request_text, "kick")) {
		JANUS_LOG(LOG_VERB, "Attempt to kick a participant from an existing videoroom room\n");
		JANUS_VALIDATE_JSON_OBJECT(root, kick_parameters,
			error_code, error_cause, TRUE,
			JANUS_VIDEOROOM_ERROR_MISSING_ELEMENT, JANUS_VIDEOROOM_ERROR_INVALID_ELEMENT);
		if(error_code != 0)
			goto plugin_response;
		json_t *room = json_object_get(root, "room");
		json_t *id = json_object_get(root, "id");
		guint64 room_id = json_integer_value(room);
		janus_mutex_lock(&rooms_mutex);
		janus_videoroom *videoroom = NULL;
		error_code = janus_videoroom_access_room(root, TRUE, FALSE, &videoroom, error_cause, sizeof(error_cause));
		if(error_code != 0) {
			janus_mutex_unlock(&rooms_mutex);
			goto plugin_response;
		}
		janus_refcount_increase(&videoroom->ref);
		janus_mutex_lock(&videoroom->mutex);
		janus_mutex_unlock(&rooms_mutex);
		/* A secret may be required for this action */
		JANUS_CHECK_SECRET(videoroom->room_secret, root, "secret", error_code, error_cause,
			JANUS_VIDEOROOM_ERROR_MISSING_ELEMENT, JANUS_VIDEOROOM_ERROR_INVALID_ELEMENT, JANUS_VIDEOROOM_ERROR_UNAUTHORIZED);
		if(error_code != 0) {
			janus_mutex_unlock(&videoroom->mutex);
			janus_refcount_decrease(&videoroom->ref);
			goto plugin_response;
		}
		guint64 user_id = json_integer_value(id);
		janus_videoroom_publisher *participant = g_hash_table_lookup(videoroom->participants, &user_id);
		if(participant == NULL) {
			janus_mutex_unlock(&videoroom->mutex);
			janus_refcount_decrease(&videoroom->ref);
			JANUS_LOG(LOG_ERR, "No such user %"SCNu64" in room %"SCNu64"\n", user_id, room_id);
			error_code = JANUS_VIDEOROOM_ERROR_NO_SUCH_FEED;
			g_snprintf(error_cause, 512, "No such user %"SCNu64" in room %"SCNu64, user_id, room_id);
			goto plugin_response;
		}
		if(participant->kicked) {
			/* Already kicked */
			janus_mutex_unlock(&videoroom->mutex);
			janus_refcount_decrease(&videoroom->ref);
			response = json_object();
			json_object_set_new(response, "videoroom", json_string("success"));
			/* Done */
			goto plugin_response;
		}
		participant->kicked = TRUE;
		participant->session->started = FALSE;
		participant->audio_active = FALSE;
		participant->video_active = FALSE;
		participant->data_active = FALSE;
		/* Prepare an event for this */
		json_t *kicked = json_object();
		json_object_set_new(kicked, "videoroom", json_string("event"));
		json_object_set_new(kicked, "room", json_integer(participant->room_id));
		json_object_set_new(kicked, "leaving", json_string("ok"));
		json_object_set_new(kicked, "reason", json_string("kicked"));
		int ret = gateway->push_event(participant->session->handle, &janus_videoroom_plugin, NULL, kicked, NULL);
		JANUS_LOG(LOG_VERB, "  >> %d (%s)\n", ret, janus_get_api_error(ret));
		json_decref(kicked);
		janus_mutex_unlock(&videoroom->mutex);
		/* If this room requires valid private_id values, we can kick subscriptions too */
		if(videoroom->require_pvtid && participant->subscriptions != NULL) {
			/* Iterate on the subscriptions we know this user has */
			janus_mutex_lock(&participant->subscribers_mutex);
			GSList *s = participant->subscriptions;
			while(s) {
				janus_videoroom_subscriber *subscriber = (janus_videoroom_subscriber *)s->data;
				if(subscriber) {
					subscriber->kicked = TRUE;
					subscriber->audio = FALSE;
					subscriber->video = FALSE;
					subscriber->data = FALSE;
					/* FIXME We should also close the PeerConnection, but we risk race conditions if we do it here,
					 * so for now we mark the subscriber as kicked and prevent it from getting any media after this */
				}
				s = s->next;
			}
			janus_mutex_unlock(&participant->subscribers_mutex);
		}
		/* This publisher is leaving, tell everybody */
		janus_videoroom_leave_or_unpublish(participant, TRUE, TRUE);
		/* Also notify event handlers */
		if(notify_events && gateway->events_is_enabled()) {
			json_t *info = json_object();
			json_object_set_new(info, "event", json_string("kicked"));
			json_object_set_new(info, "room", json_integer(room_id));
			json_object_set_new(info, "id", json_integer(user_id));
			gateway->notify_event(&janus_videoroom_plugin, session->handle, info);
		}
		/* Tell the core to tear down the PeerConnection, hangup_media will do the rest */
		if(participant && participant->session)
			gateway->close_pc(participant->session->handle);
		JANUS_LOG(LOG_INFO, "Kicked user %"SCNu64" from room %"SCNu64"\n", user_id, room_id);
		/* Prepare response */
		response = json_object();
		json_object_set_new(response, "videoroom", json_string("success"));
		/* Done */
		janus_mutex_unlock(&videoroom->mutex);
		janus_refcount_decrease(&videoroom->ref);
		goto plugin_response;
	} else if(!strcasecmp(request_text, "listparticipants")) {
		/* List all participants in a room, specifying whether they're publishers or just attendees */
		JANUS_VALIDATE_JSON_OBJECT(root, room_parameters,
			error_code, error_cause, TRUE,
			JANUS_VIDEOROOM_ERROR_MISSING_ELEMENT, JANUS_VIDEOROOM_ERROR_INVALID_ELEMENT);
		if(error_code != 0)
			goto plugin_response;
		json_t *room = json_object_get(root, "room");
		guint64 room_id = json_integer_value(room);
		janus_mutex_lock(&rooms_mutex);
		janus_videoroom *videoroom = NULL;
		error_code = janus_videoroom_access_room(root, FALSE, FALSE, &videoroom, error_cause, sizeof(error_cause));
		janus_mutex_unlock(&rooms_mutex);
		if(error_code != 0)
			goto plugin_response;
		janus_refcount_increase(&videoroom->ref);
		/* Return a list of all participants (whether they're publishing or not) */
		json_t *list = json_array();
		GHashTableIter iter;
		gpointer value;
		janus_mutex_lock(&videoroom->mutex);
		g_hash_table_iter_init(&iter, videoroom->participants);
		while (!g_atomic_int_get(&videoroom->destroyed) && g_hash_table_iter_next(&iter, NULL, &value)) {
			janus_videoroom_publisher *p = value;
			json_t *pl = json_object();
			json_object_set_new(pl, "id", json_integer(p->user_id));
			if(p->display)
				json_object_set_new(pl, "display", json_string(p->display));
			json_object_set_new(pl, "publisher", (p->sdp && p->session->started) ? json_true() : json_false());
			if((p->sdp && p->session->started)) {
				if(p->audio_level_extmap_id > 0)
					json_object_set_new(pl, "talking", p->talking ? json_true() : json_false());
			}
			json_array_append_new(list, pl);
		}
		janus_mutex_unlock(&videoroom->mutex);
		janus_refcount_decrease(&videoroom->ref);
		response = json_object();
		json_object_set_new(response, "videoroom", json_string("participants"));
		json_object_set_new(response, "room", json_integer(room_id));
		json_object_set_new(response, "participants", list);
		goto plugin_response;
	} else if(!strcasecmp(request_text, "listforwarders")) {
		/* List all forwarders in a room */
		JANUS_VALIDATE_JSON_OBJECT(root, room_parameters,
			error_code, error_cause, TRUE,
			JANUS_VIDEOROOM_ERROR_MISSING_ELEMENT, JANUS_VIDEOROOM_ERROR_INVALID_ELEMENT);
		if(error_code != 0)
			goto plugin_response;
		json_t *room = json_object_get(root, "room");
		guint64 room_id = json_integer_value(room);
		janus_mutex_lock(&rooms_mutex);
		janus_videoroom *videoroom = g_hash_table_lookup(rooms, &room_id);
		if(videoroom == NULL) {
			JANUS_LOG(LOG_ERR, "No such room (%"SCNu64")\n", room_id);
			error_code = JANUS_VIDEOROOM_ERROR_NO_SUCH_ROOM;
			g_snprintf(error_cause, 512, "No such room (%"SCNu64")", room_id);
			janus_mutex_unlock(&rooms_mutex);
			goto plugin_response;
		}
		if(g_atomic_int_get(&videoroom->destroyed)) {
			JANUS_LOG(LOG_ERR, "No such room (%"SCNu64")\n", room_id);
			error_code = JANUS_VIDEOROOM_ERROR_NO_SUCH_ROOM;
			g_snprintf(error_cause, 512, "No such room (%"SCNu64")", room_id);
			janus_mutex_unlock(&rooms_mutex);
			goto plugin_response;
		}
		/* A secret may be required for this action */
		JANUS_CHECK_SECRET(videoroom->room_secret, root, "secret", error_code, error_cause,
			JANUS_VIDEOROOM_ERROR_MISSING_ELEMENT, JANUS_VIDEOROOM_ERROR_INVALID_ELEMENT, JANUS_VIDEOROOM_ERROR_UNAUTHORIZED);
		if(error_code != 0) {
			janus_mutex_unlock(&rooms_mutex);
			goto plugin_response;
		}
		/* Return a list of all forwarders */
		json_t *list = json_array();
		GHashTableIter iter;
		gpointer value;
		janus_mutex_lock(&videoroom->mutex);
		g_hash_table_iter_init(&iter, videoroom->participants);
		while (!g_atomic_int_get(&videoroom->destroyed) && g_hash_table_iter_next(&iter, NULL, &value)) {
			janus_videoroom_publisher *p = value;
			janus_mutex_lock(&p->rtp_forwarders_mutex);
			if(g_hash_table_size(p->rtp_forwarders) == 0) {
				janus_mutex_unlock(&p->rtp_forwarders_mutex);
				continue;
			}
			json_t *pl = json_object();
			json_object_set_new(pl, "publisher_id", json_integer(p->user_id));
			if(p->display)
				json_object_set_new(pl, "display", json_string(p->display));
			json_t *flist = json_array();
			GHashTableIter iter_f;
			gpointer key_f, value_f;
			g_hash_table_iter_init(&iter_f, p->rtp_forwarders);
			while(g_hash_table_iter_next(&iter_f, &key_f, &value_f)) {
				json_t *fl = json_object();
				guint32 rpk = GPOINTER_TO_UINT(key_f);
				janus_videoroom_rtp_forwarder *rpv = value_f;
				json_object_set_new(fl, "ip", json_string(inet_ntoa(rpv->serv_addr.sin_addr)));
				if(rpv->is_data) {
					json_object_set_new(fl, "data_stream_id", json_integer(rpk));
					json_object_set_new(fl, "port", json_integer(ntohs(rpv->serv_addr.sin_port)));
				} else if(rpv->is_video) {
					json_object_set_new(fl, "video_stream_id", json_integer(rpk));
					json_object_set_new(fl, "port", json_integer(ntohs(rpv->serv_addr.sin_port)));
					if(rpv->payload_type)
						json_object_set_new(fl, "pt", json_integer(rpv->payload_type));
					if(rpv->ssrc)
						json_object_set_new(fl, "ssrc", json_integer(rpv->ssrc));
					if(rpv->substream)
						json_object_set_new(fl, "substream", json_integer(rpv->substream));
				} else {
					json_object_set_new(fl, "audio_stream_id", json_integer(rpk));
					json_object_set_new(fl, "port", json_integer(ntohs(rpv->serv_addr.sin_port)));
					if(rpv->payload_type)
						json_object_set_new(fl, "pt", json_integer(rpv->payload_type));
					if(rpv->ssrc)
						json_object_set_new(fl, "ssrc", json_integer(rpv->ssrc));
				}
				if(rpv->is_srtp)
					json_object_set_new(fl, "srtp", json_true());
				json_array_append_new(flist, fl);
			}
			janus_mutex_unlock(&p->rtp_forwarders_mutex);
			json_object_set_new(pl, "rtp_forwarder", flist);
			json_array_append_new(list, pl);
		}
		janus_mutex_unlock(&videoroom->mutex);
		janus_mutex_unlock(&rooms_mutex);
		response = json_object();
		json_object_set_new(response, "videoroom", json_string("forwarders"));
		json_object_set_new(response, "room", json_integer(room_id));
		json_object_set_new(response, "rtp_forwarders", list);
		goto plugin_response;
	} else if(!strcasecmp(request_text, "join") || !strcasecmp(request_text, "joinandconfigure")
			|| !strcasecmp(request_text, "configure") || !strcasecmp(request_text, "publish") || !strcasecmp(request_text, "unpublish")
			|| !strcasecmp(request_text, "start") || !strcasecmp(request_text, "pause") || !strcasecmp(request_text, "switch")
			|| !strcasecmp(request_text, "leave")) {
		/* These messages are handled asynchronously */

		janus_videoroom_message *msg = g_malloc(sizeof(janus_videoroom_message));
		msg->handle = handle;
		msg->transaction = transaction;
		msg->message = root;
		msg->jsep = jsep;
		g_async_queue_push(messages, msg);

		return janus_plugin_result_new(JANUS_PLUGIN_OK_WAIT, NULL, NULL);
	} else {
		JANUS_LOG(LOG_VERB, "Unknown request '%s'\n", request_text);
		error_code = JANUS_VIDEOROOM_ERROR_INVALID_REQUEST;
		g_snprintf(error_cause, 512, "Unknown request '%s'", request_text);
	}

plugin_response:
		{
			if(error_code == 0 && !response) {
				error_code = JANUS_VIDEOROOM_ERROR_UNKNOWN_ERROR;
				g_snprintf(error_cause, 512, "Invalid response");
			}
			if(error_code != 0) {
				/* Prepare JSON error event */
				json_t *event = json_object();
				json_object_set_new(event, "videoroom", json_string("event"));
				json_object_set_new(event, "error_code", json_integer(error_code));
				json_object_set_new(event, "error", json_string(error_cause));
				response = event;
			}
			if(root != NULL)
				json_decref(root);
			if(jsep != NULL)
				json_decref(jsep);
			g_free(transaction);

			if(session != NULL)
				janus_refcount_decrease(&session->ref);
			return janus_plugin_result_new(JANUS_PLUGIN_OK, NULL, response);
		}

}

void janus_videoroom_setup_media(janus_plugin_session *handle) {
	JANUS_LOG(LOG_INFO, "[%s-%p] WebRTC media is now available\n", JANUS_VIDEOROOM_PACKAGE, handle);
	if(g_atomic_int_get(&stopping) || !g_atomic_int_get(&initialized))
		return;
	janus_mutex_lock(&sessions_mutex);
	janus_videoroom_session *session = janus_videoroom_lookup_session(handle);
	if(!session) {
		janus_mutex_unlock(&sessions_mutex);
		JANUS_LOG(LOG_ERR, "No session associated with this handle...\n");
		return;
	}
	if(g_atomic_int_get(&session->destroyed)) {
		janus_mutex_unlock(&sessions_mutex);
		return;
	}
	g_atomic_int_set(&session->hangingup, 0);

	/* Media relaying can start now */
	session->started = TRUE;
	if(session->participant) {
		/* If this is a publisher, notify all subscribers about the fact they can
		 * now subscribe; if this is a subscriber, instead, ask the publisher a FIR */
		if(session->participant_type == janus_videoroom_p_type_publisher) {
			janus_videoroom_publisher *participant = janus_videoroom_session_get_publisher(session);
			/* Notify all other participants that there's a new boy in town */
			json_t *list = json_array();
			json_t *pl = json_object();
			json_object_set_new(pl, "id", json_integer(participant->user_id));
			if(participant->display)
				json_object_set_new(pl, "display", json_string(participant->display));
			if(participant->audio)
				json_object_set_new(pl, "audio_codec", json_string(janus_audiocodec_name(participant->acodec)));
			if(participant->video)
				json_object_set_new(pl, "video_codec", json_string(janus_videocodec_name(participant->vcodec)));
			json_array_append_new(list, pl);
			json_t *pub = json_object();
			json_object_set_new(pub, "videoroom", json_string("event"));
			json_object_set_new(pub, "room", json_integer(participant->room_id));
			json_object_set_new(pub, "publishers", list);
			janus_mutex_lock(&participant->room->mutex);
			janus_videoroom_notify_participants(participant, pub);
			janus_mutex_unlock(&participant->room->mutex);
			json_decref(pub);
			/* Also notify event handlers */
			if(notify_events && gateway->events_is_enabled()) {
				json_t *info = json_object();
				json_object_set_new(info, "event", json_string("published"));
				json_object_set_new(info, "room", json_integer(participant->room_id));
				json_object_set_new(info, "id", json_integer(participant->user_id));
				gateway->notify_event(&janus_videoroom_plugin, session->handle, info);
			}
			janus_refcount_decrease(&participant->ref);
		} else if(session->participant_type == janus_videoroom_p_type_subscriber) {
			janus_videoroom_subscriber *s = (janus_videoroom_subscriber *)session->participant;
			if(s && s->feed) {
				janus_videoroom_publisher *p = s->feed;
				if(p && p->session) {
					janus_videoroom_reqfir(p, "New subscriber available");
					/* Also notify event handlers */
					if(notify_events && gateway->events_is_enabled()) {
						json_t *info = json_object();
						json_object_set_new(info, "event", json_string("subscribed"));
						json_object_set_new(info, "room", json_integer(p->room_id));
						json_object_set_new(info, "feed", json_integer(p->user_id));
						gateway->notify_event(&janus_videoroom_plugin, session->handle, info);
					}
				}
			}
		}
	}
	janus_mutex_unlock(&sessions_mutex);
}

void janus_videoroom_incoming_rtp(janus_plugin_session *handle, int video, char *buf, int len) {
	if(handle == NULL || g_atomic_int_get(&handle->stopped) || g_atomic_int_get(&stopping) || !g_atomic_int_get(&initialized) || !gateway)
		return;
	janus_videoroom_session *session = (janus_videoroom_session *)handle->plugin_handle;
	if(!session || g_atomic_int_get(&session->destroyed) || session->participant_type != janus_videoroom_p_type_publisher)
		return;
	janus_videoroom_publisher *participant = janus_videoroom_session_get_publisher_nodebug(session);
	if(participant == NULL)
		return;
	if(g_atomic_int_get(&participant->destroyed) || participant->kicked || participant->room == NULL) {
		janus_videoroom_publisher_dereference_nodebug(participant);
		return;
	}
	janus_videoroom *videoroom = participant->room;

	/* In case this is an audio packet and we're doing talk detection, check the audio level extension */
	if(!video && videoroom->audiolevel_event && participant->audio_active) {
		int level = 0;
		if(janus_rtp_header_extension_parse_audio_level(buf, len, participant->audio_level_extmap_id, &level) == 0) {
			participant->audio_dBov_sum += level;
			participant->audio_active_packets++;
			participant->audio_dBov_level = level;
			if(participant->audio_active_packets > 0 && participant->audio_active_packets == videoroom->audio_active_packets) {
				gboolean notify_talk_event = FALSE;
				if((float)participant->audio_dBov_sum/(float)participant->audio_active_packets < videoroom->audio_level_average) {
					/* Participant talking, should we notify all participants? */
					if(!participant->talking)
						notify_talk_event = TRUE;
					participant->talking = TRUE;
				} else {
					/* Participant not talking anymore, should we notify all participants? */
					if(participant->talking)
						notify_talk_event = TRUE;
					participant->talking = FALSE;
				}
				participant->audio_active_packets = 0;
				participant->audio_dBov_sum = 0;
				/* Only notify in case of state changes */
				if(notify_talk_event) {
					janus_mutex_lock(&videoroom->mutex);
					json_t *event = json_object();
					json_object_set_new(event, "videoroom", json_string(participant->talking ? "talking" : "stopped-talking"));
					json_object_set_new(event, "room", json_integer(videoroom->room_id));
					json_object_set_new(event, "id", json_integer(participant->user_id));
					janus_videoroom_notify_participants(participant, event);
					json_decref(event);
					janus_mutex_unlock(&videoroom->mutex);
					/* Also notify event handlers */
					if(notify_events && gateway->events_is_enabled()) {
						json_t *info = json_object();
						json_object_set_new(info, "videoroom", json_string(participant->talking ? "talking" : "stopped-talking"));
						json_object_set_new(info, "room", json_integer(videoroom->room_id));
						json_object_set_new(info, "id", json_integer(participant->user_id));
						gateway->notify_event(&janus_videoroom_plugin, session->handle, info);
					}
				}
			}
		}
	}

	if((!video && participant->audio_active) || (video && participant->video_active)) {
		janus_rtp_header *rtp = (janus_rtp_header *)buf;
		int sc = -1;
		/* Check if we're simulcasting, and if so, keep track of the "layer" */
		if(video && participant->ssrc[0] != 0) {
			uint32_t ssrc = ntohl(rtp->ssrc);
			if(ssrc == participant->ssrc[0])
				sc = 0;
			else if(ssrc == participant->ssrc[1])
				sc = 1;
			else if(ssrc == participant->ssrc[2])
				sc = 2;
		}
		/* Forward RTP to the appropriate port for the rtp_forwarders associated with this publisher, if there are any */
		janus_mutex_lock(&participant->rtp_forwarders_mutex);
		if(participant->srtp_contexts && g_hash_table_size(participant->srtp_contexts) > 0) {
			GHashTableIter iter;
			gpointer value;
			g_hash_table_iter_init(&iter, participant->srtp_contexts);
			while(g_hash_table_iter_next(&iter, NULL, &value)) {
				janus_videoroom_srtp_context *srtp_ctx = (janus_videoroom_srtp_context *)value;
				srtp_ctx->slen = 0;
			}
		}
		GHashTableIter iter;
		gpointer value;
		g_hash_table_iter_init(&iter, participant->rtp_forwarders);
		while(participant->udp_sock > 0 && g_hash_table_iter_next(&iter, NULL, &value)) {
			janus_videoroom_rtp_forwarder *rtp_forward = (janus_videoroom_rtp_forwarder *)value;
			/* Check if payload type and/or SSRC need to be overwritten for this forwarder */
			int pt = rtp->type;
			uint32_t ssrc = ntohl(rtp->ssrc);
			if(rtp_forward->payload_type > 0)
				rtp->type = rtp_forward->payload_type;
			if(rtp_forward->ssrc > 0)
				rtp->ssrc = htonl(rtp_forward->ssrc);
			if((video && rtp_forward->is_video && (sc == -1 || rtp_forward->substream == sc)) ||
					(!video && !rtp_forward->is_video && !rtp_forward->is_data)) {
				/* Check if this is an RTP or SRTP forwarder */
				if(!rtp_forward->is_srtp) {
					/* Plain RTP */
					if(sendto(participant->udp_sock, buf, len, 0, (struct sockaddr*)&rtp_forward->serv_addr, sizeof(rtp_forward->serv_addr)) < 0) {
						JANUS_LOG(LOG_HUGE, "Error forwarding RTP %s packet for %s... %s (len=%d)...\n",
							(video ? "video" : "audio"), participant->display, strerror(errno), len);
					}
				} else {
					/* SRTP: check if we already encrypted the packet before */
					if(rtp_forward->srtp_ctx->slen == 0) {
						memcpy(&rtp_forward->srtp_ctx->sbuf, buf, len);
						int protected = len;
						int res = srtp_protect(rtp_forward->srtp_ctx->ctx, &rtp_forward->srtp_ctx->sbuf, &protected);
						if(res != srtp_err_status_ok) {
							janus_rtp_header *header = (janus_rtp_header *)&rtp_forward->srtp_ctx->sbuf;
							guint32 timestamp = ntohl(header->timestamp);
							guint16 seq = ntohs(header->seq_number);
							JANUS_LOG(LOG_ERR, "Error encrypting %s packet for %s... %s (len=%d-->%d, ts=%"SCNu32", seq=%"SCNu16")...\n",
								(video ? "Video" : "Audio"), participant->display, janus_srtp_error_str(res), len, protected, timestamp, seq);
						} else {
							rtp_forward->srtp_ctx->slen = protected;
						}
					}
					if(rtp_forward->srtp_ctx->slen > 0 && sendto(participant->udp_sock, rtp_forward->srtp_ctx->sbuf, rtp_forward->srtp_ctx->slen, 0, (struct sockaddr*)&rtp_forward->serv_addr, sizeof(rtp_forward->serv_addr)) < 0) {
						JANUS_LOG(LOG_HUGE, "Error forwarding SRTP %s packet for %s... %s (len=%d)...\n",
							(video ? "video" : "audio"), participant->display, strerror(errno), rtp_forward->srtp_ctx->slen);
					}
				}
			}
			/* Restore original values of payload type and SSRC before going on */
			rtp->type = pt;
			rtp->ssrc = htonl(ssrc);
		}
		janus_mutex_unlock(&participant->rtp_forwarders_mutex);
		/* Set the payload type of the publisher */
		rtp->type = video ? participant->video_pt : participant->audio_pt;
		if(sc < 1) {
			/* Save the frame if we're recording
			 * FIXME: for video, we're currently only recording the base substream, when simulcasting */
			janus_recorder_save_frame(video ? participant->vrc : participant->arc, buf, len);
		}
		/* Done, relay it */
		janus_videoroom_rtp_relay_packet packet;
		packet.data = rtp;
		packet.length = len;
		packet.is_video = video;
		packet.svc = FALSE;
		if(video && videoroom->do_svc) {
			/* We're doing SVC: let's parse this packet to see which layers are there */
			int plen = 0;
			char *payload = janus_rtp_payload(buf, len, &plen);
			if(payload == NULL)
				return;
			uint8_t pbit = 0, dbit = 0, ubit = 0, bbit = 0, ebit = 0;
			int found = 0, spatial_layer = 0, temporal_layer = 0;
			if(janus_vp9_parse_svc(payload, plen, &found, &spatial_layer, &temporal_layer, &pbit, &dbit, &ubit, &bbit, &ebit) == 0) {
				if(found) {
					packet.svc = TRUE;
					packet.spatial_layer = spatial_layer;
					packet.temporal_layer = temporal_layer;
					packet.pbit = pbit;
					packet.dbit = dbit;
					packet.ubit = ubit;
					packet.bbit = bbit;
					packet.ebit = ebit;
				}
			}
		}
		packet.ssrc[0] = (sc != -1 ? participant->ssrc[0] : 0);
		packet.ssrc[1] = (sc != -1 ? participant->ssrc[1] : 0);
		packet.ssrc[2] = (sc != -1 ? participant->ssrc[2] : 0);
		/* Backup the actual timestamp and sequence number set by the publisher, in case switching is involved */
		packet.timestamp = ntohl(packet.data->timestamp);
		packet.seq_number = ntohs(packet.data->seq_number);
		/* Go: some viewers may decide to drop the packet, but that's up to them */
		janus_mutex_lock_nodebug(&participant->subscribers_mutex);
		g_slist_foreach(participant->subscribers, janus_videoroom_relay_rtp_packet, &packet);
		janus_mutex_unlock_nodebug(&participant->subscribers_mutex);

		/* Check if we need to send any REMB, FIR or PLI back to this publisher */
		if(video && participant->video_active) {
			/* Did we send a REMB already, or is it time to send one? */
			gboolean send_remb = FALSE;
			if(participant->remb_latest == 0 && participant->remb_startup > 0) {
				/* Still in the starting phase, send the ramp-up REMB feedback */
				send_remb = TRUE;
			} else if(participant->remb_latest > 0 && janus_get_monotonic_time()-participant->remb_latest >= 5*G_USEC_PER_SEC) {
				/* 5 seconds have passed since the last REMB, send a new one */
				send_remb = TRUE;
			}

			if(send_remb && participant->bitrate) {
				/* We send a few incremental REMB messages at startup */
				uint32_t bitrate = participant->bitrate;
				if(participant->remb_startup > 0) {
					bitrate = bitrate/participant->remb_startup;
					participant->remb_startup--;
				}
				JANUS_LOG(LOG_VERB, "Sending REMB (%s, %"SCNu32")\n", participant->display, bitrate);
				char rtcpbuf[24];
				janus_rtcp_remb((char *)(&rtcpbuf), 24, bitrate);
				gateway->relay_rtcp(handle, video, rtcpbuf, 24);
				if(participant->remb_startup == 0)
					participant->remb_latest = janus_get_monotonic_time();
			}
			/* Generate FIR/PLI too, if needed */
			if(video && participant->video_active && (videoroom->fir_freq > 0)) {
				/* We generate RTCP every tot seconds/frames */
				gint64 now = janus_get_monotonic_time();
				/* First check if this is a keyframe, though: if so, we reset the timer */
				int plen = 0;
				char *payload = janus_rtp_payload(buf, len, &plen);
				if(payload == NULL)
					return;
				if(participant->vcodec == JANUS_VIDEOCODEC_VP8) {
					if(janus_vp8_is_keyframe(payload, plen))
						participant->fir_latest = now;
				} else if(participant->vcodec == JANUS_VIDEOCODEC_VP9) {
					if(janus_vp9_is_keyframe(payload, plen))
						participant->fir_latest = now;
				} else if(participant->vcodec == JANUS_VIDEOCODEC_H264) {
					if(janus_h264_is_keyframe(payload, plen))
						participant->fir_latest = now;
				}
				if((now-participant->fir_latest) >= ((gint64)videoroom->fir_freq*G_USEC_PER_SEC)) {
					/* FIXME We send a FIR every tot seconds */
					janus_videoroom_reqfir(participant, "Regular keyframe request");
				}
			}
		}
	}
	janus_videoroom_publisher_dereference_nodebug(participant);
}

void janus_videoroom_incoming_rtcp(janus_plugin_session *handle, int video, char *buf, int len) {
	if(g_atomic_int_get(&stopping) || !g_atomic_int_get(&initialized))
		return;
	janus_videoroom_session *session = (janus_videoroom_session *)handle->plugin_handle;
	if(!session) {
		JANUS_LOG(LOG_ERR, "No session associated with this handle...\n");
		return;
	}
	if(g_atomic_int_get(&session->destroyed))
		return;
	if(session->participant_type == janus_videoroom_p_type_subscriber) {
		/* A subscriber sent some RTCP, check what it is and if we need to forward it to the publisher */
		janus_videoroom_subscriber *s = (janus_videoroom_subscriber *)session->participant;
		if(s == NULL || g_atomic_int_get(&s->destroyed))
			return;
		if(!s->video)
			return;	/* The only feedback we handle is video related anyway... */
		if(janus_rtcp_has_fir(buf, len)) {
			/* We got a FIR, forward it to the publisher */
			if(s->feed) {
				janus_videoroom_publisher *p = s->feed;
				if(p && p->session) {
					char rtcpbuf[20];
					janus_rtcp_fir((char *)&rtcpbuf, 20, &p->fir_seq);
					JANUS_LOG(LOG_VERB, "Got a FIR from a subscriber, forwarding it to %"SCNu64" (%s)\n", p->user_id, p->display ? p->display : "??");
					gateway->relay_rtcp(p->session->handle, 1, rtcpbuf, 20);
					/* Update the time of when we last sent a keyframe request */
					p->fir_latest = janus_get_monotonic_time();
				}
			}
		}
		if(janus_rtcp_has_pli(buf, len)) {
			/* We got a PLI, forward it to the publisher */
			if(s->feed) {
				janus_videoroom_publisher *p = s->feed;
				if(p && p->session) {
					char rtcpbuf[12];
					janus_rtcp_pli((char *)&rtcpbuf, 12);
					JANUS_LOG(LOG_VERB, "Got a PLI from a subscriber, forwarding it to %"SCNu64" (%s)\n", p->user_id, p->display ? p->display : "??");
					gateway->relay_rtcp(p->session->handle, 1, rtcpbuf, 12);
					/* Update the time of when we last sent a keyframe request */
					p->fir_latest = janus_get_monotonic_time();
				}
			}
		}
		uint32_t bitrate = janus_rtcp_get_remb(buf, len);
		if(bitrate > 0) {
			/* FIXME We got a REMB from this subscriber, should we do something about it? */
		}
	}
}

void janus_videoroom_incoming_data(janus_plugin_session *handle, char *buf, int len) {
	if(handle == NULL || g_atomic_int_get(&handle->stopped) || g_atomic_int_get(&stopping) || !g_atomic_int_get(&initialized) || !gateway)
		return;
	if(buf == NULL || len <= 0)
		return;
	janus_videoroom_session *session = (janus_videoroom_session *)handle->plugin_handle;
	if(!session || g_atomic_int_get(&session->destroyed) || session->participant_type != janus_videoroom_p_type_publisher)
		return;
	janus_videoroom_publisher *participant = janus_videoroom_session_get_publisher_nodebug(session);
	if(participant == NULL)
		return;
	if(g_atomic_int_get(&participant->destroyed) || !participant->data_active || participant->kicked) {
		janus_videoroom_publisher_dereference_nodebug(participant);
		return;
	}
	/* Any forwarder involved? */
	janus_mutex_lock(&participant->rtp_forwarders_mutex);
	/* Forward RTP to the appropriate port for the rtp_forwarders associated with this publisher, if there are any */
	GHashTableIter iter;
	gpointer value;
	g_hash_table_iter_init(&iter, participant->rtp_forwarders);
	while(participant->udp_sock > 0 && g_hash_table_iter_next(&iter, NULL, &value)) {
		janus_videoroom_rtp_forwarder* rtp_forward = (janus_videoroom_rtp_forwarder*)value;
		if(rtp_forward->is_data) {
			if(sendto(participant->udp_sock, buf, len, 0, (struct sockaddr*)&rtp_forward->serv_addr, sizeof(rtp_forward->serv_addr)) < 0) {
				JANUS_LOG(LOG_HUGE, "Error forwarding data packet for %s... %s (len=%d)...\n",
					participant->display, strerror(errno), len);
			}
		}
	}
	janus_mutex_unlock(&participant->rtp_forwarders_mutex);
	/* Get a string out of the data */
	char *text = g_malloc(len+1);
	memcpy(text, buf, len);
	*(text+len) = '\0';
	JANUS_LOG(LOG_VERB, "Got a DataChannel message (%zu bytes) to forward: %s\n", strlen(text), text);
	/* Save the message if we're recording */
	janus_recorder_save_frame(participant->drc, text, strlen(text));
	/* Relay to all subscribers */
	janus_mutex_lock_nodebug(&participant->subscribers_mutex);
	g_slist_foreach(participant->subscribers, janus_videoroom_relay_data_packet, text);
	janus_mutex_unlock_nodebug(&participant->subscribers_mutex);
	g_free(text);
	janus_videoroom_publisher_dereference_nodebug(participant);
}

void janus_videoroom_slow_link(janus_plugin_session *handle, int uplink, int video) {
	/* The core is informing us that our peer got too many NACKs, are we pushing media too hard? */
	if(handle == NULL || g_atomic_int_get(&handle->stopped) || g_atomic_int_get(&stopping) || !g_atomic_int_get(&initialized) || !gateway)
		return;
	janus_mutex_lock(&sessions_mutex);
	janus_videoroom_session *session = janus_videoroom_lookup_session(handle);
	if(!session || g_atomic_int_get(&session->destroyed) || !session->participant) {
		janus_mutex_unlock(&sessions_mutex);
		return;
	}
	janus_refcount_increase(&session->ref);
	janus_mutex_unlock(&sessions_mutex);
	/* Check if it's an uplink (publisher) or downlink (viewer) issue */
	if(session->participant_type == janus_videoroom_p_type_publisher) {
		if(!uplink) {
			janus_videoroom_publisher *publisher = janus_videoroom_session_get_publisher(session);
			if(publisher == NULL || g_atomic_int_get(&publisher->destroyed)) {
				janus_refcount_decrease(&session->ref);
				janus_refcount_decrease(&publisher->ref);
				return;
			}
			/* Send an event on the handle to notify the application: it's
			 * up to the application to then choose a policy and enforce it */
			json_t *event = json_object();
			json_object_set_new(event, "videoroom", json_string("slow_link"));
			/* Also add info on what the current bitrate cap is */
			uint32_t bitrate = publisher->bitrate;
			json_object_set_new(event, "current-bitrate", json_integer(bitrate));
			gateway->push_event(session->handle, &janus_videoroom_plugin, NULL, event, NULL);
			json_decref(event);
			janus_refcount_decrease(&publisher->ref);
		} else {
			JANUS_LOG(LOG_WARN, "Got a slow uplink on a VideoRoom publisher? Weird, because it doesn't receive media...\n");
		}
	} else if(session->participant_type == janus_videoroom_p_type_subscriber) {
		if(uplink) {
			janus_videoroom_subscriber *viewer = (janus_videoroom_subscriber *)session->participant;
			if(viewer == NULL || g_atomic_int_get(&viewer->destroyed)) {
				janus_refcount_decrease(&session->ref);
				return;
			}
			/* Send an event on the handle to notify the application: it's
			 * up to the application to then choose a policy and enforce it */
			json_t *event = json_object();
			json_object_set_new(event, "videoroom", json_string("slow_link"));
			gateway->push_event(session->handle, &janus_videoroom_plugin, NULL, event, NULL);
			json_decref(event);
		} else {
			JANUS_LOG(LOG_WARN, "Got a slow downlink on a VideoRoom viewer? Weird, because it doesn't send media...\n");
		}
	}
	janus_refcount_decrease(&session->ref);
}

static void janus_videoroom_recorder_create(janus_videoroom_publisher *participant, gboolean audio, gboolean video, gboolean data) {
	char filename[255];
	gint64 now = janus_get_real_time();
	if(audio && participant->arc == NULL) {
		memset(filename, 0, 255);
		if(participant->recording_base) {
			/* Use the filename and path we have been provided */
			g_snprintf(filename, 255, "%s-audio", participant->recording_base);
			participant->arc = janus_recorder_create(participant->room->rec_dir,
				janus_audiocodec_name(participant->acodec), filename);
			if(participant->arc == NULL) {
				JANUS_LOG(LOG_ERR, "Couldn't open an audio recording file for this publisher!\n");
			}
		} else {
			/* Build a filename */
			g_snprintf(filename, 255, "videoroom-%"SCNu64"-user-%"SCNu64"-%"SCNi64"-audio",
				participant->room_id, participant->user_id, now);
			participant->arc = janus_recorder_create(participant->room->rec_dir,
				janus_audiocodec_name(participant->acodec), filename);
			if(participant->arc == NULL) {
				JANUS_LOG(LOG_ERR, "Couldn't open an audio recording file for this publisher!\n");
			}
		}
	}
	if(video && participant->vrc == NULL) {
		memset(filename, 0, 255);
		if(participant->recording_base) {
			/* Use the filename and path we have been provided */
			g_snprintf(filename, 255, "%s-video", participant->recording_base);
			participant->vrc = janus_recorder_create(participant->room->rec_dir,
				janus_videocodec_name(participant->vcodec), filename);
			if(participant->vrc == NULL) {
				JANUS_LOG(LOG_ERR, "Couldn't open an video recording file for this publisher!\n");
			}
		} else {
			/* Build a filename */
			g_snprintf(filename, 255, "videoroom-%"SCNu64"-user-%"SCNu64"-%"SCNi64"-video",
				participant->room_id, participant->user_id, now);
			participant->vrc = janus_recorder_create(participant->room->rec_dir,
				janus_videocodec_name(participant->vcodec), filename);
			if(participant->vrc == NULL) {
				JANUS_LOG(LOG_ERR, "Couldn't open an video recording file for this publisher!\n");
			}
		}
	}
	if(data && participant->drc == NULL) {
		memset(filename, 0, 255);
		if(participant->recording_base) {
			/* Use the filename and path we have been provided */
			g_snprintf(filename, 255, "%s-data", participant->recording_base);
			participant->drc = janus_recorder_create(participant->room->rec_dir,
				"text", filename);
			if(participant->drc == NULL) {
				JANUS_LOG(LOG_ERR, "Couldn't open an data recording file for this publisher!\n");
			}
		} else {
			/* Build a filename */
			g_snprintf(filename, 255, "videoroom-%"SCNu64"-user-%"SCNu64"-%"SCNi64"-data",
				participant->room_id, participant->user_id, now);
			participant->drc = janus_recorder_create(participant->room->rec_dir,
				"text", filename);
			if(participant->drc == NULL) {
				JANUS_LOG(LOG_ERR, "Couldn't open an data recording file for this publisher!\n");
			}
		}
	}
}

static void janus_videoroom_recorder_close(janus_videoroom_publisher *participant) {
	if(participant->arc) {
		janus_recorder *rc = participant->arc;
		participant->arc = NULL;
		janus_recorder_close(rc);
		JANUS_LOG(LOG_INFO, "Closed audio recording %s\n", rc->filename ? rc->filename : "??");
		janus_recorder_destroy(rc);
	}
	if(participant->vrc) {
		janus_recorder *rc = participant->vrc;
		participant->vrc = NULL;
		janus_recorder_close(rc);
		JANUS_LOG(LOG_INFO, "Closed video recording %s\n", rc->filename ? rc->filename : "??");
		janus_recorder_destroy(rc);
	}
	if(participant->drc) {
		janus_recorder *rc = participant->drc;
		participant->drc = NULL;
		janus_recorder_close(rc);
		JANUS_LOG(LOG_INFO, "Closed data recording %s\n", rc->filename ? rc->filename : "??");
		janus_recorder_destroy(rc);
	}
}

void janus_videoroom_hangup_media(janus_plugin_session *handle) {
	JANUS_LOG(LOG_INFO, "[%s-%p] No WebRTC media anymore; %p %p\n", JANUS_VIDEOROOM_PACKAGE, handle, handle->gateway_handle, handle->plugin_handle);
	janus_mutex_lock(&sessions_mutex);
	janus_videoroom_hangup_media_internal(handle);
	janus_mutex_unlock(&sessions_mutex);
}

static void janus_videoroom_hangup_media_internal(janus_plugin_session *handle) {
	if(g_atomic_int_get(&stopping) || !g_atomic_int_get(&initialized))
		return;
	janus_videoroom_session *session = janus_videoroom_lookup_session(handle);
	if(!session) {
		JANUS_LOG(LOG_ERR, "No session associated with this handle...\n");
		return;
	}
	session->started = FALSE;
	if(g_atomic_int_get(&session->destroyed)) {
		return;
	}
	if(g_atomic_int_add(&session->hangingup, 1)) {
		return;
	}
	/* Send an event to the browser and tell the PeerConnection is over */
	if(session->participant_type == janus_videoroom_p_type_publisher) {
		/* This publisher just 'unpublished' */
		janus_videoroom_publisher *participant = janus_videoroom_session_get_publisher(session);
		/* Get rid of the recorders, if available */
		janus_mutex_lock(&participant->rec_mutex);
		g_free(participant->recording_base);
		participant->recording_base = NULL;
		janus_videoroom_recorder_close(participant);
		janus_mutex_unlock(&participant->rec_mutex);
		/* Use subscribers_mutex to protect fields used in janus_videoroom_incoming_rtp */
		janus_mutex_lock(&participant->subscribers_mutex);
		g_free(participant->sdp);
		participant->sdp = NULL;
		participant->firefox = FALSE;
		participant->audio_active = FALSE;
		participant->video_active = FALSE;
		participant->data_active = FALSE;
		participant->audio_active_packets = 0;
		participant->audio_dBov_sum = 0;
		participant->audio_dBov_level = 0;
		participant->talking = FALSE;
		participant->remb_startup = 4;
		participant->remb_latest = 0;
		participant->fir_latest = 0;
		participant->fir_seq = 0;
		while(participant->subscribers) {
			janus_videoroom_subscriber *s = (janus_videoroom_subscriber *)participant->subscribers->data;
			if(s) {
				participant->subscribers = g_slist_remove(participant->subscribers, s);
				janus_refcount_decrease(&participant->session->ref);
				if(s->feed)
					g_clear_pointer(&s->feed, janus_videoroom_publisher_dereference);
				if(s->room)
					g_clear_pointer(&s->room, janus_videoroom_room_dereference);
				if(s->session && s->close_pc)
					gateway->close_pc(s->session->handle);
				janus_refcount_decrease(&s->ref);
			}
		}
		janus_mutex_unlock(&participant->subscribers_mutex);
		janus_videoroom_leave_or_unpublish(participant, FALSE, FALSE);
		/* Also notify event handlers */
		if(notify_events && gateway->events_is_enabled()) {
			json_t *info = json_object();
			json_object_set_new(info, "event", json_string("unpublished"));
			json_object_set_new(info, "room", json_integer(participant->room_id));
			json_object_set_new(info, "id", json_integer(participant->user_id));
			gateway->notify_event(&janus_videoroom_plugin, handle, info);
		}
		janus_refcount_decrease(&participant->ref);
	} else if(session->participant_type == janus_videoroom_p_type_subscriber) {
		/* Get rid of subscriber */
		janus_videoroom_subscriber *subscriber = (janus_videoroom_subscriber *)session->participant;
		if(subscriber) {
			subscriber->paused = TRUE;
			janus_videoroom_publisher *publisher = subscriber->feed;
			if(publisher != NULL) {
				janus_mutex_lock(&publisher->subscribers_mutex);
				publisher->subscribers = g_slist_remove(publisher->subscribers, subscriber);
				if(subscriber->pvt_id > 0 && publisher->room != NULL) {
					janus_videoroom_publisher *owner = g_hash_table_lookup(publisher->room->private_ids, GUINT_TO_POINTER(subscriber->pvt_id));
					if(owner != NULL) {
						/* Note: we should refcount these subscription-publisher mappings as well */
						owner->subscriptions = g_slist_remove(owner->subscriptions, subscriber);
					}
				}
				/* Also notify event handlers */
				if(notify_events && gateway->events_is_enabled()) {
					json_t *info = json_object();
					json_object_set_new(info, "event", json_string("unsubscribed"));
					json_object_set_new(info, "room", json_integer(publisher->room_id));
					json_object_set_new(info, "feed", json_integer(publisher->user_id));
					gateway->notify_event(&janus_videoroom_plugin, session->handle, info);
				}
				janus_mutex_unlock(&publisher->subscribers_mutex);
				janus_refcount_decrease(&publisher->session->ref);
				if(subscriber->feed)
					g_clear_pointer(&subscriber->feed, janus_videoroom_publisher_dereference);
				if(subscriber->room)
					g_clear_pointer(&subscriber->room, janus_videoroom_room_dereference);
				janus_refcount_decrease(&subscriber->ref);
			}
		}
		/* TODO Should we close the handle as well? */
	}
}

/* Thread to handle incoming messages */
static void *janus_videoroom_handler(void *data) {
	JANUS_LOG(LOG_VERB, "Joining VideoRoom handler thread\n");
	janus_videoroom_message *msg = NULL;
	int error_code = 0;
	char error_cause[512];
	json_t *root = NULL;
	while(g_atomic_int_get(&initialized) && !g_atomic_int_get(&stopping)) {
		msg = g_async_queue_pop(messages);
		if(msg == &exit_message)
			break;
		if(msg->handle == NULL) {
			janus_videoroom_message_free(msg);
			continue;
		}
		janus_videoroom *videoroom = NULL;
		janus_videoroom_publisher *participant = NULL;
		janus_mutex_lock(&sessions_mutex);
		janus_videoroom_session *session = janus_videoroom_lookup_session(msg->handle);
		if(!session) {
			janus_mutex_unlock(&sessions_mutex);
			JANUS_LOG(LOG_ERR, "No session associated with this handle...\n");
			janus_videoroom_message_free(msg);
			continue;
		}
		if(g_atomic_int_get(&session->destroyed)) {
			janus_mutex_unlock(&sessions_mutex);
			janus_videoroom_message_free(msg);
			continue;
		}
		janus_mutex_unlock(&sessions_mutex);
		/* Handle request */
		error_code = 0;
		root = NULL;
		if(msg->message == NULL) {
			JANUS_LOG(LOG_ERR, "No message??\n");
			error_code = JANUS_VIDEOROOM_ERROR_NO_MESSAGE;
			g_snprintf(error_cause, 512, "%s", "No message??");
			goto error;
		}
		root = msg->message;
		/* Get the request first */
		JANUS_VALIDATE_JSON_OBJECT(root, request_parameters,
			error_code, error_cause, TRUE,
			JANUS_VIDEOROOM_ERROR_MISSING_ELEMENT, JANUS_VIDEOROOM_ERROR_INVALID_ELEMENT);
		if(error_code != 0)
			goto error;
		json_t *request = json_object_get(root, "request");
		const char *request_text = json_string_value(request);
		json_t *event = NULL;
		gboolean sdp_update = FALSE;
		if(json_object_get(msg->jsep, "update") != NULL)
			sdp_update = json_is_true(json_object_get(msg->jsep, "update"));
		/* 'create' and 'destroy' are handled synchronously: what kind of participant is this session referring to? */
		if(session->participant_type == janus_videoroom_p_type_none) {
			JANUS_LOG(LOG_VERB, "Configuring new participant\n");
			/* Not configured yet, we need to do this now */
			if(strcasecmp(request_text, "join") && strcasecmp(request_text, "joinandconfigure")) {
				JANUS_LOG(LOG_ERR, "Invalid request on unconfigured participant\n");
				error_code = JANUS_VIDEOROOM_ERROR_JOIN_FIRST;
				g_snprintf(error_cause, 512, "Invalid request on unconfigured participant");
				goto error;
			}
			JANUS_VALIDATE_JSON_OBJECT(root, join_parameters,
				error_code, error_cause, TRUE,
				JANUS_VIDEOROOM_ERROR_MISSING_ELEMENT, JANUS_VIDEOROOM_ERROR_INVALID_ELEMENT);
			if(error_code != 0)
				goto error;
			janus_mutex_lock(&rooms_mutex);
			error_code = janus_videoroom_access_room(root, FALSE, TRUE, &videoroom, error_cause, sizeof(error_cause));
			if(error_code != 0) {
				janus_mutex_unlock(&rooms_mutex);
				goto error;
			}
			janus_refcount_increase(&videoroom->ref);
			janus_mutex_lock(&videoroom->mutex);
			janus_mutex_unlock(&rooms_mutex);
			json_t *ptype = json_object_get(root, "ptype");
			const char *ptype_text = json_string_value(ptype);
			if(!strcasecmp(ptype_text, "publisher")) {
				JANUS_LOG(LOG_VERB, "Configuring new publisher\n");
				JANUS_VALIDATE_JSON_OBJECT(root, publisher_parameters,
					error_code, error_cause, TRUE,
					JANUS_VIDEOROOM_ERROR_MISSING_ELEMENT, JANUS_VIDEOROOM_ERROR_INVALID_ELEMENT);
				if(error_code != 0) {
					janus_mutex_unlock(&videoroom->mutex);
					janus_refcount_decrease(&videoroom->ref);
					goto error;
				}
				/* A token might be required to join */
				if(videoroom->check_allowed) {
					json_t *token = json_object_get(root, "token");
					const char *token_text = token ? json_string_value(token) : NULL;
					if(token_text == NULL || g_hash_table_lookup(videoroom->allowed, token_text) == NULL) {
						janus_mutex_unlock(&videoroom->mutex);
						janus_refcount_decrease(&videoroom->ref);
						JANUS_LOG(LOG_ERR, "Unauthorized (not in the allowed list)\n");
						error_code = JANUS_VIDEOROOM_ERROR_UNAUTHORIZED;
						g_snprintf(error_cause, 512, "Unauthorized (not in the allowed list)");
						goto error;
					}
				}
				json_t *display = json_object_get(root, "display");
				const char *display_text = display ? json_string_value(display) : NULL;
				guint64 user_id = 0;
				json_t *id = json_object_get(root, "id");
				if(id) {
					user_id = json_integer_value(id);
					if(g_hash_table_lookup(videoroom->participants, &user_id) != NULL) {
						janus_mutex_unlock(&videoroom->mutex);
						janus_refcount_decrease(&videoroom->ref);
						/* User ID already taken */
						JANUS_LOG(LOG_ERR, "User ID %"SCNu64" already exists\n", user_id);
						error_code = JANUS_VIDEOROOM_ERROR_ID_EXISTS;
						g_snprintf(error_cause, 512, "User ID %"SCNu64" already exists", user_id);
						goto error;
					}
				}
				if(user_id == 0) {
					/* Generate a random ID */
					while(user_id == 0) {
						user_id = janus_random_uint64();
						if(g_hash_table_lookup(videoroom->participants, &user_id) != NULL) {
							/* User ID already taken, try another one */
							user_id = 0;
						}
					}
				}
				JANUS_LOG(LOG_VERB, "  -- Publisher ID: %"SCNu64"\n", user_id);
				/* Process the request */
				json_t *audio = NULL, *video = NULL, *data = NULL,
					*bitrate = NULL, *record = NULL, *recfile = NULL;
				if(!strcasecmp(request_text, "joinandconfigure")) {
					/* Also configure (or publish a new feed) audio/video/bitrate for this new publisher */
					/* join_parameters were validated earlier. */
					audio = json_object_get(root, "audio");
					video = json_object_get(root, "video");
					data = json_object_get(root, "data");
					bitrate = json_object_get(root, "bitrate");
					record = json_object_get(root, "record");
					recfile = json_object_get(root, "filename");
				}
				janus_videoroom_publisher *publisher = g_malloc0(sizeof(janus_videoroom_publisher));
				publisher->session = session;
				publisher->room_id = videoroom->room_id;
				publisher->room = videoroom;
				videoroom = NULL;
				publisher->user_id = user_id;
				publisher->display = display_text ? g_strdup(display_text) : NULL;
				publisher->sdp = NULL;		/* We'll deal with this later */
				publisher->audio = FALSE;	/* We'll deal with this later */
				publisher->video = FALSE;	/* We'll deal with this later */
				publisher->data = FALSE;	/* We'll deal with this later */
				publisher->acodec = JANUS_AUDIOCODEC_NONE;	/* We'll deal with this later */
				publisher->vcodec = JANUS_VIDEOCODEC_NONE;	/* We'll deal with this later */
				publisher->audio_active = FALSE;
				publisher->video_active = FALSE;
				publisher->data_active = FALSE;
				publisher->recording_active = FALSE;
				publisher->recording_base = NULL;
				publisher->arc = NULL;
				publisher->vrc = NULL;
				publisher->drc = NULL;
				janus_mutex_init(&publisher->rec_mutex);
				publisher->firefox = FALSE;
				publisher->bitrate = publisher->room->bitrate;
				publisher->subscribers = NULL;
				publisher->subscriptions = NULL;
				janus_mutex_init(&publisher->subscribers_mutex);
				publisher->audio_pt = -1;	/* We'll deal with this later */
				publisher->video_pt = -1;	/* We'll deal with this later */
				publisher->audio_level_extmap_id = 0;
				publisher->video_orient_extmap_id = 0;
				publisher->playout_delay_extmap_id = 0;
				publisher->transport_wide_cc_extmap_id = 0;
				publisher->remb_startup = 4;
				publisher->remb_latest = 0;
				publisher->fir_latest = 0;
				publisher->fir_seq = 0;
				janus_mutex_init(&publisher->rtp_forwarders_mutex);
				publisher->rtp_forwarders = g_hash_table_new_full(NULL, NULL, NULL, (GDestroyNotify)janus_videoroom_rtp_forwarder_free_helper);
				publisher->srtp_contexts = g_hash_table_new_full(g_str_hash, g_str_equal, NULL, (GDestroyNotify)janus_videoroom_srtp_context_free_helper);
				publisher->udp_sock = -1;
				/* Finally, generate a private ID: this is only needed in case the participant
				 * wants to allow the plugin to know which subscriptions belong to them */
				publisher->pvt_id = 0;
				while(publisher->pvt_id == 0) {
					publisher->pvt_id = janus_random_uint32();
					if(g_hash_table_lookup(publisher->room->private_ids, GUINT_TO_POINTER(publisher->pvt_id)) != NULL) {
						/* Private ID already taken, try another one */
						publisher->pvt_id = 0;
					}
					g_hash_table_insert(publisher->room->private_ids, GUINT_TO_POINTER(publisher->pvt_id), publisher);
				}
				g_atomic_int_set(&publisher->destroyed, 0);
				janus_refcount_init(&publisher->ref, janus_videoroom_publisher_free);
				/* In case we also wanted to configure */
				if(audio) {
					publisher->audio_active = json_is_true(audio);
					JANUS_LOG(LOG_VERB, "Setting audio property: %s (room %"SCNu64", user %"SCNu64")\n", publisher->audio_active ? "true" : "false", publisher->room_id, publisher->user_id);
				}
				if(video) {
					publisher->video_active = json_is_true(video);
					JANUS_LOG(LOG_VERB, "Setting video property: %s (room %"SCNu64", user %"SCNu64")\n", publisher->video_active ? "true" : "false", publisher->room_id, publisher->user_id);
				}
				if(data) {
					publisher->data_active = json_is_true(data);
					JANUS_LOG(LOG_VERB, "Setting data property: %s (room %"SCNu64", user %"SCNu64")\n", publisher->data_active ? "true" : "false", publisher->room_id, publisher->user_id);
				}
				if(bitrate) {
					publisher->bitrate = json_integer_value(bitrate);
					JANUS_LOG(LOG_VERB, "Setting video bitrate: %"SCNu32" (room %"SCNu64", user %"SCNu64")\n", publisher->bitrate, publisher->room_id, publisher->user_id);
				}
				if(record) {
					publisher->recording_active = json_is_true(record);
					JANUS_LOG(LOG_VERB, "Setting record property: %s (room %"SCNu64", user %"SCNu64")\n", publisher->recording_active ? "true" : "false", publisher->room_id, publisher->user_id);
				}
				if(recfile) {
					publisher->recording_base = g_strdup(json_string_value(recfile));
					JANUS_LOG(LOG_VERB, "Setting recording basename: %s (room %"SCNu64", user %"SCNu64")\n", publisher->recording_base, publisher->room_id, publisher->user_id);
				}
				/* Done */
				janus_mutex_lock(&session->mutex);
				session->participant_type = janus_videoroom_p_type_publisher;
				session->participant = publisher;
				janus_mutex_unlock(&session->mutex);
				/* Return a list of all available publishers (those with an SDP available, that is) */
				json_t *list = json_array();
				GHashTableIter iter;
				gpointer value;
				janus_refcount_increase(&publisher->ref);
				g_hash_table_insert(publisher->room->participants, janus_uint64_dup(publisher->user_id), publisher);
				g_hash_table_iter_init(&iter, publisher->room->participants);
				while (!g_atomic_int_get(&publisher->room->destroyed) && g_hash_table_iter_next(&iter, NULL, &value)) {
					janus_videoroom_publisher *p = value;
					if(p == publisher || !p->sdp || !p->session->started) {
						continue;
					}
					json_t *pl = json_object();
					json_object_set_new(pl, "id", json_integer(p->user_id));
					if(p->display)
						json_object_set_new(pl, "display", json_string(p->display));
					if(p->audio)
						json_object_set_new(pl, "audio_codec", json_string(janus_audiocodec_name(p->acodec)));
					if(p->video)
						json_object_set_new(pl, "video_codec", json_string(janus_videocodec_name(p->vcodec)));
					if(p->audio_level_extmap_id > 0)
						json_object_set_new(pl, "talking", p->talking ? json_true() : json_false());
					json_array_append_new(list, pl);
				}
				event = json_object();
				json_object_set_new(event, "videoroom", json_string("joined"));
				json_object_set_new(event, "room", json_integer(publisher->room->room_id));
				json_object_set_new(event, "description", json_string(publisher->room->room_name));
				json_object_set_new(event, "id", json_integer(user_id));
				json_object_set_new(event, "private_id", json_integer(publisher->pvt_id));
				json_object_set_new(event, "publishers", list);
				/* See if we need to notify about a new participant joined the room (by default, we don't). */
				janus_videoroom_participant_joining(publisher);

				/* Also notify event handlers */
				if(notify_events && gateway->events_is_enabled()) {
					json_t *info = json_object();
					json_object_set_new(info, "event", json_string("joined"));
					json_object_set_new(info, "room", json_integer(publisher->room->room_id));
					json_object_set_new(info, "id", json_integer(user_id));
					json_object_set_new(info, "private_id", json_integer(publisher->pvt_id));
					if(display_text != NULL)
						json_object_set_new(info, "display", json_string(display_text));
					gateway->notify_event(&janus_videoroom_plugin, session->handle, info);
				}
				janus_mutex_unlock(&publisher->room->mutex);
			} else if(!strcasecmp(ptype_text, "subscriber") || !strcasecmp(ptype_text, "listener")) {
				JANUS_LOG(LOG_VERB, "Configuring new subscriber\n");
				gboolean legacy = !strcasecmp(ptype_text, "listener");
				if(legacy) {
					JANUS_LOG(LOG_WARN, "Subscriber is using the legacy 'listener' ptype\n");
				}
				/* This is a new subscriber */
				JANUS_VALIDATE_JSON_OBJECT(root, subscriber_parameters,
					error_code, error_cause, TRUE,
					JANUS_VIDEOROOM_ERROR_MISSING_ELEMENT, JANUS_VIDEOROOM_ERROR_INVALID_ELEMENT);
				if(error_code != 0) {
					janus_mutex_unlock(&videoroom->mutex);
					goto error;
				}
				json_t *feed = json_object_get(root, "feed");
				guint64 feed_id = json_integer_value(feed);
				json_t *pvt = json_object_get(root, "private_id");
				guint64 pvt_id = json_integer_value(pvt);
				json_t *cpc = json_object_get(root, "close_pc");
				gboolean close_pc  = cpc ? json_is_true(cpc) : TRUE;
				json_t *audio = json_object_get(root, "audio");
				json_t *video = json_object_get(root, "video");
				json_t *data = json_object_get(root, "data");
				json_t *offer_audio = json_object_get(root, "offer_audio");
				json_t *offer_video = json_object_get(root, "offer_video");
				json_t *offer_data = json_object_get(root, "offer_data");
				janus_videoroom_publisher *owner = NULL;
				janus_videoroom_publisher *publisher = g_hash_table_lookup(videoroom->participants, &feed_id);
				if(publisher == NULL || g_atomic_int_get(&publisher->destroyed) || publisher->sdp == NULL) {
					JANUS_LOG(LOG_ERR, "No such feed (%"SCNu64")\n", feed_id);
					error_code = JANUS_VIDEOROOM_ERROR_NO_SUCH_FEED;
					g_snprintf(error_cause, 512, "No such feed (%"SCNu64")", feed_id);
					janus_mutex_unlock(&videoroom->mutex);
					goto error;
				} else {
					/* Increase the refcount before unlocking so that nobody can remove and free the publisher in the meantime. */
					janus_refcount_increase(&publisher->ref);
					janus_refcount_increase(&publisher->session->ref);
					janus_mutex_unlock(&videoroom->mutex);
					/* First of all, let's check if this room requires valid private_id values */
					if(videoroom->require_pvtid) {
						/* It does, let's make sure this subscription complies */
						owner = g_hash_table_lookup(videoroom->private_ids, GUINT_TO_POINTER(pvt_id));
						if(pvt_id == 0 || owner == NULL) {
							JANUS_LOG(LOG_ERR, "Unauthorized (this room requires a valid private_id)\n");
							error_code = JANUS_VIDEOROOM_ERROR_UNAUTHORIZED;
							g_snprintf(error_cause, 512, "Unauthorized (this room requires a valid private_id)");
							goto error;
						}
					}
					janus_videoroom_subscriber *subscriber = g_malloc0(sizeof(janus_videoroom_subscriber));
					subscriber->session = session;
					subscriber->room_id = videoroom->room_id;
					subscriber->room = videoroom;
					videoroom = NULL;
					subscriber->feed = publisher;
					subscriber->pvt_id = pvt_id;
					subscriber->close_pc = close_pc;
					/* Initialize the subscriber context */
					janus_rtp_switching_context_reset(&subscriber->context);
					subscriber->audio_offered = offer_audio ? json_is_true(offer_audio) : TRUE;	/* True by default */
					subscriber->video_offered = offer_video ? json_is_true(offer_video) : TRUE;	/* True by default */
					subscriber->data_offered = offer_data ? json_is_true(offer_data) : TRUE;	/* True by default */
					if((!publisher->audio || !subscriber->audio_offered) &&
							(!publisher->video || !subscriber->video_offered) &&
							(!publisher->data || !subscriber->data_offered)) {
						g_free(subscriber);
						janus_refcount_decrease(&publisher->session->ref);
						janus_refcount_decrease(&publisher->ref);
						JANUS_LOG(LOG_ERR, "Can't offer an SDP with no audio, video or data\n");
						error_code = JANUS_VIDEOROOM_ERROR_INVALID_SDP;
						g_snprintf(error_cause, 512, "Can't offer an SDP with no audio, video or data");
						goto error;
					}
					subscriber->audio = audio ? json_is_true(audio) : TRUE;	/* True by default */
					if(!publisher->audio || !subscriber->audio_offered)
						subscriber->audio = FALSE;	/* ... unless the publisher isn't sending any audio or we're skipping it */
					subscriber->video = video ? json_is_true(video) : TRUE;	/* True by default */
					if(!publisher->video || !subscriber->video_offered)
						subscriber->video = FALSE;	/* ... unless the publisher isn't sending any video or we're skipping it */
					subscriber->data = data ? json_is_true(data) : TRUE;	/* True by default */
					if(!publisher->data || !subscriber->data_offered)
						subscriber->data = FALSE;	/* ... unless the publisher isn't sending any data or we're skipping it */
					subscriber->paused = TRUE;	/* We need an explicit start from the subscriber */
					g_atomic_int_set(&subscriber->destroyed, 0);
					janus_refcount_init(&subscriber->ref, janus_videoroom_subscriber_free);
					janus_refcount_increase(&subscriber->ref);	/* The publisher references the new subscriber too */
					subscriber->substream = -1;
					subscriber->substream_target = 2;
					subscriber->templayer = -1;
					subscriber->templayer_target = 2;
					subscriber->last_relayed = 0;
					janus_vp8_simulcast_context_reset(&subscriber->simulcast_context);
					if(subscriber->room->do_svc) {
						/* This subscriber belongs to a room where VP9 SVC has been enabled,
						 * let's assume we're interested in all layers for the time being */
						subscriber->spatial_layer = -1;
						subscriber->target_spatial_layer = 1;		/* FIXME Chrome sends 0 and 1 */
						subscriber->temporal_layer = -1;
						subscriber->target_temporal_layer = 2;	/* FIXME Chrome sends 0, 1 and 2 */
					}
					session->participant = subscriber;
					janus_mutex_lock(&publisher->subscribers_mutex);
					publisher->subscribers = g_slist_append(publisher->subscribers, subscriber);
					janus_mutex_unlock(&publisher->subscribers_mutex);
					if(owner != NULL) {
						/* Note: we should refcount these subscription-publisher mappings as well */
						janus_mutex_lock(&owner->subscribers_mutex);
						owner->subscriptions = g_slist_append(owner->subscriptions, subscriber);
						janus_mutex_unlock(&owner->subscribers_mutex);
					}
					event = json_object();
					json_object_set_new(event, "videoroom", json_string("attached"));
					json_object_set_new(event, "room", json_integer(subscriber->room_id));
					json_object_set_new(event, "id", json_integer(feed_id));
					if(publisher->display)
						json_object_set_new(event, "display", json_string(publisher->display));
					if(legacy)
						json_object_set_new(event, "warning", json_string("Deprecated use of 'listener' ptype, update to the new 'subscriber' ASAP"));
					session->participant_type = janus_videoroom_p_type_subscriber;
					JANUS_LOG(LOG_VERB, "Preparing JSON event as a reply\n");
					/* Negotiate by sending the selected publisher SDP back */
					janus_mutex_lock(&publisher->subscribers_mutex);
					if(publisher->sdp != NULL) {
						/* Check if there's something the original SDP has that we should remove */
						janus_sdp *offer = janus_sdp_parse(publisher->sdp, NULL, 0);
						subscriber->sdp = offer;
						session->sdp_version = 1;
						subscriber->sdp->o_version = session->sdp_version;
						if((publisher->audio && !subscriber->audio_offered) ||
								(publisher->video && !subscriber->video_offered) ||
								(publisher->data && !subscriber->data_offered)) {
							JANUS_LOG(LOG_VERB, "Munging SDP offer to adapt it to the subscriber's requirements\n");
							if(publisher->audio && !subscriber->audio_offered)
								janus_sdp_mline_remove(offer, JANUS_SDP_AUDIO);
							if(publisher->video && !subscriber->video_offered)
								janus_sdp_mline_remove(offer, JANUS_SDP_VIDEO);
							if(publisher->data && !subscriber->data_offered)
								janus_sdp_mline_remove(offer, JANUS_SDP_APPLICATION);
						}
						char* sdp = janus_sdp_write(offer);
						json_t *jsep = json_pack("{ssss}", "type", "offer", "sdp", sdp);
						g_free(sdp);
						janus_mutex_unlock(&publisher->subscribers_mutex);
						/* How long will the gateway take to push the event? */
						g_atomic_int_set(&session->hangingup, 0);
						gint64 start = janus_get_monotonic_time();
						int res = gateway->push_event(msg->handle, &janus_videoroom_plugin, msg->transaction, event, jsep);
						JANUS_LOG(LOG_VERB, "  >> Pushing event: %d (took %"SCNu64" us)\n", res, janus_get_monotonic_time()-start);
						json_decref(event);
						json_decref(jsep);
						janus_videoroom_message_free(msg);
						/* Also notify event handlers */
						if(notify_events && gateway->events_is_enabled()) {
							json_t *info = json_object();
							json_object_set_new(info, "event", json_string("subscribing"));
							json_object_set_new(info, "room", json_integer(subscriber->room_id));
							json_object_set_new(info, "feed", json_integer(feed_id));
							json_object_set_new(info, "private_id", json_integer(pvt_id));
							gateway->notify_event(&janus_videoroom_plugin, session->handle, info);
						}
						continue;
					}
					janus_mutex_unlock(&publisher->subscribers_mutex);
				}
			} else {
				janus_mutex_unlock(&videoroom->mutex);
				JANUS_LOG(LOG_ERR, "Invalid element (ptype)\n");
				error_code = JANUS_VIDEOROOM_ERROR_INVALID_ELEMENT;
				g_snprintf(error_cause, 512, "Invalid element (ptype)");
				goto error;
			}
		} else if(session->participant_type == janus_videoroom_p_type_publisher) {
			/* Handle this publisher */
			participant = janus_videoroom_session_get_publisher(session);
			if(participant == NULL) {
				JANUS_LOG(LOG_ERR, "Invalid participant instance\n");
				error_code = JANUS_VIDEOROOM_ERROR_UNKNOWN_ERROR;
				g_snprintf(error_cause, 512, "Invalid participant instance");
				goto error;
			}
			if(participant->room == NULL) {
				janus_refcount_decrease(&participant->ref);
				JANUS_LOG(LOG_ERR, "No such room\n");
				error_code = JANUS_VIDEOROOM_ERROR_NO_SUCH_ROOM;
				g_snprintf(error_cause, 512, "No such room");
				goto error;
			}
			if(!strcasecmp(request_text, "join") || !strcasecmp(request_text, "joinandconfigure")) {
				janus_refcount_decrease(&participant->ref);
				JANUS_LOG(LOG_ERR, "Already in as a publisher on this handle\n");
				error_code = JANUS_VIDEOROOM_ERROR_ALREADY_JOINED;
				g_snprintf(error_cause, 512, "Already in as a publisher on this handle");
				goto error;
			} else if(!strcasecmp(request_text, "configure") || !strcasecmp(request_text, "publish")) {
				if(!strcasecmp(request_text, "publish") && participant->sdp) {
					janus_refcount_decrease(&participant->ref);
					JANUS_LOG(LOG_ERR, "Can't publish, already published\n");
					error_code = JANUS_VIDEOROOM_ERROR_ALREADY_PUBLISHED;
					g_snprintf(error_cause, 512, "Can't publish, already published");
					goto error;
				}
				if(participant->kicked) {
					janus_refcount_decrease(&participant->ref);
					JANUS_LOG(LOG_ERR, "Unauthorized, you have been kicked\n");
					error_code = JANUS_VIDEOROOM_ERROR_UNAUTHORIZED;
					g_snprintf(error_cause, 512, "Unauthorized, you have been kicked");
					goto error;
				}
				/* Configure (or publish a new feed) audio/video/bitrate for this publisher */
				JANUS_VALIDATE_JSON_OBJECT(root, publish_parameters,
					error_code, error_cause, TRUE,
					JANUS_VIDEOROOM_ERROR_MISSING_ELEMENT, JANUS_VIDEOROOM_ERROR_INVALID_ELEMENT);
				if(error_code != 0) {
					janus_refcount_decrease(&participant->ref);
					goto error;
				}
				json_t *audio = json_object_get(root, "audio");
				json_t *audiocodec = json_object_get(root, "audiocodec");
				json_t *video = json_object_get(root, "video");
				json_t *videocodec = json_object_get(root, "videocodec");
				json_t *data = json_object_get(root, "data");
				json_t *bitrate = json_object_get(root, "bitrate");
				json_t *keyframe = json_object_get(root, "keyframe");
				json_t *record = json_object_get(root, "record");
				json_t *recfile = json_object_get(root, "filename");
				json_t *display = json_object_get(root, "display");
				json_t *update = json_object_get(root, "update");
				if(audio) {
					gboolean audio_active = json_is_true(audio);
					if(session->started && audio_active && !participant->audio_active) {
						/* Audio was just resumed, try resetting the RTP headers for viewers */
						janus_mutex_lock(&participant->subscribers_mutex);
						GSList *ps = participant->subscribers;
						while(ps) {
							janus_videoroom_subscriber *l = (janus_videoroom_subscriber *)ps->data;
							if(l)
								l->context.a_seq_reset = TRUE;
							ps = ps->next;
						}
						janus_mutex_unlock(&participant->subscribers_mutex);
					}
					participant->audio_active = audio_active;
					JANUS_LOG(LOG_VERB, "Setting audio property: %s (room %"SCNu64", user %"SCNu64")\n", participant->audio_active ? "true" : "false", participant->room_id, participant->user_id);
				}
				if(audiocodec && json_string_value(json_object_get(msg->jsep, "sdp")) != NULL) {
					/* The participant would like to use an audio codec in particular */
					janus_audiocodec acodec = janus_audiocodec_from_name(json_string_value(audiocodec));
					if(acodec == JANUS_AUDIOCODEC_NONE ||
							(acodec != participant->room->acodec[0] &&
							acodec != participant->room->acodec[1] &&
							acodec != participant->room->acodec[2])) {
						JANUS_LOG(LOG_ERR, "Participant asked for audio codec '%s', but it's not allowed (room %"SCNu64", user %"SCNu64")\n",
							json_string_value(audiocodec), participant->room_id, participant->user_id);
						janus_refcount_decrease(&participant->ref);
						error_code = JANUS_VIDEOROOM_ERROR_INVALID_ELEMENT;
						g_snprintf(error_cause, 512, "Audio codec unavailable in this room");
						goto error;
					}
					participant->acodec = acodec;
					JANUS_LOG(LOG_VERB, "Participant asked for audio codec '%s' (room %"SCNu64", user %"SCNu64")\n",
						json_string_value(audiocodec), participant->room_id, participant->user_id);
				}
				if(video) {
					gboolean video_active = json_is_true(video);
					if(session->started && video_active && !participant->video_active) {
						/* Video was just resumed, try resetting the RTP headers for viewers */
						janus_mutex_lock(&participant->subscribers_mutex);
						GSList *ps = participant->subscribers;
						while(ps) {
							janus_videoroom_subscriber *l = (janus_videoroom_subscriber *)ps->data;
							if(l)
								l->context.v_seq_reset = TRUE;
							ps = ps->next;
						}
						janus_mutex_unlock(&participant->subscribers_mutex);
					}
					participant->video_active = video_active;
					JANUS_LOG(LOG_VERB, "Setting video property: %s (room %"SCNu64", user %"SCNu64")\n", participant->video_active ? "true" : "false", participant->room_id, participant->user_id);
				}
				if(videocodec && json_string_value(json_object_get(msg->jsep, "sdp")) != NULL) {
					/* The participant would like to use a video codec in particular */
					janus_videocodec vcodec = janus_videocodec_from_name(json_string_value(videocodec));
					if(vcodec == JANUS_VIDEOCODEC_NONE ||
							(vcodec != participant->room->vcodec[0] &&
							vcodec != participant->room->vcodec[1] &&
							vcodec != participant->room->vcodec[2])) {
						JANUS_LOG(LOG_ERR, "Participant asked for video codec '%s', but it's not allowed (room %"SCNu64", user %"SCNu64")\n",
							json_string_value(videocodec), participant->room_id, participant->user_id);
						janus_refcount_decrease(&participant->ref);
						error_code = JANUS_VIDEOROOM_ERROR_INVALID_ELEMENT;
						g_snprintf(error_cause, 512, "Video codec unavailable in this room");
						goto error;
					}
					participant->vcodec = vcodec;
					JANUS_LOG(LOG_VERB, "Participant asked for video codec '%s' (room %"SCNu64", user %"SCNu64")\n",
						json_string_value(videocodec), participant->room_id, participant->user_id);
				}
				if(data) {
					gboolean data_active = json_is_true(data);
					participant->data_active = data_active;
					JANUS_LOG(LOG_VERB, "Setting data property: %s (room %"SCNu64", user %"SCNu64")\n", participant->data_active ? "true" : "false", participant->room_id, participant->user_id);
				}
				if(bitrate) {
					participant->bitrate = json_integer_value(bitrate);
					JANUS_LOG(LOG_VERB, "Setting video bitrate: %"SCNu32" (room %"SCNu64", user %"SCNu64")\n", participant->bitrate, participant->room_id, participant->user_id);
					/* Send a new REMB */
					if(session->started)
						participant->remb_latest = janus_get_monotonic_time();
					char rtcpbuf[24];
					janus_rtcp_remb((char *)(&rtcpbuf), 24, participant->bitrate);
					gateway->relay_rtcp(msg->handle, 1, rtcpbuf, 24);
				}
				if(keyframe && json_is_true(keyframe)) {
					/* Send a FIR */
					janus_videoroom_reqfir(participant, "Keyframe request");
				}
				janus_mutex_lock(&participant->rec_mutex);
				gboolean prev_recording_active = participant->recording_active;
				if(record) {
					participant->recording_active = json_is_true(record);
					JANUS_LOG(LOG_VERB, "Setting record property: %s (room %"SCNu64", user %"SCNu64")\n", participant->recording_active ? "true" : "false", participant->room_id, participant->user_id);
				}
				if(recfile) {
					participant->recording_base = g_strdup(json_string_value(recfile));
					JANUS_LOG(LOG_VERB, "Setting recording basename: %s (room %"SCNu64", user %"SCNu64")\n", participant->recording_base, participant->room_id, participant->user_id);
				}
				/* Do we need to do something with the recordings right now? */
				if(participant->recording_active != prev_recording_active) {
					/* Something changed */
					if(!participant->recording_active) {
						/* Not recording (anymore?) */
						janus_videoroom_recorder_close(participant);
					} else if(participant->recording_active && participant->sdp) {
						/* We've started recording, send a PLI/FIR and go on */
						janus_videoroom_recorder_create(
							participant, strstr(participant->sdp, "m=audio") != NULL,
							strstr(participant->sdp, "m=video") != NULL,
							strstr(participant->sdp, "m=application") != NULL);
						if(strstr(participant->sdp, "m=video")) {
							/* Send a FIR */
							janus_videoroom_reqfir(participant, "Recording video");
						}
					}
				}
				janus_mutex_unlock(&participant->rec_mutex);
				if(display) {
					janus_mutex_lock(&participant->room->mutex);
					char *old_display = participant->display;
					char *new_display = g_strdup(json_string_value(display));
					participant->display = new_display;
					g_free(old_display);
					json_t *display_event = json_object();
					json_object_set_new(display_event, "videoroom", json_string("event"));
					json_object_set_new(display_event, "id", json_integer(participant->user_id));
					json_object_set_new(display_event, "display", json_string(participant->display));
					if(participant->room && !participant->room->destroyed) {
						janus_videoroom_notify_participants(participant, display_event);
					}
					janus_mutex_unlock(&participant->room->mutex);
					json_decref(display_event);
				}
				/* A renegotiation may be taking place */
				gboolean do_update = update ? json_is_true(update) : FALSE;
				if(do_update && !sdp_update) {
					JANUS_LOG(LOG_WARN, "Got an 'update' request, but no SDP update? Ignoring...\n");
				}
				/* Done */
				event = json_object();
				json_object_set_new(event, "videoroom", json_string("event"));
				json_object_set_new(event, "room", json_integer(participant->room_id));
				json_object_set_new(event, "configured", json_string("ok"));
				/* Also notify event handlers */
				if(notify_events && gateway->events_is_enabled()) {
					json_t *info = json_object();
					json_object_set_new(info, "event", json_string("configured"));
					json_object_set_new(info, "room", json_integer(participant->room_id));
					json_object_set_new(info, "id", json_integer(participant->user_id));
					json_object_set_new(info, "audio_active", participant->audio_active ? json_true() : json_false());
					json_object_set_new(info, "video_active", participant->video_active ? json_true() : json_false());
					json_object_set_new(info, "data_active", participant->data_active ? json_true() : json_false());
					json_object_set_new(info, "bitrate", json_integer(participant->bitrate));
					if(participant->arc || participant->vrc || participant->drc) {
						json_t *recording = json_object();
						if(participant->arc && participant->arc->filename)
							json_object_set_new(recording, "audio", json_string(participant->arc->filename));
						if(participant->vrc && participant->vrc->filename)
							json_object_set_new(recording, "video", json_string(participant->vrc->filename));
						if(participant->drc && participant->drc->filename)
							json_object_set_new(recording, "data", json_string(participant->drc->filename));
						json_object_set_new(info, "recording", recording);
					}
					gateway->notify_event(&janus_videoroom_plugin, session->handle, info);
				}
			} else if(!strcasecmp(request_text, "unpublish")) {
				/* This participant wants to unpublish */
				if(!participant->sdp) {
					janus_refcount_decrease(&participant->ref);
					JANUS_LOG(LOG_ERR, "Can't unpublish, not published\n");
					error_code = JANUS_VIDEOROOM_ERROR_NOT_PUBLISHED;
					g_snprintf(error_cause, 512, "Can't unpublish, not published");
					goto error;
				}
				/* Tell the core to tear down the PeerConnection, hangup_media will do the rest */
				janus_videoroom_hangup_media(session->handle);
				gateway->close_pc(session->handle);
				/* Done */
				event = json_object();
				json_object_set_new(event, "videoroom", json_string("event"));
				json_object_set_new(event, "room", json_integer(participant->room_id));
				json_object_set_new(event, "unpublished", json_string("ok"));
			} else if(!strcasecmp(request_text, "leave")) {
				/* Prepare an event to confirm the request */
				event = json_object();
				json_object_set_new(event, "videoroom", json_string("event"));
				json_object_set_new(event, "room", json_integer(participant->room_id));
				json_object_set_new(event, "leaving", json_string("ok"));
				/* This publisher is leaving, tell everybody */
				janus_videoroom_leave_or_unpublish(participant, TRUE, FALSE);
				/* Done */
				participant->audio_active = FALSE;
				participant->video_active = FALSE;
				participant->data_active = FALSE;
				session->started = FALSE;
				//~ session->destroy = TRUE;
			} else {
				janus_refcount_decrease(&participant->ref);
				JANUS_LOG(LOG_ERR, "Unknown request '%s'\n", request_text);
				error_code = JANUS_VIDEOROOM_ERROR_INVALID_REQUEST;
				g_snprintf(error_cause, 512, "Unknown request '%s'", request_text);
				goto error;
			}
			janus_refcount_decrease(&participant->ref);
		} else if(session->participant_type == janus_videoroom_p_type_subscriber) {
			/* Handle this subscriber */
			janus_videoroom_subscriber *subscriber = (janus_videoroom_subscriber *)session->participant;
			if(subscriber == NULL) {
				JANUS_LOG(LOG_ERR, "Invalid subscriber instance\n");
				error_code = JANUS_VIDEOROOM_ERROR_UNKNOWN_ERROR;
				g_snprintf(error_cause, 512, "Invalid subscriber instance");
				goto error;
			}
			if(subscriber->room == NULL) {
				JANUS_LOG(LOG_ERR, "No such room\n");
				error_code = JANUS_VIDEOROOM_ERROR_NO_SUCH_ROOM;
				g_snprintf(error_cause, 512, "No such room");
				goto error;
			}
			if(!strcasecmp(request_text, "join")) {
				JANUS_LOG(LOG_ERR, "Already in as a subscriber on this handle\n");
				error_code = JANUS_VIDEOROOM_ERROR_ALREADY_JOINED;
				g_snprintf(error_cause, 512, "Already in as a subscriber on this handle");
				goto error;
			} else if(!strcasecmp(request_text, "start")) {
				/* Start/restart receiving the publisher streams */
				if(subscriber->paused && msg->jsep == NULL) {
					/* This is just resuming a paused stream, reset the RTP sequence numbers */
					subscriber->context.a_seq_reset = TRUE;
					subscriber->context.v_seq_reset = TRUE;
				}
				subscriber->paused = FALSE;
				event = json_object();
				json_object_set_new(event, "videoroom", json_string("event"));
				json_object_set_new(event, "room", json_integer(subscriber->room_id));
				json_object_set_new(event, "started", json_string("ok"));
			} else if(!strcasecmp(request_text, "configure")) {
				JANUS_VALIDATE_JSON_OBJECT(root, configure_parameters,
					error_code, error_cause, TRUE,
					JANUS_VIDEOROOM_ERROR_MISSING_ELEMENT, JANUS_VIDEOROOM_ERROR_INVALID_ELEMENT);
				if(error_code != 0)
					goto error;
				if(subscriber->kicked) {
					JANUS_LOG(LOG_ERR, "Unauthorized, you have been kicked\n");
					error_code = JANUS_VIDEOROOM_ERROR_UNAUTHORIZED;
					g_snprintf(error_cause, 512, "Unauthorized, you have been kicked");
					goto error;
				}
				json_t *audio = json_object_get(root, "audio");
				json_t *video = json_object_get(root, "video");
				json_t *data = json_object_get(root, "data");
				json_t *restart = json_object_get(root, "restart");
				json_t *update = json_object_get(root, "update");
				json_t *spatial = json_object_get(root, "spatial_layer");
				json_t *temporal = json_object_get(root, "temporal_layer");
				json_t *sc_substream = json_object_get(root, "substream");
				if(json_integer_value(sc_substream) > 2) {
					JANUS_LOG(LOG_ERR, "Invalid element (substream should be 0, 1 or 2)\n");
					error_code = JANUS_VIDEOROOM_ERROR_INVALID_ELEMENT;
					g_snprintf(error_cause, 512, "Invalid value (substream should be 0, 1 or 2)");
					goto error;
				}
				json_t *sc_temporal = json_object_get(root, "temporal");
				if(json_integer_value(sc_temporal) > 2) {
					JANUS_LOG(LOG_ERR, "Invalid element (temporal should be 0, 1 or 2)\n");
					error_code = JANUS_VIDEOROOM_ERROR_INVALID_ELEMENT;
					g_snprintf(error_cause, 512, "Invalid value (temporal should be 0, 1 or 2)");
					goto error;
				}
				/* Update the audio/video/data flags, if set */
				janus_videoroom_publisher *publisher = subscriber->feed;
				if(publisher) {
					if(audio && publisher->audio && subscriber->audio_offered) {
						gboolean oldaudio = subscriber->audio;
						gboolean newaudio = json_is_true(audio);
						if(!oldaudio && newaudio) {
							/* Audio just resumed, reset the RTP sequence numbers */
							subscriber->context.a_seq_reset = TRUE;
						}
						subscriber->audio = newaudio;
					}
					if(video && publisher->video && subscriber->video_offered) {
						gboolean oldvideo = subscriber->video;
						gboolean newvideo = json_is_true(video);
						if(!oldvideo && newvideo) {
							/* Video just resumed, reset the RTP sequence numbers */
							subscriber->context.v_seq_reset = TRUE;
						}
						subscriber->video = newvideo;
						if(subscriber->video) {
							/* Send a FIR */
							janus_videoroom_reqfir(publisher, "Restoring video for subscriber");
						}
					}
					if(data && publisher->data && subscriber->data_offered)
						subscriber->data = json_is_true(data);
					/* Check if a simulcasting-related request is involved */
					if(sc_substream && publisher->ssrc[0] != 0) {
						subscriber->substream_target = json_integer_value(sc_substream);
						JANUS_LOG(LOG_VERB, "Setting video SSRC to let through (simulcast): %"SCNu32" (index %d, was %d)\n",
							publisher->ssrc[subscriber->substream], subscriber->substream_target, subscriber->substream);
						if(subscriber->substream_target == subscriber->substream) {
							/* No need to do anything, we're already getting the right substream, so notify the user */
							json_t *event = json_object();
							json_object_set_new(event, "videoroom", json_string("event"));
							json_object_set_new(event, "room", json_integer(subscriber->room_id));
							json_object_set_new(event, "substream", json_integer(subscriber->substream));
							gateway->push_event(msg->handle, &janus_videoroom_plugin, NULL, event, NULL);
							json_decref(event);
						} else {
							/* Send a FIR */
							janus_videoroom_reqfir(publisher, "Simulcasting substream change");
						}
					}
					if(sc_temporal && publisher->ssrc[0] != 0) {
						subscriber->templayer_target = json_integer_value(sc_temporal);
						JANUS_LOG(LOG_VERB, "Setting video temporal layer to let through (simulcast): %d (was %d)\n",
							subscriber->templayer_target, subscriber->templayer);
						if(subscriber->templayer_target == subscriber->templayer) {
							/* No need to do anything, we're already getting the right temporal, so notify the user */
							json_t *event = json_object();
							json_object_set_new(event, "videoroom", json_string("event"));
							json_object_set_new(event, "room", json_integer(subscriber->room_id));
							json_object_set_new(event, "temporal", json_integer(subscriber->templayer));
							gateway->push_event(msg->handle, &janus_videoroom_plugin, NULL, event, NULL);
							json_decref(event);
						} else {
							/* Send a FIR */
							janus_videoroom_reqfir(publisher, "Simulcasting temporal layer change");
						}
					}
				}
				if(subscriber->room->do_svc) {
					/* Also check if the viewer is trying to configure a layer change */
					if(spatial) {
						int spatial_layer = json_integer_value(spatial);
						if(spatial_layer > 1) {
							JANUS_LOG(LOG_WARN, "Spatial layer higher than 1, will probably be ignored\n");
						}
						if(spatial_layer == subscriber->spatial_layer) {
							/* No need to do anything, we're already getting the right spatial layer, so notify the user */
							json_t *event = json_object();
							json_object_set_new(event, "videoroom", json_string("event"));
							json_object_set_new(event, "room", json_integer(subscriber->room_id));
							json_object_set_new(event, "spatial_layer", json_integer(subscriber->spatial_layer));
							gateway->push_event(msg->handle, &janus_videoroom_plugin, NULL, event, NULL);
							json_decref(event);
						} else if(spatial_layer != subscriber->target_spatial_layer) {
							/* Send a FIR to the new RTP forward publisher */
							janus_videoroom_reqfir(publisher, "Need to downscale spatially");
						}
						subscriber->target_spatial_layer = spatial_layer;
					}
					if(temporal) {
						int temporal_layer = json_integer_value(temporal);
						if(temporal_layer > 2) {
							JANUS_LOG(LOG_WARN, "Temporal layer higher than 2, will probably be ignored\n");
						}
						if(temporal_layer == subscriber->temporal_layer) {
							/* No need to do anything, we're already getting the right temporal layer, so notify the user */
							json_t *event = json_object();
							json_object_set_new(event, "videoroom", json_string("event"));
							json_object_set_new(event, "room", json_integer(subscriber->room_id));
							json_object_set_new(event, "temporal_layer", json_integer(subscriber->temporal_layer));
							gateway->push_event(msg->handle, &janus_videoroom_plugin, NULL, event, NULL);
							json_decref(event);
						}
						subscriber->target_temporal_layer = temporal_layer;
					}
				}
				event = json_object();
				json_object_set_new(event, "videoroom", json_string("event"));
				json_object_set_new(event, "room", json_integer(subscriber->room_id));
				json_object_set_new(event, "configured", json_string("ok"));
				/* The user may be interested in an ICE restart */
				gboolean do_restart = restart ? json_is_true(restart) : FALSE;
				gboolean do_update = update ? json_is_true(update) : FALSE;
				if(sdp_update || do_restart || do_update) {
					/* Negotiate by sending the selected publisher SDP back, and/or force an ICE restart */
					if(publisher->sdp != NULL) {
						char temp_error[512];
						JANUS_LOG(LOG_VERB, "Munging SDP offer (update) to adapt it to the subscriber's requirements\n");
						janus_sdp *offer = janus_sdp_parse(publisher->sdp, temp_error, sizeof(temp_error));
						if(publisher->audio && !subscriber->audio_offered)
							janus_sdp_mline_remove(offer, JANUS_SDP_AUDIO);
						if(publisher->video && !subscriber->video_offered)
							janus_sdp_mline_remove(offer, JANUS_SDP_VIDEO);
						if(publisher->data && !subscriber->data_offered)
							janus_sdp_mline_remove(offer, JANUS_SDP_APPLICATION);
						/* This is an update, check if we need to update */
						janus_sdp_mtype mtype[3] = { JANUS_SDP_AUDIO, JANUS_SDP_VIDEO, JANUS_SDP_APPLICATION };
						int i=0;
						for(i=0; i<3; i++) {
							janus_sdp_mline *m = janus_sdp_mline_find(subscriber->sdp, mtype[i]);
							janus_sdp_mline *m_new = janus_sdp_mline_find(offer, mtype[i]);
							if(m != NULL && m->port > 0 && m->port != JANUS_SDP_INACTIVE) {
								/* We have such an m-line and it's active, should it be changed? */
								if(m_new == NULL || m_new->port == 0 || m_new->direction == JANUS_SDP_INACTIVE) {
									/* Turn the m-line to inactive */
									m->port = 0;
									m->direction = JANUS_SDP_INACTIVE;
								}
							} else {
								/* We don't have such an m-line or it's disabled, should it be added/enabled? */
								if(m_new != NULL && m_new->port > 0 && m_new->direction != JANUS_SDP_INACTIVE) {
									if(m != NULL) {
										m->port = m_new->port;
										m->direction = m_new->direction;
									} else {
										/* Add the new m-line */
										m = janus_sdp_mline_create(m_new->type, m_new->port, m_new->proto, m_new->direction);
										subscriber->sdp->m_lines = g_list_append(subscriber->sdp->m_lines, m);
									}
									/* Copy/replace the other properties */
									m->c_ipv4 = m_new->c_ipv4;
									if(m_new->c_addr && (m->c_addr == NULL || strcmp(m->c_addr, m_new->c_addr))) {
										g_free(m->c_addr);
										m->c_addr = g_strdup(m_new->c_addr);
									}
									if(m_new->b_name && (m->b_name == NULL || strcmp(m->b_name, m_new->b_name))) {
										g_free(m->b_name);
										m->b_name = g_strdup(m_new->b_name);
									}
									m->b_value = m_new->b_value;
									g_list_free_full(m->fmts, (GDestroyNotify)g_free);
									m->fmts = NULL;
									GList *fmts = m_new->fmts;
									while(fmts) {
										char *fmt = (char *)fmts->data;
										if(fmt)
											m->fmts = g_list_append(m->fmts,g_strdup(fmt));
										fmts = fmts->next;
									}
									g_list_free(m->ptypes);
									m->ptypes = g_list_copy(m_new->ptypes);
									g_list_free_full(m->attributes, (GDestroyNotify)janus_sdp_attribute_destroy);
									m->attributes = NULL;
									GList *attr = m_new->attributes;
									while(attr) {
										janus_sdp_attribute *a = (janus_sdp_attribute *)attr->data;
										janus_sdp_attribute_add_to_mline(m,
											janus_sdp_attribute_create(a->name, "%s", a->value));
										attr = attr->next;
									}
								}
							}
						}
						janus_sdp_destroy(offer);
						session->sdp_version++;
						subscriber->sdp->o_version = session->sdp_version;
						char *newsdp = janus_sdp_write(subscriber->sdp);
						JANUS_LOG(LOG_VERB, "Updating subscriber:\n%s\n", newsdp);
						json_t *jsep = json_pack("{ssss}", "type", "offer", "sdp", newsdp);
						if(do_restart)
							json_object_set_new(jsep, "restart", json_true());
						/* How long will the gateway take to push the event? */
						gint64 start = janus_get_monotonic_time();
						int res = gateway->push_event(msg->handle, &janus_videoroom_plugin, msg->transaction, event, jsep);
						JANUS_LOG(LOG_VERB, "  >> Pushing event: %d (took %"SCNu64" us)\n", res, janus_get_monotonic_time()-start);
						json_decref(event);
						json_decref(jsep);
						g_free(newsdp);
						/* Any update in the media directions? */
						subscriber->audio = publisher->audio;
						subscriber->video = publisher->video;
						subscriber->data = publisher->data;
						/* Done */
						janus_videoroom_message_free(msg);
						continue;
					}
				}
			} else if(!strcasecmp(request_text, "pause")) {
				/* Stop receiving the publisher streams for a while */
				subscriber->paused = TRUE;
				event = json_object();
				json_object_set_new(event, "videoroom", json_string("event"));
				json_object_set_new(event, "room", json_integer(subscriber->room_id));
				json_object_set_new(event, "paused", json_string("ok"));
			} else if(!strcasecmp(request_text, "switch")) {
				/* This subscriber wants to switch to a different publisher */
				JANUS_VALIDATE_JSON_OBJECT(root, subscriber_parameters,
					error_code, error_cause, TRUE,
					JANUS_VIDEOROOM_ERROR_MISSING_ELEMENT, JANUS_VIDEOROOM_ERROR_INVALID_ELEMENT);
				if(error_code != 0)
					goto error;
				json_t *feed = json_object_get(root, "feed");
				guint64 feed_id = json_integer_value(feed);
				json_t *audio = json_object_get(root, "audio");
				json_t *video = json_object_get(root, "video");
				json_t *data = json_object_get(root, "data");
				if(!subscriber->room) {
					JANUS_LOG(LOG_ERR, "Room Destroyed \n");
					error_code = JANUS_VIDEOROOM_ERROR_NO_SUCH_ROOM;
					g_snprintf(error_cause, 512, "No such room ");
					goto error;
				}
				if(g_atomic_int_get(&subscriber->destroyed)) {
					JANUS_LOG(LOG_ERR, "Room Destroyed (%"SCNu64")\n", subscriber->room_id);
					error_code = JANUS_VIDEOROOM_ERROR_NO_SUCH_ROOM;
					g_snprintf(error_cause, 512, "No such room (%"SCNu64")", subscriber->room_id);
					goto error;
				}
				janus_mutex_lock(&subscriber->room->mutex);
				janus_videoroom_publisher *publisher = g_hash_table_lookup(subscriber->room->participants, &feed_id);
				if(publisher == NULL || g_atomic_int_get(&publisher->destroyed) || publisher->sdp == NULL) {
					JANUS_LOG(LOG_ERR, "No such feed (%"SCNu64")\n", feed_id);
					error_code = JANUS_VIDEOROOM_ERROR_NO_SUCH_FEED;
					g_snprintf(error_cause, 512, "No such feed (%"SCNu64")", feed_id);
					janus_mutex_unlock(&subscriber->room->mutex);
					goto error;
				}
				janus_refcount_increase(&publisher->ref);
				janus_refcount_increase(&publisher->session->ref);
				janus_mutex_unlock(&subscriber->room->mutex);
				gboolean paused = subscriber->paused;
				subscriber->paused = TRUE;
				/* Unsubscribe from the previous publisher */
				janus_videoroom_publisher *prev_feed = subscriber->feed;
				if(prev_feed) {
					/* ... but make sure the codecs are compliant first */
					if(publisher->acodec != prev_feed->acodec || publisher->vcodec != prev_feed->vcodec) {
						janus_refcount_decrease(&publisher->session->ref);
						janus_refcount_decrease(&publisher->ref);
						subscriber->paused = paused;
						JANUS_LOG(LOG_ERR, "The two publishers are not using the same codecs, can't switch\n");
						error_code = JANUS_VIDEOROOM_ERROR_INVALID_SDP;
						g_snprintf(error_cause, 512, "The two publishers are not using the same codecs, can't switch");
						goto error;
					}
					/* Go on */
					janus_mutex_lock(&prev_feed->subscribers_mutex);
					prev_feed->subscribers = g_slist_remove(prev_feed->subscribers, subscriber);
					janus_mutex_unlock(&prev_feed->subscribers_mutex);
					janus_refcount_decrease(&prev_feed->session->ref);
					g_clear_pointer(&subscriber->feed, janus_videoroom_publisher_dereference);
				}
				/* Subscribe to the new one */
				subscriber->audio = audio ? json_is_true(audio) : TRUE;	/* True by default */
				if(!publisher->audio)
					subscriber->audio = FALSE;	/* ... unless the publisher isn't sending any audio */
				subscriber->video = video ? json_is_true(video) : TRUE;	/* True by default */
				if(!publisher->video)
					subscriber->video = FALSE;	/* ... unless the publisher isn't sending any video */
				subscriber->data = data ? json_is_true(data) : TRUE;	/* True by default */
				if(!publisher->data)
					subscriber->data = FALSE;	/* ... unless the publisher isn't sending any data */
				if(subscriber->room && subscriber->room->do_svc) {
					/* This subscriber belongs to a room where VP9 SVC has been enabled,
					 * let's assume we're interested in all layers for the time being */
					subscriber->spatial_layer = -1;
					subscriber->target_spatial_layer = 1;		/* FIXME Chrome sends 0 and 1 */
					subscriber->temporal_layer = -1;
					subscriber->target_temporal_layer = 2;	/* FIXME Chrome sends 0, 1 and 2 */
				}
				janus_mutex_lock(&publisher->subscribers_mutex);
				publisher->subscribers = g_slist_append(publisher->subscribers, subscriber);
				janus_mutex_unlock(&publisher->subscribers_mutex);
				subscriber->feed = publisher;
				/* Send a FIR to the new publisher */
				janus_videoroom_reqfir(publisher, "Switching existing subscriber to new publisher");
				/* Done */
				subscriber->paused = paused;
				event = json_object();
				json_object_set_new(event, "videoroom", json_string("event"));
				json_object_set_new(event, "switched", json_string("ok"));
				json_object_set_new(event, "room", json_integer(subscriber->room_id));
				json_object_set_new(event, "id", json_integer(feed_id));
				if(publisher->display)
					json_object_set_new(event, "display", json_string(publisher->display));
				/* Also notify event handlers */
				if(notify_events && gateway->events_is_enabled()) {
					json_t *info = json_object();
					json_object_set_new(info, "event", json_string("switched"));
					json_object_set_new(info, "room", json_integer(publisher->room_id));
					json_object_set_new(info, "feed", json_integer(publisher->user_id));
					gateway->notify_event(&janus_videoroom_plugin, session->handle, info);
				}
			} else if(!strcasecmp(request_text, "leave")) {
				guint64 room_id = subscriber ? subscriber->room_id : 0;
				/* Tell the core to tear down the PeerConnection, hangup_media will do the rest */
				janus_videoroom_hangup_media(session->handle);
				gateway->close_pc(session->handle);
				/* Send an event back */
				event = json_object();
				json_object_set_new(event, "videoroom", json_string("event"));
				json_object_set_new(event, "room", json_integer(room_id));
				json_object_set_new(event, "left", json_string("ok"));
				session->started = FALSE;
			} else {
				JANUS_LOG(LOG_ERR, "Unknown request '%s'\n", request_text);
				error_code = JANUS_VIDEOROOM_ERROR_INVALID_REQUEST;
				g_snprintf(error_cause, 512, "Unknown request '%s'", request_text);
				goto error;
			}
		}

		/* Prepare JSON event */
		JANUS_LOG(LOG_VERB, "Preparing JSON event as a reply\n");
		/* Any SDP or update to handle? */
		const char *msg_sdp_type = json_string_value(json_object_get(msg->jsep, "type"));
		const char *msg_sdp = json_string_value(json_object_get(msg->jsep, "sdp"));
		json_t *msg_simulcast = json_object_get(msg->jsep, "simulcast");
		if(!msg_sdp) {
			/* No SDP to send */
			int ret = gateway->push_event(msg->handle, &janus_videoroom_plugin, msg->transaction, event, NULL);
			JANUS_LOG(LOG_VERB, "  >> %d (%s)\n", ret, janus_get_api_error(ret));
			json_decref(event);
		} else {
			/* Generate offer or answer */
			JANUS_LOG(LOG_VERB, "This is involving a negotiation (%s) as well:\n%s\n", msg_sdp_type, msg_sdp);
			if(sdp_update) {
				/* Renegotiation: make sure the user provided an offer, and send answer */
				JANUS_LOG(LOG_VERB, "  -- Updating existing publisher\n");
				session->sdp_version++;		/* This needs to be increased when it changes */
			} else {
				/* New PeerConnection */
				session->sdp_version = 1;	/* This needs to be increased when it changes */
				session->sdp_sessid = janus_get_real_time();
			}
			const char *type = NULL;
			if(!strcasecmp(msg_sdp_type, "offer")) {
				/* We need to answer */
				type = "answer";
			} else if(!strcasecmp(msg_sdp_type, "answer")) {
				/* We got an answer (from a subscriber?), no need to negotiate */
				g_atomic_int_set(&session->hangingup, 0);
				int ret = gateway->push_event(msg->handle, &janus_videoroom_plugin, msg->transaction, event, NULL);
				JANUS_LOG(LOG_VERB, "  >> %d (%s)\n", ret, janus_get_api_error(ret));
				json_decref(event);
				janus_videoroom_message_free(msg);
				continue;
			} else {
				/* TODO We don't support anything else right now... */
				JANUS_LOG(LOG_ERR, "Unknown SDP type '%s'\n", msg_sdp_type);
				error_code = JANUS_VIDEOROOM_ERROR_INVALID_SDP_TYPE;
				g_snprintf(error_cause, 512, "Unknown SDP type '%s'", msg_sdp_type);
				goto error;
			}
			if(session->participant_type != janus_videoroom_p_type_publisher) {
				/* We shouldn't be here, we always offer ourselves */
				JANUS_LOG(LOG_ERR, "Only publishers send offers\n");
				error_code = JANUS_VIDEOROOM_ERROR_INVALID_SDP_TYPE;
				g_snprintf(error_cause, 512, "Only publishers send offers");
				goto error;
			} else {
				/* This is a new publisher: is there room? */
				participant = janus_videoroom_session_get_publisher(session);
				janus_videoroom *videoroom = participant->room;
				int count = 0;
				GHashTableIter iter;
				gpointer value;
				if(!videoroom) {
					error_code = JANUS_VIDEOROOM_ERROR_NO_SUCH_ROOM;
					goto error;
				}
				if(g_atomic_int_get(&videoroom->destroyed)) {
					error_code = JANUS_VIDEOROOM_ERROR_NO_SUCH_ROOM;
					goto error;
				}
				janus_mutex_lock(&videoroom->mutex);
				g_hash_table_iter_init(&iter, videoroom->participants);
				while (!g_atomic_int_get(&videoroom->destroyed) && g_hash_table_iter_next(&iter, NULL, &value)) {
					janus_videoroom_publisher *p = value;
					if(p != participant && p->sdp)
						count++;
				}
				janus_mutex_unlock(&videoroom->mutex);
				if(count == videoroom->max_publishers) {
					participant->audio_active = FALSE;
					participant->video_active = FALSE;
					participant->data_active = FALSE;
					JANUS_LOG(LOG_ERR, "Maximum number of publishers (%d) already reached\n", videoroom->max_publishers);
					error_code = JANUS_VIDEOROOM_ERROR_PUBLISHERS_FULL;
					g_snprintf(error_cause, 512, "Maximum number of publishers (%d) already reached", videoroom->max_publishers);
					goto error;
				}
				/* Now prepare the SDP to give back */
				if(strstr(msg_sdp, "mozilla") || strstr(msg_sdp, "Mozilla")) {
					participant->firefox = TRUE;
				}
				/* Start by parsing the offer */
				char error_str[512];
				janus_sdp *offer = janus_sdp_parse(msg_sdp, error_str, sizeof(error_str));
				if(offer == NULL) {
					json_decref(event);
					JANUS_LOG(LOG_ERR, "Error parsing offer: %s\n", error_str);
					error_code = JANUS_VIDEOROOM_ERROR_INVALID_SDP;
					g_snprintf(error_cause, 512, "Error parsing offer: %s", error_str);
					goto error;
				}
				gboolean audio_level_extmap = FALSE, video_orient_extmap = FALSE, playout_delay_extmap = FALSE, transport_wide_cc_extmap = FALSE;
				janus_sdp_mdirection audio_level_mdir = JANUS_SDP_SENDRECV,
					video_orient_mdir = JANUS_SDP_SENDRECV,
					playout_delay_mdir = JANUS_SDP_SENDRECV;
				GList *temp = offer->m_lines;
				while(temp) {
					/* Which media are available? */
					janus_sdp_mline *m = (janus_sdp_mline *)temp->data;
					if(m->type == JANUS_SDP_AUDIO && m->port > 0 &&
							m->direction != JANUS_SDP_RECVONLY && m->direction != JANUS_SDP_INACTIVE) {
						participant->audio = TRUE;
					} else if(m->type == JANUS_SDP_VIDEO && m->port > 0 &&
							m->direction != JANUS_SDP_RECVONLY && m->direction != JANUS_SDP_INACTIVE) {
						participant->video = TRUE;
					} else if(m->type == JANUS_SDP_APPLICATION && m->port > 0) {
						participant->data = TRUE;
					}
					if(m->type == JANUS_SDP_AUDIO || m->type == JANUS_SDP_VIDEO) {
						/* Are the extmaps we care about there? */
						GList *ma = m->attributes;
						while(ma) {
							janus_sdp_attribute *a = (janus_sdp_attribute *)ma->data;
							if(a->value) {
								if(videoroom->audiolevel_ext && m->type == JANUS_SDP_AUDIO && strstr(a->value, JANUS_RTP_EXTMAP_AUDIO_LEVEL)) {
									participant->audio_level_extmap_id = atoi(a->value);
									audio_level_extmap = TRUE;
									audio_level_mdir = a->direction;
								} else if(videoroom->videoorient_ext && m->type == JANUS_SDP_VIDEO && strstr(a->value, JANUS_RTP_EXTMAP_VIDEO_ORIENTATION)) {
									participant->video_orient_extmap_id = atoi(a->value);
									video_orient_extmap = TRUE;
									video_orient_mdir = a->direction;
								} else if(videoroom->transport_wide_cc_ext && strstr(a->value, JANUS_RTP_EXTMAP_TRANSPORT_WIDE_CC)) {
									participant->transport_wide_cc_extmap_id = atoi(a->value);
									transport_wide_cc_extmap = TRUE;
								} else if(videoroom->playoutdelay_ext && m->type == JANUS_SDP_VIDEO && strstr(a->value, JANUS_RTP_EXTMAP_PLAYOUT_DELAY)) {
									participant->playout_delay_extmap_id = atoi(a->value);
									playout_delay_extmap = TRUE;
									playout_delay_mdir = a->direction;
								}

							}
							ma = ma->next;
						}
					}
					temp = temp->next;
				}
				/* Prepare an answer now: force the room codecs and recvonly on the Janus side */
				JANUS_LOG(LOG_VERB, "The publisher %s going to send an audio stream\n", participant->audio ? "is" : "is NOT");
				JANUS_LOG(LOG_VERB, "The publisher %s going to send a video stream\n", participant->video ? "is" : "is NOT");
				JANUS_LOG(LOG_VERB, "The publisher %s going to open a data channel\n", participant->data ? "is" : "is NOT");
				/* Check the codecs we can use, or the ones we should */
				if(participant->acodec == JANUS_AUDIOCODEC_NONE) {
					int i=0;
					for(i=0; i<3; i++) {
						if(participant->room->acodec[i] == JANUS_AUDIOCODEC_NONE)
							continue;
						if(janus_sdp_get_codec_pt(offer, janus_audiocodec_name(participant->room->acodec[i])) != -1) {
							participant->acodec = participant->room->acodec[i];
							break;
						}
					}
				}
				JANUS_LOG(LOG_VERB, "The publisher is going to use the %s audio codec\n", janus_audiocodec_name(participant->acodec));
				participant->audio_pt = janus_audiocodec_pt(participant->acodec);
				if(participant->vcodec == JANUS_VIDEOCODEC_NONE) {
					int i=0;
					for(i=0; i<3; i++) {
						if(participant->room->vcodec[i] == JANUS_VIDEOCODEC_NONE)
							continue;
						if(janus_sdp_get_codec_pt(offer, janus_videocodec_name(participant->room->vcodec[i])) != -1) {
							participant->vcodec = participant->room->vcodec[i];
							break;
						}
					}
				}
				JANUS_LOG(LOG_VERB, "The publisher is going to use the %s video codec\n", janus_videocodec_name(participant->vcodec));
				participant->video_pt = janus_videocodec_pt(participant->vcodec);
				janus_sdp *answer = janus_sdp_generate_answer(offer,
					JANUS_SDP_OA_AUDIO_CODEC, janus_audiocodec_name(participant->acodec),
					JANUS_SDP_OA_AUDIO_DIRECTION, JANUS_SDP_RECVONLY,
					JANUS_SDP_OA_VIDEO_CODEC, janus_videocodec_name(participant->vcodec),
					JANUS_SDP_OA_VIDEO_DIRECTION, JANUS_SDP_RECVONLY,
					JANUS_SDP_OA_DONE);
				janus_sdp_destroy(offer);
				/* Replace the session name */
				g_free(answer->s_name);
				char s_name[100];
				g_snprintf(s_name, sizeof(s_name), "VideoRoom %"SCNu64, videoroom->room_id);
				answer->s_name = g_strdup(s_name);
				/* Which media are REALLY available? (some may have been rejected) */
				participant->audio = FALSE;
				participant->video = FALSE;
				participant->data = FALSE;
				temp = answer->m_lines;
				while(temp) {
					janus_sdp_mline *m = (janus_sdp_mline *)temp->data;
					if(m->type == JANUS_SDP_AUDIO && m->port > 0 && m->direction != JANUS_SDP_INACTIVE) {
						participant->audio = TRUE;
					} else if(m->type == JANUS_SDP_VIDEO && m->port > 0 && m->direction != JANUS_SDP_INACTIVE) {
						participant->video = TRUE;
					} else if(m->type == JANUS_SDP_APPLICATION && m->port > 0) {
						participant->data = TRUE;
					}
					temp = temp->next;
				}
				JANUS_LOG(LOG_VERB, "Per the answer, the publisher %s going to send an audio stream\n", participant->audio ? "is" : "is NOT");
				JANUS_LOG(LOG_VERB, "Per the answer, the publisher %s going to send a video stream\n", participant->video ? "is" : "is NOT");
				JANUS_LOG(LOG_VERB, "Per the answer, the publisher %s going to open a data channel\n", participant->data ? "is" : "is NOT");
				/* Update the event with info on the codecs that we'll be handling */
				if(event) {
					if(participant->audio)
						json_object_set_new(event, "audio_codec", json_string(janus_audiocodec_name(participant->acodec)));
					if(participant->video)
						json_object_set_new(event, "video_codec", json_string(janus_videocodec_name(participant->vcodec)));
				}
				/* Also add a bandwidth SDP attribute if we're capping the bitrate in the room */
				janus_sdp_mline *m = janus_sdp_mline_find(answer, JANUS_SDP_VIDEO);
				if(m != NULL && videoroom->bitrate > 0 && videoroom->bitrate_cap) {
					if(participant->firefox) {
						/* Use TIAS (bps) instead of AS (kbps) for the b= attribute, as explained here:
						 * https://github.com/meetecho/janus-gateway/issues/1277#issuecomment-397677746 */
						m->b_name = g_strdup("TIAS");
						m->b_value = videoroom->bitrate;
					} else {
						m->b_name = g_strdup("AS");
						m->b_value = videoroom->bitrate/1000;
					}
				}
				/* Add the extmap attributes, if needed */
				if(audio_level_extmap) {
					/* First of all, let's check if the extmap attribute had a direction */
					const char *direction = NULL;
					switch(audio_level_mdir) {
						case JANUS_SDP_SENDONLY:
							direction = "/recvonly";
							break;
						case JANUS_SDP_RECVONLY:
						case JANUS_SDP_INACTIVE:
							direction = "/inactive";
							break;
						default:
							direction = "";
							break;
					}
					janus_sdp_attribute *a = janus_sdp_attribute_create("extmap",
						"%d%s %s\r\n", participant->audio_level_extmap_id, direction, JANUS_RTP_EXTMAP_AUDIO_LEVEL);
					janus_sdp_attribute_add_to_mline(janus_sdp_mline_find(answer, JANUS_SDP_AUDIO), a);
				}
				if(video_orient_extmap) {
					/* First of all, let's check if the extmap attribute had a direction */
					const char *direction = NULL;
					switch(video_orient_mdir) {
						case JANUS_SDP_SENDONLY:
							direction = "/recvonly";
							break;
						case JANUS_SDP_RECVONLY:
						case JANUS_SDP_INACTIVE:
							direction = "/inactive";
							break;
						default:
							direction = "";
							break;
					}
					janus_sdp_attribute *a = janus_sdp_attribute_create("extmap",
						"%d%s %s\r\n", participant->video_orient_extmap_id, direction, JANUS_RTP_EXTMAP_VIDEO_ORIENTATION);
					janus_sdp_attribute_add_to_mline(janus_sdp_mline_find(answer, JANUS_SDP_VIDEO), a);
				}
				if(playout_delay_extmap) {
					/* First of all, let's check if the extmap attribute had a direction */
					const char *direction = NULL;
					switch(playout_delay_mdir) {
						case JANUS_SDP_SENDONLY:
							direction = "/recvonly";
							break;
						case JANUS_SDP_RECVONLY:
						case JANUS_SDP_INACTIVE:
							direction = "/inactive";
							break;
						default:
							direction = "";
							break;
					}
					janus_sdp_attribute *a = janus_sdp_attribute_create("extmap",
						"%d%s %s\r\n", participant->playout_delay_extmap_id, direction, JANUS_RTP_EXTMAP_PLAYOUT_DELAY);
					janus_sdp_attribute_add_to_mline(janus_sdp_mline_find(answer, JANUS_SDP_VIDEO), a);
				}
				if (transport_wide_cc_extmap) {
					janus_sdp_attribute *a = janus_sdp_attribute_create("extmap",
						"%d %s\r\n", participant->transport_wide_cc_extmap_id, JANUS_RTP_EXTMAP_TRANSPORT_WIDE_CC);
					janus_sdp_attribute_add_to_mline(janus_sdp_mline_find(answer, JANUS_SDP_VIDEO), a);
				}
				/* Generate an SDP string we can send back to the publisher */
				char *answer_sdp = janus_sdp_write(answer);
				/* Now turn the SDP into what we'll send subscribers, using the static payload types for making switching easier */
				offer = janus_sdp_generate_offer(s_name, answer->c_addr,
					JANUS_SDP_OA_AUDIO, participant->audio,
					JANUS_SDP_OA_AUDIO_CODEC, janus_audiocodec_name(participant->acodec),
					JANUS_SDP_OA_AUDIO_PT, janus_audiocodec_pt(participant->acodec),
					JANUS_SDP_OA_AUDIO_DIRECTION, JANUS_SDP_SENDONLY,
					JANUS_SDP_OA_VIDEO, participant->video,
					JANUS_SDP_OA_VIDEO_CODEC, janus_videocodec_name(participant->vcodec),
					JANUS_SDP_OA_VIDEO_PT, janus_videocodec_pt(participant->vcodec),
					JANUS_SDP_OA_VIDEO_DIRECTION, JANUS_SDP_SENDONLY,
					JANUS_SDP_OA_DATA, participant->data,
					JANUS_SDP_OA_DONE);
				/* Add the extmap attributes, if needed */
				if(audio_level_extmap) {
					janus_sdp_mline *m = janus_sdp_mline_find(offer, JANUS_SDP_AUDIO);
					if(m != NULL) {
						janus_sdp_attribute *a = janus_sdp_attribute_create("extmap",
							"%d %s\r\n", participant->audio_level_extmap_id, JANUS_RTP_EXTMAP_AUDIO_LEVEL);
						janus_sdp_attribute_add_to_mline(m, a);
					}
				}
				if(video_orient_extmap) {
					janus_sdp_mline *m = janus_sdp_mline_find(offer, JANUS_SDP_VIDEO);
					if(m != NULL) {
						janus_sdp_attribute *a = janus_sdp_attribute_create("extmap",
							"%d %s\r\n", participant->video_orient_extmap_id, JANUS_RTP_EXTMAP_VIDEO_ORIENTATION);
						janus_sdp_attribute_add_to_mline(m, a);
					}
				}
				if(playout_delay_extmap) {
					janus_sdp_mline *m = janus_sdp_mline_find(offer, JANUS_SDP_VIDEO);
					if(m != NULL) {
						janus_sdp_attribute *a = janus_sdp_attribute_create("extmap",
							"%d %s\r\n", participant->playout_delay_extmap_id, JANUS_RTP_EXTMAP_PLAYOUT_DELAY);
						janus_sdp_attribute_add_to_mline(m, a);
					}
				}
				/* Is this room recorded, or are we recording this publisher already? */
				janus_mutex_lock(&participant->rec_mutex);
				if(videoroom->record || participant->recording_active) {
					janus_videoroom_recorder_create(participant, participant->audio, participant->video, participant->data);
				}
				janus_mutex_unlock(&participant->rec_mutex);
				/* Generate an SDP string we can offer subscribers later on */
				char *offer_sdp = janus_sdp_write(offer);
				if(!sdp_update) {
					/* Is simulcasting involved */
					if(msg_simulcast && participant->vcodec == JANUS_VIDEOCODEC_VP8) {
						JANUS_LOG(LOG_VERB, "Publisher is going to do simulcasting\n");
						participant->ssrc[0] = json_integer_value(json_object_get(msg_simulcast, "ssrc-0"));
						participant->ssrc[1] = json_integer_value(json_object_get(msg_simulcast, "ssrc-1"));
						participant->ssrc[2] = json_integer_value(json_object_get(msg_simulcast, "ssrc-2"));
					} else {
						/* No simulcasting involved */
						participant->ssrc[0] = 0;
						participant->ssrc[1] = 0;
						participant->ssrc[2] = 0;
					}
				}
				janus_sdp_destroy(offer);
				janus_sdp_destroy(answer);
				/* Send the answer back to the publisher */
				JANUS_LOG(LOG_VERB, "Handling publisher: turned this into an '%s':\n%s\n", type, answer_sdp);
				json_t *jsep = json_pack("{ssss}", "type", type, "sdp", answer_sdp);
				g_free(answer_sdp);
				/* How long will the gateway take to push the event? */
				g_atomic_int_set(&session->hangingup, 0);
				gint64 start = janus_get_monotonic_time();
				int res = gateway->push_event(msg->handle, &janus_videoroom_plugin, msg->transaction, event, jsep);
				JANUS_LOG(LOG_VERB, "  >> Pushing event: %d (took %"SCNu64" us)\n", res, janus_get_monotonic_time()-start);
				/* Done */
				if(res != JANUS_OK) {
					/* TODO Failed to negotiate? We should remove this publisher */
					g_free(offer_sdp);
				} else {
					/* Store the participant's SDP for interested subscribers */
					g_free(participant->sdp);
					participant->sdp = offer_sdp;
					/* We'll wait for the setup_media event before actually telling subscribers */
				}
				/* Unless this is an update, in which case schedule a new offer for all viewers */
				if(sdp_update) {
					json_t *update = json_object();
					json_object_set_new(update, "request", json_string("configure"));
					json_object_set_new(update, "update", json_true());
					janus_mutex_lock(&participant->subscribers_mutex);
					GSList *s = participant->subscribers;
					while(s) {
						janus_videoroom_subscriber *subscriber = (janus_videoroom_subscriber *)s->data;
						if(subscriber && subscriber->session && subscriber->session->handle) {
							/* Enqueue the fake request: this will trigger a renegotiation */
							janus_videoroom_message *msg = g_malloc(sizeof(janus_videoroom_message));
							janus_refcount_increase(&subscriber->session->ref);
							msg->handle = subscriber->session->handle;
							msg->message = update;
							msg->transaction = NULL;
							msg->jsep = NULL;
							json_incref(update);
							g_async_queue_push(messages, msg);
						}
						s = s->next;
					}
					janus_mutex_unlock(&participant->subscribers_mutex);
					json_decref(update);
				}
				json_decref(event);
				json_decref(jsep);
			}
			if(participant != NULL)
				janus_refcount_decrease(&participant->ref);
		}
		janus_videoroom_message_free(msg);

		continue;

error:
		{
			/* Prepare JSON error event */
			json_t *event = json_object();
			json_object_set_new(event, "videoroom", json_string("event"));
			json_object_set_new(event, "error_code", json_integer(error_code));
			json_object_set_new(event, "error", json_string(error_cause));
			int ret = gateway->push_event(msg->handle, &janus_videoroom_plugin, msg->transaction, event, NULL);
			JANUS_LOG(LOG_VERB, "  >> Pushing event: %d (%s)\n", ret, janus_get_api_error(ret));
			json_decref(event);
			janus_videoroom_message_free(msg);
		}
	}
	JANUS_LOG(LOG_VERB, "Leaving VideoRoom handler thread\n");
	return NULL;
}

/* Helper to quickly relay RTP packets from publishers to subscribers */
static void janus_videoroom_relay_rtp_packet(gpointer data, gpointer user_data) {
	janus_videoroom_rtp_relay_packet *packet = (janus_videoroom_rtp_relay_packet *)user_data;
	if(!packet || !packet->data || packet->length < 1) {
		JANUS_LOG(LOG_ERR, "Invalid packet...\n");
		return;
	}
	janus_videoroom_subscriber *subscriber = (janus_videoroom_subscriber *)data;
	if(!subscriber || !subscriber->session) {
		// JANUS_LOG(LOG_ERR, "Invalid session...\n");
		return;
	}
	if(subscriber->paused || subscriber->kicked) {
		// JANUS_LOG(LOG_ERR, "This subscriber paused the stream...\n");
		return;
	}
	janus_videoroom_session *session = subscriber->session;
	if(!session || !session->handle) {
		// JANUS_LOG(LOG_ERR, "Invalid session...\n");
		return;
	}
	if(!session->started) {
		// JANUS_LOG(LOG_ERR, "Streaming not started yet for this session...\n");
		return;
	}

	/* Make sure there hasn't been a publisher switch by checking the SSRC */
	if(packet->is_video) {
		/* Check if this subscriber is subscribed to this medium */
		if(!subscriber->video) {
			/* Nope, don't relay */
			return;
		}
		/* Check if there's any SVC info to take into account */
		if(packet->svc) {
			/* There is: check if this is a layer that can be dropped for this viewer
			 * Note: Following core inspired by the excellent job done by Sergio Garcia Murillo here:
			 * https://github.com/medooze/media-server/blob/master/src/vp9/VP9LayerSelector.cpp */
			gboolean override_mark_bit = FALSE, has_marker_bit = packet->data->markerbit;
			int temporal_layer = subscriber->temporal_layer;
			if(subscriber->target_temporal_layer > subscriber->temporal_layer) {
				/* We need to upscale */
				JANUS_LOG(LOG_HUGE, "We need to upscale temporally:\n");
				if(packet->ubit && packet->bbit && packet->temporal_layer <= subscriber->target_temporal_layer) {
					JANUS_LOG(LOG_HUGE, "  -- Upscaling temporal layer: %u --> %u\n",
						packet->temporal_layer, subscriber->target_temporal_layer);
					subscriber->temporal_layer = packet->temporal_layer;
					temporal_layer = subscriber->temporal_layer;
					/* Notify the viewer */
					json_t *event = json_object();
					json_object_set_new(event, "videoroom", json_string("event"));
					json_object_set_new(event, "room", json_integer(subscriber->room_id));
					json_object_set_new(event, "temporal_layer", json_integer(subscriber->temporal_layer));
					gateway->push_event(subscriber->session->handle, &janus_videoroom_plugin, NULL, event, NULL);
					json_decref(event);
				}
			} else if(subscriber->target_temporal_layer < subscriber->temporal_layer) {
				/* We need to downscale */
				JANUS_LOG(LOG_HUGE, "We need to downscale temporally:\n");
				if(packet->ebit) {
					JANUS_LOG(LOG_HUGE, "  -- Downscaling temporal layer: %u --> %u\n",
						subscriber->temporal_layer, subscriber->target_temporal_layer);
					subscriber->temporal_layer = subscriber->target_temporal_layer;
					/* Notify the viewer */
					json_t *event = json_object();
					json_object_set_new(event, "videoroom", json_string("event"));
					json_object_set_new(event, "room", json_integer(subscriber->room_id));
					json_object_set_new(event, "temporal_layer", json_integer(subscriber->temporal_layer));
					gateway->push_event(subscriber->session->handle, &janus_videoroom_plugin, NULL, event, NULL);
					json_decref(event);
				}
			}
			if(temporal_layer < packet->temporal_layer) {
				/* Drop the packet: update the context to make sure sequence number is increased normally later */
				JANUS_LOG(LOG_HUGE, "Dropping packet (temporal layer %d < %d)\n", temporal_layer, packet->temporal_layer);
				subscriber->context.v_base_seq++;
				return;
			}
			int spatial_layer = subscriber->spatial_layer;
			if(subscriber->target_spatial_layer > subscriber->spatial_layer) {
				JANUS_LOG(LOG_HUGE, "We need to upscale spatially:\n");
				/* We need to upscale */
				if(packet->pbit == 0 && packet->bbit && packet->spatial_layer == subscriber->spatial_layer+1) {
					JANUS_LOG(LOG_HUGE, "  -- Upscaling spatial layer: %u --> %u\n",
						packet->spatial_layer, subscriber->target_spatial_layer);
					subscriber->spatial_layer = packet->spatial_layer;
					spatial_layer = subscriber->spatial_layer;
					/* Notify the viewer */
					json_t *event = json_object();
					json_object_set_new(event, "videoroom", json_string("event"));
					json_object_set_new(event, "room", json_integer(subscriber->room_id));
					json_object_set_new(event, "spatial_layer", json_integer(subscriber->spatial_layer));
					gateway->push_event(subscriber->session->handle, &janus_videoroom_plugin, NULL, event, NULL);
					json_decref(event);
				}
			} else if(subscriber->target_spatial_layer < subscriber->spatial_layer) {
				/* We need to downscale */
				JANUS_LOG(LOG_HUGE, "We need to downscale spatially:\n");
				if(packet->ebit) {
					JANUS_LOG(LOG_HUGE, "  -- Downscaling spatial layer: %u --> %u\n",
						subscriber->spatial_layer, subscriber->target_spatial_layer);
					subscriber->spatial_layer = subscriber->target_spatial_layer;
					/* Notify the viewer */
					json_t *event = json_object();
					json_object_set_new(event, "videoroom", json_string("event"));
					json_object_set_new(event, "room", json_integer(subscriber->room_id));
					json_object_set_new(event, "spatial_layer", json_integer(subscriber->spatial_layer));
					gateway->push_event(subscriber->session->handle, &janus_videoroom_plugin, NULL, event, NULL);
					json_decref(event);
				}
			}
			if(spatial_layer < packet->spatial_layer) {
				/* Drop the packet: update the context to make sure sequence number is increased normally later */
				JANUS_LOG(LOG_HUGE, "Dropping packet (spatial layer %d < %d)\n", spatial_layer, packet->spatial_layer);
				subscriber->context.v_base_seq++;
				return;
			} else if(packet->ebit && spatial_layer == packet->spatial_layer) {
				/* If we stop at layer 0, we need a marker bit now, as the one from layer 1 will not be received */
				override_mark_bit = TRUE;
			}
			/* If we got here, we can send the frame: this doesn't necessarily mean it's
			 * one of the layers the user wants, as there may be dependencies involved */
			JANUS_LOG(LOG_HUGE, "Sending packet (spatial=%d, temporal=%d)\n",
				packet->spatial_layer, packet->temporal_layer);
			/* Fix sequence number and timestamp (publisher switching may be involved) */
			janus_rtp_header_update(packet->data, &subscriber->context, TRUE, 4500);
			if(override_mark_bit && !has_marker_bit) {
				packet->data->markerbit = 1;
			}
			if(gateway != NULL)
				gateway->relay_rtp(session->handle, packet->is_video, (char *)packet->data, packet->length);
			if(override_mark_bit && !has_marker_bit) {
				packet->data->markerbit = 0;
			}
			/* Restore the timestamp and sequence number to what the publisher set them to */
			packet->data->timestamp = htonl(packet->timestamp);
			packet->data->seq_number = htons(packet->seq_number);
		} else if(packet->ssrc[0] != 0) {
			/* Handle simulcast: don't relay if it's not the SSRC we wanted to handle */
			uint32_t ssrc = ntohl(packet->data->ssrc);
			int plen = 0;
			char *payload = janus_rtp_payload((char *)packet->data, packet->length, &plen);
			if(payload == NULL)
				return;
			gboolean switched = FALSE;
			if(subscriber->substream != subscriber->substream_target) {
				/* There has been a change: let's wait for a keyframe on the target */
				int step = (subscriber->substream < 1 && subscriber->substream_target == 2);
				if(ssrc == packet->ssrc[subscriber->substream_target] || (step && ssrc == packet->ssrc[step])) {
					//~ if(janus_vp8_is_keyframe(payload, plen)) {
						uint32_t ssrc_old = 0;
						if(subscriber->substream != -1)
							ssrc_old = packet->ssrc[subscriber->substream];
						JANUS_LOG(LOG_VERB, "Received keyframe on SSRC %"SCNu32", switching (was %"SCNu32")\n", ssrc, ssrc_old);
						subscriber->substream = (ssrc == packet->ssrc[subscriber->substream_target] ? subscriber->substream_target : step);;
						switched = TRUE;
						/* Notify the viewer */
						json_t *event = json_object();
						json_object_set_new(event, "videoroom", json_string("event"));
						json_object_set_new(event, "room", json_integer(subscriber->room_id));
						json_object_set_new(event, "substream", json_integer(subscriber->substream));
						gateway->push_event(subscriber->session->handle, &janus_videoroom_plugin, NULL, event, NULL);
						json_decref(event);
					//~ } else {
						//~ JANUS_LOG(LOG_WARN, "Not a keyframe on SSRC %"SCNu32" yet, waiting before switching\n", ssrc);
					//~ }
				}
			}
			/* If we haven't received our desired substream yet, let's drop temporarily */
			if(subscriber->last_relayed == 0) {
				/* Let's start slow */
				subscriber->last_relayed = janus_get_monotonic_time();
			} else {
				/* Check if 250ms went by with no packet relayed */
				gint64 now = janus_get_monotonic_time();
				if(now-subscriber->last_relayed >= 250000) {
					subscriber->last_relayed = now;
					int substream = subscriber->substream-1;
					if(substream < 0)
						substream = 0;
					if(subscriber->substream != substream) {
						JANUS_LOG(LOG_WARN, "No packet received on substream %d for a while, falling back to %d\n",
							subscriber->substream, substream);
						subscriber->substream = substream;
						/* Send a PLI */
						JANUS_LOG(LOG_VERB, "Just (re-)enabled video, sending a PLI to recover it\n");
						char rtcpbuf[12];
						memset(rtcpbuf, 0, 12);
						janus_rtcp_pli((char *)&rtcpbuf, 12);
						if(subscriber->feed && subscriber->feed->session && subscriber->feed->session->handle) {
							gateway->relay_rtcp(subscriber->feed->session->handle, 1, rtcpbuf, 12);
							/* Update the time of when we last sent a keyframe request */
							subscriber->feed->fir_latest = janus_get_monotonic_time();
						}
						/* Notify the viewer */
						json_t *event = json_object();
						json_object_set_new(event, "videoroom", json_string("event"));
						json_object_set_new(event, "room", json_integer(subscriber->room_id));
						json_object_set_new(event, "substream", json_integer(subscriber->substream));
						gateway->push_event(subscriber->session->handle, &janus_videoroom_plugin, NULL, event, NULL);
						json_decref(event);
					}
				}
			}
			if(ssrc != packet->ssrc[subscriber->substream]) {
				JANUS_LOG(LOG_HUGE, "Dropping packet (it's from SSRC %"SCNu32", but we're only relaying SSRC %"SCNu32" now\n",
					ssrc, packet->ssrc[subscriber->substream]);
				return;
			}
			subscriber->last_relayed = janus_get_monotonic_time();
			/* Check if there's any temporal scalability to take into account */
			uint16_t picid = 0;
			uint8_t tlzi = 0;
			uint8_t tid = 0;
			uint8_t ybit = 0;
			uint8_t keyidx = 0;
			if(janus_vp8_parse_descriptor(payload, plen, &picid, &tlzi, &tid, &ybit, &keyidx) == 0) {
				//~ JANUS_LOG(LOG_WARN, "%"SCNu16", %u, %u, %u, %u\n", picid, tlzi, tid, ybit, keyidx);
				if(subscriber->templayer != subscriber->templayer_target) {
					/* FIXME We should be smarter in deciding when to switch */
					subscriber->templayer = subscriber->templayer_target;
					/* Notify the user */
					json_t *event = json_object();
					json_object_set_new(event, "videoroom", json_string("event"));
					json_object_set_new(event, "room", json_integer(subscriber->room_id));
					json_object_set_new(event, "temporal", json_integer(subscriber->templayer));
					gateway->push_event(subscriber->session->handle, &janus_videoroom_plugin, NULL, event, NULL);
					json_decref(event);
				}
				if(tid > subscriber->templayer) {
					JANUS_LOG(LOG_HUGE, "Dropping packet (it's temporal layer %d, but we're capping at %d)\n",
						tid, subscriber->templayer);
					/* We increase the base sequence number, or there will be gaps when delivering later */
					subscriber->context.v_base_seq++;
					return;
				}
			}
			/* If we got here, update the RTP header and send the packet */
			janus_rtp_header_update(packet->data, &subscriber->context, TRUE, 4500);
			char vp8pd[6];
			memcpy(vp8pd, payload, sizeof(vp8pd));
			janus_vp8_simulcast_descriptor_update(payload, plen, &subscriber->simulcast_context, switched);
			/* Send the packet */
			if(gateway != NULL)
				gateway->relay_rtp(session->handle, packet->is_video, (char *)packet->data, packet->length);
			/* Restore the timestamp and sequence number to what the publisher set them to */
			packet->data->timestamp = htonl(packet->timestamp);
			packet->data->seq_number = htons(packet->seq_number);
			/* Restore the original payload descriptor as well, as it will be needed by the next viewer */
			memcpy(payload, vp8pd, sizeof(vp8pd));
		} else {
			/* Fix sequence number and timestamp (publisher switching may be involved) */
			janus_rtp_header_update(packet->data, &subscriber->context, TRUE, 4500);
			/* Send the packet */
			if(gateway != NULL)
				gateway->relay_rtp(session->handle, packet->is_video, (char *)packet->data, packet->length);
			/* Restore the timestamp and sequence number to what the publisher set them to */
			packet->data->timestamp = htonl(packet->timestamp);
			packet->data->seq_number = htons(packet->seq_number);
		}
	} else {
		/* Check if this subscriber is subscribed to this medium */
		if(!subscriber->audio) {
			/* Nope, don't relay */
			return;
		}
		/* Fix sequence number and timestamp (publisher switching may be involved) */
		janus_rtp_header_update(packet->data, &subscriber->context, FALSE, 960);
		/* Send the packet */
		if(gateway != NULL)
			gateway->relay_rtp(session->handle, packet->is_video, (char *)packet->data, packet->length);
		/* Restore the timestamp and sequence number to what the publisher set them to */
		packet->data->timestamp = htonl(packet->timestamp);
		packet->data->seq_number = htons(packet->seq_number);
	}

	return;
}

static void janus_videoroom_relay_data_packet(gpointer data, gpointer user_data) {
	char *text = (char *)user_data;
	janus_videoroom_subscriber *subscriber = (janus_videoroom_subscriber *)data;
	if(!subscriber || !subscriber->session || !subscriber->data || subscriber->paused) {
		return;
	}
	janus_videoroom_session *session = subscriber->session;
	if(!session || !session->handle) {
		return;
	}
	if(!session->started) {
		return;
	}
	if(gateway != NULL && text != NULL) {
		JANUS_LOG(LOG_VERB, "Forwarding DataChannel message (%zu bytes) to viewer: %s\n", strlen(text), text);
		gateway->relay_data(session->handle, text, strlen(text));
	}
	return;
}<|MERGE_RESOLUTION|>--- conflicted
+++ resolved
@@ -49,7 +49,6 @@
  * syntax:
  *
  * \verbatim
-<<<<<<< HEAD
 room-<unique room ID>: {
 	description = This is my awesome room
 	is_private = yes|no (private rooms don't appear when you do a 'list' request)
@@ -76,8 +75,7 @@
 	playoutdelay_ext = yes|no (whether the playout-delay RTP extension must be
 		negotiated/used or not for new publishers, default=yes)
 	transport_wide_cc_ext = yes|no (whether the transport wide CC RTP extension must be
-		negotiated/used or not for new publishers, default=no note that this currently
-		doesn't work correctly when the publisher is doing simulcasting)
+		negotiated/used or not for new publishers, default=no)
 	record = true|false (whether this room should be recorded, default=false)
 	rec_dir = <folder where recordings should be stored, when enabled>
 	notify_joining = true|false (optional, whether to notify all participants when a new
@@ -86,42 +84,6 @@
 				traffic. This flag is particularly useful when enabled with \c require_pvtid
 				for admin to manage listening only participants. default=false)
 }
-=======
-[<unique room ID>]
-description = This is my awesome room
-is_private = yes|no (private rooms don't appear when you do a 'list' request)
-secret = <optional password needed for manipulating (e.g. destroying) the room>
-pin = <optional password needed for joining the room>
-require_pvtid = yes|no (whether subscriptions are required to provide a valid
-             a valid private_id to associate with a publisher, default=no)
-publishers = <max number of concurrent senders> (e.g., 6 for a video
-             conference or 1 for a webinar, default=3)
-bitrate = <max video bitrate for senders> (e.g., 128000)
-fir_freq = <send a FIR to publishers every fir_freq seconds> (0=disable)
-audiocodec = opus|g722|pcmu|pcma|isac32|isac16 (audio codec to force on publishers, default=opus
-			can be a comma separated list in order of preference, e.g., opus,pcmu)
-videocodec = vp8|vp9|h264 (video codec to force on publishers, default=vp8
-			can be a comma separated list in order of preference, e.g., vp9,vp8,h264)
-video_svc = yes|no (whether SVC support must be enabled; works only for VP9, default=no)
-audiolevel_ext = yes|no (whether the ssrc-audio-level RTP extension must be
-	negotiated/used or not for new publishers, default=yes)
-audiolevel_event = yes|no (whether to emit event to other users or not)
-audio_active_packets = 100 (number of packets with audio level, default=100, 2 seconds)
-audio_level_average = 25 (average value of audio level, 127=muted, 0='too loud', default=25)
-videoorient_ext = yes|no (whether the video-orientation RTP extension must be
-	negotiated/used or not for new publishers, default=yes)
-playoutdelay_ext = yes|no (whether the playout-delay RTP extension must be
-	negotiated/used or not for new publishers, default=yes)
-transport_wide_cc_ext = yes|no (whether the transport wide CC RTP extension must be
-	negotiated/used or not for new publishers, default=no)
-record = true|false (whether this room should be recorded, default=false)
-rec_dir = <folder where recordings should be stored, when enabled>
-notify_joining = true|false (optional, whether to notify all participants when a new
-            participant joins the room. The Videoroom plugin by design only notifies
-            new feeds (publishers), and enabling this may result extra notification
-            traffic. This flag is particularly useful when enabled with \c require_pvtid
-            for admin to manage listening only participants. default=false)
->>>>>>> 603478f5
 \endverbatim
  *
  * Note that recording will work with all codecs except iSAC.
