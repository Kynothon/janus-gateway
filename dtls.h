/*! \file    dtls.h
 * \author   Lorenzo Miniero <lorenzo@meetecho.com>
 * \copyright GNU General Public License v3
 * \brief    DTLS/SRTP processing (headers)
 * \details  Implementation (based on OpenSSL and libsrtp) of the DTLS/SRTP
 * transport. The code takes care of the DTLS handshake between peers and
 * the gateway, and sets the proper SRTP and SRTCP context up accordingly.
 * A DTLS alert from a peer is notified to the plugin handling him/her
 * by means of the hangup_media callback.
 *
 * \ingroup protocols
 * \ref protocols
 */

#ifndef _JANUS_DTLS_H
#define _JANUS_DTLS_H

#include <inttypes.h>
#include <glib.h>
#include <srtp/srtp.h>

#include "sctp.h"
#include "dtls-bio.h"

/*! \brief DTLS stuff initialization
 * @param[in] server_pem Path to the certificate to use
 * @param[in] server_key Path to the key to use
 * @returns 0 in case of success, a negative integer on errors */
<<<<<<< HEAD
gint janus_dtls_srtp_init(gchar *server_pem, gchar *server_key);
/*! \brief DTLS stuff de-initialization */
void janus_dtls_srtp_deinit(void);
/*! \brief Method to return the shared SSL_CTX instance */
SSL_CTX *janus_dtls_get_ssl_ctx(void);
=======
gint janus_dtls_srtp_init(const char* server_pem, const char* server_key);
/*! \brief Method to cleanup DTLS stuff before exiting */
void janus_dtls_srtp_cleanup(void);
>>>>>>> 9b224003
/*! \brief Method to return a string representation (SHA-256) of the certificate fingerprint */
gchar *janus_dtls_get_local_fingerprint(void);


/*! \brief DTLS roles */
typedef enum janus_dtls_role {
	JANUS_DTLS_ROLE_ACTPASS = -1,
	JANUS_DTLS_ROLE_SERVER,
	JANUS_DTLS_ROLE_CLIENT,
} janus_dtls_role;

/*! \brief DTLS state */
typedef enum janus_dtls_state {
	JANUS_DTLS_STATE_FAILED = -1,
	JANUS_DTLS_STATE_CREATED,
	JANUS_DTLS_STATE_TRYING,
	JANUS_DTLS_STATE_CONNECTED,
} janus_dtls_state;

/*! \brief Janus DTLS-SRTP handle */
typedef struct janus_dtls_srtp {
	/*! \brief Opaque pointer to the component this DTLS-SRTP context belongs to */
	void *component;
	/*! \brief DTLS role of the gateway for this stream: 1=client, 0=server */
	janus_dtls_role dtls_role;
	/*! \brief DTLS state of this component: -1=failed, 0=nothing, 1=trying, 2=connected */
	janus_dtls_state dtls_state;
	/*! \brief Monotonic time of when the DTLS state has switched to connected */
	gint64 dtls_connected;
	/*! \brief SSL context used for DTLS for this component */
	SSL *ssl;
	/*! \brief Read BIO (incoming DTLS data) */
	BIO *read_bio;
	/*! \brief Write BIO (outgoing DTLS data) */
	BIO *write_bio;
	/*! \brief Filter BIO (fix MTU fragmentation on outgoing DTLS data, if required) */
	BIO *filter_bio;
	/*! \brief Whether SRTP has been correctly set up for this component or not */
	gint srtp_valid;
	/*! \brief libsrtp context for incoming SRTP packets */
	srtp_t srtp_in;
	/*! \brief libsrtp context for outgoing SRTP packets */
	srtp_t srtp_out;
	/*! \brief libsrtp policy for incoming SRTP packets */
	srtp_policy_t remote_policy;
	/*! \brief libsrtp policy for outgoing SRTP packets */
	srtp_policy_t local_policy;
	/*! \brief Mutex to lock/unlock this libsrtp context */
	janus_mutex srtp_mutex;
	/*! \brief Whether this DTLS stack is now ready to be used for messages as well (e.g., SCTP encapsulation) */
	int ready;
#ifdef HAVE_SCTP
	/*! \brief SCTP association, if DataChannels are involved */
	janus_sctp_association *sctp;
#endif
	/*! \brief Atomic flag to check if this instance has been destroyed */
	volatile gint destroyed;
	/*! \brief Reference counter for this instance */
	janus_refcount ref;
} janus_dtls_srtp;


/*! \brief Create a janus_dtls_srtp instance
 * @param[in] component Opaque pointer to the component owning that will use the stack
 * @param[in] role The role of the DTLS stack (client/server)
 * @returns A new janus_dtls_srtp instance if successful, NULL otherwise */
janus_dtls_srtp *janus_dtls_srtp_create(void *component, janus_dtls_role role);
/*! \brief Start a DTLS handshake
 * @param[in] dtls The janus_dtls_srtp instance to start the handshake on */
void janus_dtls_srtp_handshake(janus_dtls_srtp *dtls);
/*! \brief Handle an incoming DTLS message
 * @param[in] dtls The janus_dtls_srtp instance to start the handshake on
 * @param[in] buf The DTLS message data
 * @param[in] len The DTLS message data lenght */
void janus_dtls_srtp_incoming_msg(janus_dtls_srtp *dtls, char *buf, uint16_t len);
/*! \brief Send an alert on a janus_dtls_srtp instance
 * @param[in] dtls The janus_dtls_srtp instance to send the alert on */
void janus_dtls_srtp_send_alert(janus_dtls_srtp *dtls);
/*! \brief Destroy a janus_dtls_srtp instance
 * @param[in] dtls The janus_dtls_srtp instance to destroy */
void janus_dtls_srtp_destroy(janus_dtls_srtp *dtls);

/*! \brief DTLS alert callback (http://www.openssl.org/docs/ssl/SSL_CTX_set_info_callback.html)
 * @param[in] ssl SSL instance where the alert occurred
 * @param[in] where The context where the event occurred
 * @param[in] ret The error code */
void janus_dtls_callback(const SSL *ssl, int where, int ret);

/*! \brief DTLS certificate verification callback (http://www.openssl.org/docs/ssl/SSL_CTX_set_verify.html)
 * \details This method always returns 1 (true), in order not to fail when a certificate verification is requested. This is especially needed because all certificates used for DTLS in WebRTC are self signed, and as such a formal verification would fail.
 * @param[in] preverify_ok Whether the verification of the certificate was passed
 * @param[in] ctx context used for the certificate verification */
int janus_dtls_verify_callback(int preverify_ok, X509_STORE_CTX *ctx);

/*! \brief DTLS BIOs to/from socket bridge
 * \details As libnice is going to actually send and receive data, and not OpenSSL, a read/write BIO is used to "bridge" the data between the crypto stuff and the network.
 * @param[in] dtls The janus_dtls_srtp instance to use */
void janus_dtls_fd_bridge(janus_dtls_srtp *dtls);

#ifdef HAVE_SCTP
/*! \brief Callback (called from the ICE handle) to encapsulate in DTLS outgoing SCTP data (DataChannel)
 * @param[in] dtls The janus_dtls_srtp instance to use
 * @param[in] buf The data buffer to encapsulate
 * @param[in] len The data length */
void janus_dtls_wrap_sctp_data(janus_dtls_srtp *dtls, char *buf, int len);

/*! \brief Callback (called from the SCTP stack) to encapsulate in DTLS outgoing SCTP data (DataChannel)
 * @param[in] dtls The janus_dtls_srtp instance to use
 * @param[in] buf The data buffer to encapsulate
 * @param[in] len The data length
 * @returns The number of sent bytes in case of success, 0 or a negative integer otherwise */
int janus_dtls_send_sctp_data(janus_dtls_srtp *dtls, char *buf, int len);

/*! \brief Callback to be notified about incoming SCTP data (DataChannel) to forward to the handle
 * @param[in] dtls The janus_dtls_srtp instance to use
 * @param[in] buf The data buffer
 * @param[in] len The data length */
void janus_dtls_notify_data(janus_dtls_srtp *dtls, char *buf, int len);
#endif

/*! \brief DTLS retransmission timer
 * \details As libnice is going to actually send and receive data, OpenSSL cannot handle retransmissions by itself: this timed callback (g_source_set_callback) deals with this.
 * @param[in] stack Opaque pointer to the janus_dtls_srtp instance to use
 * @returns true if a retransmission is still needed, false otherwise */
gboolean janus_dtls_retry(gpointer stack);


/*! \brief Helper method to get a string representation of a libsrtp error code
 * @param[in] error The libsrtp error code
 * @returns A string representation of the error code */
const gchar *janus_get_srtp_error(int error);

/*! \brief Helper method to get a string representation of a Janus DTLS state
 * @param[in] state The Janus DTLS state
 * @returns A string representation of the state */
const gchar *janus_get_dtls_srtp_state(janus_dtls_state state);

/*! \brief Helper method to get a string representation of a DTLS role
 * @param[in] role The DTLS role
 * @returns A string representation of the role */
const gchar *janus_get_dtls_srtp_role(janus_dtls_role role);


#endif<|MERGE_RESOLUTION|>--- conflicted
+++ resolved
@@ -26,17 +26,9 @@
  * @param[in] server_pem Path to the certificate to use
  * @param[in] server_key Path to the key to use
  * @returns 0 in case of success, a negative integer on errors */
-<<<<<<< HEAD
-gint janus_dtls_srtp_init(gchar *server_pem, gchar *server_key);
-/*! \brief DTLS stuff de-initialization */
-void janus_dtls_srtp_deinit(void);
-/*! \brief Method to return the shared SSL_CTX instance */
-SSL_CTX *janus_dtls_get_ssl_ctx(void);
-=======
 gint janus_dtls_srtp_init(const char* server_pem, const char* server_key);
 /*! \brief Method to cleanup DTLS stuff before exiting */
 void janus_dtls_srtp_cleanup(void);
->>>>>>> 9b224003
 /*! \brief Method to return a string representation (SHA-256) of the certificate fingerprint */
 gchar *janus_dtls_get_local_fingerprint(void);
 
