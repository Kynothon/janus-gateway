--- conflicted
+++ resolved
@@ -283,22 +283,6 @@
 			}
 			tempA = tempA->next;
 		}
-<<<<<<< HEAD
-		if(!ruser || !rpass || !rfingerprint || !rhashing) {
-			/* Missing mandatory information, failure... */
-			g_free(ruser);
-			ruser = NULL;
-			g_free(rpass);
-			rpass = NULL;
-			g_free(rhashing);
-			rhashing = NULL;
-			g_free(rfingerprint);
-			rfingerprint = NULL;
-			return -2;
-		}
-		/* Make sure we don't overwrite previously parsed fingerprints and ICE credentials if we're bundling */
-		if(!bundled) {
-=======
 		if(mlines == 1) {
 			if(!ruser || !rpass || !rfingerprint || !rhashing) {
 				/* Missing mandatory information, failure... */
@@ -316,7 +300,6 @@
 				rfingerprint = NULL;
 				return -2;
 			}
->>>>>>> 74efe8cc
 			/* If this is a renegotiation, check if this is an ICE restart */
 			if((ruser && stream->ruser && strcmp(ruser, stream->ruser)) ||
 					(rpass && stream->rpass && strcmp(rpass, stream->rpass))) {
